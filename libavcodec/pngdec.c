--- conflicted
+++ resolved
@@ -25,10 +25,7 @@
 #include "libavutil/bprint.h"
 #include "libavutil/imgutils.h"
 #include "libavutil/stereo3d.h"
-<<<<<<< HEAD
-=======
-
->>>>>>> 1720791e
+
 #include "avcodec.h"
 #include "bytestream.h"
 #include "internal.h"
@@ -1191,28 +1188,10 @@
             bytestream2_skip(&s->gb, length + 4);
             break;
         case MKTAG('s', 'T', 'E', 'R'): {
-            AVStereo3D *stereo3d = av_stereo3d_create_side_data(p);
-            if (!stereo3d) {
-                goto fail;
-            } else if (*s->gb.buffer == 0) {
-                stereo3d->type  = AV_STEREO3D_SIDEBYSIDE;
-                stereo3d->flags = AV_STEREO3D_FLAG_INVERT;
-            } else if (*s->gb.buffer == 1) {
-                stereo3d->type  = AV_STEREO3D_SIDEBYSIDE;
-            } else {
-                 av_log(avctx, AV_LOG_WARNING, "Broken sTER chunk - unknown value\n");
-            }
-            bytestream2_skip(&s->gb, length + 4);
-            break;
-        }
-<<<<<<< HEAD
-=======
-        break;
-        case MKTAG('s', 'T', 'E', 'R'): {
             int mode = bytestream2_get_byte(&s->gb);
             AVStereo3D *stereo3d = av_stereo3d_create_side_data(p);
             if (!stereo3d)
-                goto the_end;
+                goto fail;
 
             if (mode == 0 || mode == 1) {
                 stereo3d->type  = AV_STEREO3D_SIDEBYSIDE;
@@ -1224,7 +1203,6 @@
             bytestream2_skip(&s->gb, 4); /* crc */
             break;
         }
->>>>>>> 1720791e
         case MKTAG('I', 'E', 'N', 'D'):
             if (!(s->state & PNG_ALLIMAGE))
                 av_log(avctx, AV_LOG_ERROR, "IEND without all image\n");
