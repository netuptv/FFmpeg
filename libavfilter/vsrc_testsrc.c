/*
 * Copyright (c) 2007 Nicolas George <nicolas.george@normalesup.org>
 * Copyright (c) 2011 Stefano Sabatini
 *
 * This file is part of FFmpeg.
 *
 * FFmpeg is free software; you can redistribute it and/or
 * modify it under the terms of the GNU Lesser General Public
 * License as published by the Free Software Foundation; either
 * version 2.1 of the License, or (at your option) any later version.
 *
 * FFmpeg is distributed in the hope that it will be useful,
 * but WITHOUT ANY WARRANTY; without even the implied warranty of
 * MERCHANTABILITY or FITNESS FOR A PARTICULAR PURPOSE.  See the GNU
 * Lesser General Public License for more details.
 *
 * You should have received a copy of the GNU Lesser General Public
 * License along with FFmpeg; if not, write to the Free Software
 * Foundation, Inc., 51 Franklin Street, Fifth Floor, Boston, MA 02110-1301 USA
 */

/**
 * @file
 * Misc test sources.
 *
 * testsrc is based on the test pattern generator demuxer by Nicolas George:
 * http://lists.ffmpeg.org/pipermail/ffmpeg-devel/2007-October/037845.html
 *
 * rgbtestsrc is ported from MPlayer libmpcodecs/vf_rgbtest.c by
 * Michael Niedermayer.
 */

#include <float.h>

#include "libavutil/opt.h"
#include "libavutil/intreadwrite.h"
#include "libavutil/parseutils.h"
#include "avfilter.h"
#include "formats.h"
#include "internal.h"
#include "video.h"

typedef struct {
    const AVClass *class;
    int w, h;
    unsigned int nb_frame;
    AVRational time_base;
    int64_t pts, max_pts;
    char *rate;                 ///< video frame rate
    char *duration;             ///< total duration of the generated video
    AVRational sar;             ///< sample aspect ratio
    int nb_decimals;

    void (* fill_picture_fn)(AVFilterContext *ctx, AVFilterBufferRef *picref);

    /* only used by rgbtest */
    int rgba_map[4];
} TestSourceContext;

#define OFFSET(x) offsetof(TestSourceContext, x)

static const AVOption testsrc_options[]= {
    { "size",     "set video size",     OFFSET(w),        AV_OPT_TYPE_IMAGE_SIZE, {.str = "320x240"}, 0, 0 },
    { "s",        "set video size",     OFFSET(w),        AV_OPT_TYPE_IMAGE_SIZE, {.str = "320x240"}, 0, 0 },
    { "rate",     "set video rate",     OFFSET(rate),     AV_OPT_TYPE_STRING, {.str = "25"},      0, 0 },
    { "r",        "set video rate",     OFFSET(rate),     AV_OPT_TYPE_STRING, {.str = "25"},      0, 0 },
    { "duration", "set video duration", OFFSET(duration), AV_OPT_TYPE_STRING, {.str = NULL},      0, 0 },
    { "d",        "set video duration", OFFSET(duration), AV_OPT_TYPE_STRING, {.str = NULL},      0, 0 },
    { "sar",      "set video sample aspect ratio", OFFSET(sar), AV_OPT_TYPE_RATIONAL, {.dbl= 1},  0, INT_MAX },
    { "decimals", "set number of decimals to show", OFFSET(nb_decimals), AV_OPT_TYPE_INT, {.dbl=0},  INT_MIN, INT_MAX },
    { "n",        "set number of decimals to show", OFFSET(nb_decimals), AV_OPT_TYPE_INT, {.dbl=0},  INT_MIN, INT_MAX },
    { NULL },
};

<<<<<<< HEAD
static av_cold int init(AVFilterContext *ctx, const char *args, void *opaque)
=======
static av_cold int init_common(AVFilterContext *ctx, const char *args)
>>>>>>> a5e8c41c
{
    TestSourceContext *test = ctx->priv;
    AVRational frame_rate_q;
    int64_t duration = -1;
    int ret = 0;

    av_opt_set_defaults(test);

    if ((ret = (av_set_options_string(test, args, "=", ":"))) < 0) {
        av_log(ctx, AV_LOG_ERROR, "Error parsing options string: '%s'\n", args);
        return ret;
    }

    if ((ret = av_parse_video_rate(&frame_rate_q, test->rate)) < 0) {
        av_log(ctx, AV_LOG_ERROR, "Invalid frame rate: '%s'\n", test->rate);
        return ret;
    }
    av_freep(&test->rate);

    if ((test->duration) && (ret = av_parse_time(&duration, test->duration, 1)) < 0) {
        av_log(ctx, AV_LOG_ERROR, "Invalid duration: '%s'\n", test->duration);
        return ret;
    }
    av_freep(&test->duration);

    if (test->nb_decimals && strcmp(ctx->filter->name, "testsrc")) {
        av_log(ctx, AV_LOG_WARNING,
               "Option 'decimals' is ignored with source '%s'\n",
               ctx->filter->name);
    }

    test->time_base.num = frame_rate_q.den;
    test->time_base.den = frame_rate_q.num;
    test->max_pts = duration >= 0 ?
        av_rescale_q(duration, AV_TIME_BASE_Q, test->time_base) : -1;
    test->nb_frame = 0;
    test->pts = 0;

    av_log(ctx, AV_LOG_INFO, "size:%dx%d rate:%d/%d duration:%f sar:%d/%d\n",
           test->w, test->h, frame_rate_q.num, frame_rate_q.den,
           duration < 0 ? -1 : test->max_pts * av_q2d(test->time_base),
           test->sar.num, test->sar.den);
    return 0;
}

static int config_props(AVFilterLink *outlink)
{
    TestSourceContext *test = outlink->src->priv;

    outlink->w = test->w;
    outlink->h = test->h;
    outlink->sample_aspect_ratio = test->sar;
    outlink->time_base = test->time_base;

    return 0;
}

static int request_frame(AVFilterLink *outlink)
{
    TestSourceContext *test = outlink->src->priv;
    AVFilterBufferRef *picref;

    if (test->max_pts >= 0 && test->pts >= test->max_pts)
        return AVERROR_EOF;
    picref = ff_get_video_buffer(outlink, AV_PERM_WRITE, test->w, test->h);
    picref->pts = test->pts++;
    picref->pos = -1;
    picref->video->key_frame = 1;
    picref->video->interlaced = 0;
    picref->video->pict_type = AV_PICTURE_TYPE_I;
    picref->video->sample_aspect_ratio = test->sar;
    test->fill_picture_fn(outlink->src, picref);
    test->nb_frame++;

    ff_start_frame(outlink, avfilter_ref_buffer(picref, ~0));
    ff_draw_slice(outlink, 0, picref->video->h, 1);
    ff_end_frame(outlink);
    avfilter_unref_buffer(picref);

    return 0;
}

#if CONFIG_NULLSRC_FILTER

static const AVClass nullsrc_class = {
    .class_name = "nullsrc",
    .item_name  = av_default_item_name,
    .option     = testsrc_options,
    .version    = LIBAVUTIL_VERSION_INT,
    .category   = AV_CLASS_CATEGORY_FILTER,
};

static void nullsrc_fill_picture(AVFilterContext *ctx, AVFilterBufferRef *picref) { }

static av_cold int nullsrc_init(AVFilterContext *ctx, const char *args, void *opaque)
{
    TestSourceContext *test = ctx->priv;

    test->class = &nullsrc_class;
    test->fill_picture_fn = nullsrc_fill_picture;
    return init(ctx, args, opaque);
}

AVFilter avfilter_vsrc_nullsrc = {
    .name        = "nullsrc",
    .description = NULL_IF_CONFIG_SMALL("Null video source, return unprocessed video frames."),
    .init       = nullsrc_init,
    .priv_size  = sizeof(TestSourceContext),

    .inputs    = (const AVFilterPad[]) {{ .name = NULL}},
    .outputs   = (const AVFilterPad[]) {{ .name = "default",
                                    .type = AVMEDIA_TYPE_VIDEO,
                                    .request_frame = request_frame,
                                    .config_props  = config_props, },
                                  { .name = NULL}},
};

#endif /* CONFIG_NULLSRC_FILTER */

#if CONFIG_TESTSRC_FILTER

AVFILTER_DEFINE_CLASS(testsrc);

/**
 * Fill a rectangle with value val.
 *
 * @param val the RGB value to set
 * @param dst pointer to the destination buffer to fill
 * @param dst_linesize linesize of destination
 * @param segment_width width of the segment
 * @param x horizontal coordinate where to draw the rectangle in the destination buffer
 * @param y horizontal coordinate where to draw the rectangle in the destination buffer
 * @param w width  of the rectangle to draw, expressed as a number of segment_width units
 * @param h height of the rectangle to draw, expressed as a number of segment_width units
 */
static void draw_rectangle(unsigned val, uint8_t *dst, int dst_linesize, unsigned segment_width,
                           unsigned x, unsigned y, unsigned w, unsigned h)
{
    int i;
    int step = 3;

    dst += segment_width * (step * x + y * dst_linesize);
    w *= segment_width * step;
    h *= segment_width;
    for (i = 0; i < h; i++) {
        memset(dst, val, w);
        dst += dst_linesize;
    }
}

static void draw_digit(int digit, uint8_t *dst, unsigned dst_linesize,
                       unsigned segment_width)
{
#define TOP_HBAR        1
#define MID_HBAR        2
#define BOT_HBAR        4
#define LEFT_TOP_VBAR   8
#define LEFT_BOT_VBAR  16
#define RIGHT_TOP_VBAR 32
#define RIGHT_BOT_VBAR 64
    struct {
        int x, y, w, h;
    } segments[] = {
        { 1,  0, 5, 1 }, /* TOP_HBAR */
        { 1,  6, 5, 1 }, /* MID_HBAR */
        { 1, 12, 5, 1 }, /* BOT_HBAR */
        { 0,  1, 1, 5 }, /* LEFT_TOP_VBAR */
        { 0,  7, 1, 5 }, /* LEFT_BOT_VBAR */
        { 6,  1, 1, 5 }, /* RIGHT_TOP_VBAR */
        { 6,  7, 1, 5 }  /* RIGHT_BOT_VBAR */
    };
    static const unsigned char masks[10] = {
        /* 0 */ TOP_HBAR         |BOT_HBAR|LEFT_TOP_VBAR|LEFT_BOT_VBAR|RIGHT_TOP_VBAR|RIGHT_BOT_VBAR,
        /* 1 */                                                        RIGHT_TOP_VBAR|RIGHT_BOT_VBAR,
        /* 2 */ TOP_HBAR|MID_HBAR|BOT_HBAR|LEFT_BOT_VBAR                             |RIGHT_TOP_VBAR,
        /* 3 */ TOP_HBAR|MID_HBAR|BOT_HBAR                            |RIGHT_TOP_VBAR|RIGHT_BOT_VBAR,
        /* 4 */          MID_HBAR         |LEFT_TOP_VBAR              |RIGHT_TOP_VBAR|RIGHT_BOT_VBAR,
        /* 5 */ TOP_HBAR|BOT_HBAR|MID_HBAR|LEFT_TOP_VBAR                             |RIGHT_BOT_VBAR,
        /* 6 */ TOP_HBAR|BOT_HBAR|MID_HBAR|LEFT_TOP_VBAR|LEFT_BOT_VBAR               |RIGHT_BOT_VBAR,
        /* 7 */ TOP_HBAR                                              |RIGHT_TOP_VBAR|RIGHT_BOT_VBAR,
        /* 8 */ TOP_HBAR|BOT_HBAR|MID_HBAR|LEFT_TOP_VBAR|LEFT_BOT_VBAR|RIGHT_TOP_VBAR|RIGHT_BOT_VBAR,
        /* 9 */ TOP_HBAR|BOT_HBAR|MID_HBAR|LEFT_TOP_VBAR              |RIGHT_TOP_VBAR|RIGHT_BOT_VBAR,
    };
    unsigned mask = masks[digit];
    int i;

    draw_rectangle(0, dst, dst_linesize, segment_width, 0, 0, 8, 13);
    for (i = 0; i < FF_ARRAY_ELEMS(segments); i++)
        if (mask & (1<<i))
            draw_rectangle(255, dst, dst_linesize, segment_width,
                           segments[i].x, segments[i].y, segments[i].w, segments[i].h);
}

#define GRADIENT_SIZE (6 * 256)

static void test_fill_picture(AVFilterContext *ctx, AVFilterBufferRef *picref)
{
    TestSourceContext *test = ctx->priv;
    uint8_t *p, *p0;
    int x, y;
    int color, color_rest;
    int icolor;
    int radius;
    int quad0, quad;
    int dquad_x, dquad_y;
    int grad, dgrad, rgrad, drgrad;
    int seg_size;
    int second;
    int i;
    uint8_t *data = picref->data[0];
    int width  = picref->video->w;
    int height = picref->video->h;

    /* draw colored bars and circle */
    radius = (width + height) / 4;
    quad0 = width * width / 4 + height * height / 4 - radius * radius;
    dquad_y = 1 - height;
    p0 = data;
    for (y = 0; y < height; y++) {
        p = p0;
        color = 0;
        color_rest = 0;
        quad = quad0;
        dquad_x = 1 - width;
        for (x = 0; x < width; x++) {
            icolor = color;
            if (quad < 0)
                icolor ^= 7;
            quad += dquad_x;
            dquad_x += 2;
            *(p++) = icolor & 1 ? 255 : 0;
            *(p++) = icolor & 2 ? 255 : 0;
            *(p++) = icolor & 4 ? 255 : 0;
            color_rest += 8;
            if (color_rest >= width) {
                color_rest -= width;
                color++;
            }
        }
        quad0 += dquad_y;
        dquad_y += 2;
        p0 += picref->linesize[0];
    }

    /* draw sliding color line */
    p0 = p = data + picref->linesize[0] * height * 3/4;
    grad = (256 * test->nb_frame * test->time_base.num / test->time_base.den) %
        GRADIENT_SIZE;
    rgrad = 0;
    dgrad = GRADIENT_SIZE / width;
    drgrad = GRADIENT_SIZE % width;
    for (x = 0; x < width; x++) {
        *(p++) =
            grad < 256 || grad >= 5 * 256 ? 255 :
            grad >= 2 * 256 && grad < 4 * 256 ? 0 :
            grad < 2 * 256 ? 2 * 256 - 1 - grad : grad - 4 * 256;
        *(p++) =
            grad >= 4 * 256 ? 0 :
            grad >= 1 * 256 && grad < 3 * 256 ? 255 :
            grad < 1 * 256 ? grad : 4 * 256 - 1 - grad;
        *(p++) =
            grad < 2 * 256 ? 0 :
            grad >= 3 * 256 && grad < 5 * 256 ? 255 :
            grad < 3 * 256 ? grad - 2 * 256 : 6 * 256 - 1 - grad;
        grad += dgrad;
        rgrad += drgrad;
        if (rgrad >= GRADIENT_SIZE) {
            grad++;
            rgrad -= GRADIENT_SIZE;
        }
        if (grad >= GRADIENT_SIZE)
            grad -= GRADIENT_SIZE;
    }
    p = p0;
    for (y = height / 8; y > 0; y--) {
        memcpy(p+picref->linesize[0], p, 3 * width);
        p += picref->linesize[0];
    }

    /* draw digits */
    seg_size = width / 80;
    if (seg_size >= 1 && height >= 13 * seg_size) {
        double time = av_q2d(test->time_base) * test->nb_frame *
                      pow(10, test->nb_decimals);
        if (time > INT_MAX)
            return;
        second = (int)time;
        x = width - (width - seg_size * 64) / 2;
        y = (height - seg_size * 13) / 2;
        p = data + (x*3 + y * picref->linesize[0]);
        for (i = 0; i < 8; i++) {
            p -= 3 * 8 * seg_size;
            draw_digit(second % 10, p, picref->linesize[0], seg_size);
            second /= 10;
            if (second == 0)
                break;
        }
    }
}

static av_cold int test_init(AVFilterContext *ctx, const char *args)
{
    TestSourceContext *test = ctx->priv;

    test->class = &testsrc_class;
    test->fill_picture_fn = test_fill_picture;
<<<<<<< HEAD
    return init(ctx, args, opaque);
=======
    return init_common(ctx, args);
>>>>>>> a5e8c41c
}

static int test_query_formats(AVFilterContext *ctx)
{
    static const enum PixelFormat pix_fmts[] = {
        PIX_FMT_RGB24, PIX_FMT_NONE
    };
    ff_set_common_formats(ctx, ff_make_format_list(pix_fmts));
    return 0;
}

AVFilter avfilter_vsrc_testsrc = {
    .name      = "testsrc",
    .description = NULL_IF_CONFIG_SMALL("Generate test pattern."),
    .priv_size = sizeof(TestSourceContext),
    .init      = test_init,

    .query_formats   = test_query_formats,

    .inputs    = (const AVFilterPad[]) {{ .name = NULL}},

    .outputs   = (const AVFilterPad[]) {{ .name = "default",
                                    .type = AVMEDIA_TYPE_VIDEO,
                                    .request_frame = request_frame,
                                    .config_props  = config_props, },
                                  { .name = NULL }},
};

#endif /* CONFIG_TESTSRC_FILTER */

#if CONFIG_RGBTESTSRC_FILTER

static const AVClass rgbtestsrc_class = {
    .class_name = "rgbtestsrc",
    .item_name  = av_default_item_name,
    .option     = testsrc_options,
    .version    = LIBAVUTIL_VERSION_INT,
    .category   = AV_CLASS_CATEGORY_FILTER,
};

#define R 0
#define G 1
#define B 2
#define A 3

static void rgbtest_put_pixel(uint8_t *dst, int dst_linesize,
                              int x, int y, int r, int g, int b, enum PixelFormat fmt,
                              int rgba_map[4])
{
    int32_t v;
    uint8_t *p;

    switch (fmt) {
    case PIX_FMT_BGR444: ((uint16_t*)(dst + y*dst_linesize))[x] = ((r >> 4) << 8) | ((g >> 4) << 4) | (b >> 4); break;
    case PIX_FMT_RGB444: ((uint16_t*)(dst + y*dst_linesize))[x] = ((b >> 4) << 8) | ((g >> 4) << 4) | (r >> 4); break;
    case PIX_FMT_BGR555: ((uint16_t*)(dst + y*dst_linesize))[x] = ((r>>3)<<10) | ((g>>3)<<5) | (b>>3); break;
    case PIX_FMT_RGB555: ((uint16_t*)(dst + y*dst_linesize))[x] = ((b>>3)<<10) | ((g>>3)<<5) | (r>>3); break;
    case PIX_FMT_BGR565: ((uint16_t*)(dst + y*dst_linesize))[x] = ((r>>3)<<11) | ((g>>2)<<5) | (b>>3); break;
    case PIX_FMT_RGB565: ((uint16_t*)(dst + y*dst_linesize))[x] = ((b>>3)<<11) | ((g>>2)<<5) | (r>>3); break;
    case PIX_FMT_RGB24:
    case PIX_FMT_BGR24:
        v = (r << (rgba_map[R]*8)) + (g << (rgba_map[G]*8)) + (b << (rgba_map[B]*8));
        p = dst + 3*x + y*dst_linesize;
        AV_WL24(p, v);
        break;
    case PIX_FMT_RGBA:
    case PIX_FMT_BGRA:
    case PIX_FMT_ARGB:
    case PIX_FMT_ABGR:
        v = (r << (rgba_map[R]*8)) + (g << (rgba_map[G]*8)) + (b << (rgba_map[B]*8)) + (255 << (rgba_map[A]*8));
        p = dst + 4*x + y*dst_linesize;
        AV_WL32(p, v);
        break;
    }
}

static void rgbtest_fill_picture(AVFilterContext *ctx, AVFilterBufferRef *picref)
{
    TestSourceContext *test = ctx->priv;
    int x, y, w = picref->video->w, h = picref->video->h;

    for (y = 0; y < h; y++) {
         for (x = 0; x < picref->video->w; x++) {
             int c = 256*x/w;
             int r = 0, g = 0, b = 0;

             if      (3*y < h  ) r = c;
             else if (3*y < 2*h) g = c;
             else                b = c;

             rgbtest_put_pixel(picref->data[0], picref->linesize[0], x, y, r, g, b,
                               ctx->outputs[0]->format, test->rgba_map);
         }
     }
}

static av_cold int rgbtest_init(AVFilterContext *ctx, const char *args)
{
    TestSourceContext *test = ctx->priv;

    test->class = &rgbtestsrc_class;
    test->fill_picture_fn = rgbtest_fill_picture;
<<<<<<< HEAD
    return init(ctx, args, opaque);
=======
    return init_common(ctx, args);
>>>>>>> a5e8c41c
}

static int rgbtest_query_formats(AVFilterContext *ctx)
{
    static const enum PixelFormat pix_fmts[] = {
        PIX_FMT_RGBA, PIX_FMT_ARGB, PIX_FMT_BGRA, PIX_FMT_ABGR,
        PIX_FMT_BGR24, PIX_FMT_RGB24,
        PIX_FMT_RGB444, PIX_FMT_BGR444,
        PIX_FMT_RGB565, PIX_FMT_BGR565,
        PIX_FMT_RGB555, PIX_FMT_BGR555,
        PIX_FMT_NONE
    };
    ff_set_common_formats(ctx, ff_make_format_list(pix_fmts));
    return 0;
}

static int rgbtest_config_props(AVFilterLink *outlink)
{
    TestSourceContext *test = outlink->src->priv;

    switch (outlink->format) {
    case PIX_FMT_ARGB:  test->rgba_map[A] = 0; test->rgba_map[R] = 1; test->rgba_map[G] = 2; test->rgba_map[B] = 3; break;
    case PIX_FMT_ABGR:  test->rgba_map[A] = 0; test->rgba_map[B] = 1; test->rgba_map[G] = 2; test->rgba_map[R] = 3; break;
    case PIX_FMT_RGBA:
    case PIX_FMT_RGB24: test->rgba_map[R] = 0; test->rgba_map[G] = 1; test->rgba_map[B] = 2; test->rgba_map[A] = 3; break;
    case PIX_FMT_BGRA:
    case PIX_FMT_BGR24: test->rgba_map[B] = 0; test->rgba_map[G] = 1; test->rgba_map[R] = 2; test->rgba_map[A] = 3; break;
    }

    return config_props(outlink);
}

AVFilter avfilter_vsrc_rgbtestsrc = {
    .name      = "rgbtestsrc",
    .description = NULL_IF_CONFIG_SMALL("Generate RGB test pattern."),
    .priv_size = sizeof(TestSourceContext),
    .init      = rgbtest_init,

    .query_formats   = rgbtest_query_formats,

    .inputs    = (const AVFilterPad[]) {{ .name = NULL}},

    .outputs   = (const AVFilterPad[]) {{ .name = "default",
                                    .type = AVMEDIA_TYPE_VIDEO,
                                    .request_frame = request_frame,
                                    .config_props  = rgbtest_config_props, },
                                  { .name = NULL }},
};

#endif /* CONFIG_RGBTESTSRC_FILTER */<|MERGE_RESOLUTION|>--- conflicted
+++ resolved
@@ -72,11 +72,7 @@
     { NULL },
 };
 
-<<<<<<< HEAD
-static av_cold int init(AVFilterContext *ctx, const char *args, void *opaque)
-=======
-static av_cold int init_common(AVFilterContext *ctx, const char *args)
->>>>>>> a5e8c41c
+static av_cold int init(AVFilterContext *ctx, const char *args)
 {
     TestSourceContext *test = ctx->priv;
     AVRational frame_rate_q;
@@ -171,13 +167,13 @@
 
 static void nullsrc_fill_picture(AVFilterContext *ctx, AVFilterBufferRef *picref) { }
 
-static av_cold int nullsrc_init(AVFilterContext *ctx, const char *args, void *opaque)
+static av_cold int nullsrc_init(AVFilterContext *ctx, const char *args)
 {
     TestSourceContext *test = ctx->priv;
 
     test->class = &nullsrc_class;
     test->fill_picture_fn = nullsrc_fill_picture;
-    return init(ctx, args, opaque);
+    return init(ctx, args);
 }
 
 AVFilter avfilter_vsrc_nullsrc = {
@@ -383,11 +379,7 @@
 
     test->class = &testsrc_class;
     test->fill_picture_fn = test_fill_picture;
-<<<<<<< HEAD
-    return init(ctx, args, opaque);
-=======
-    return init_common(ctx, args);
->>>>>>> a5e8c41c
+    return init(ctx, args);
 }
 
 static int test_query_formats(AVFilterContext *ctx)
@@ -490,11 +482,7 @@
 
     test->class = &rgbtestsrc_class;
     test->fill_picture_fn = rgbtest_fill_picture;
-<<<<<<< HEAD
-    return init(ctx, args, opaque);
-=======
-    return init_common(ctx, args);
->>>>>>> a5e8c41c
+    return init(ctx, args);
 }
 
 static int rgbtest_query_formats(AVFilterContext *ctx)
