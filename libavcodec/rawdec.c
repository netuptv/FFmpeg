/*
 * Raw Video Decoder
 * Copyright (c) 2001 Fabrice Bellard
 *
 * This file is part of FFmpeg.
 *
 * FFmpeg is free software; you can redistribute it and/or
 * modify it under the terms of the GNU Lesser General Public
 * License as published by the Free Software Foundation; either
 * version 2.1 of the License, or (at your option) any later version.
 *
 * FFmpeg is distributed in the hope that it will be useful,
 * but WITHOUT ANY WARRANTY; without even the implied warranty of
 * MERCHANTABILITY or FITNESS FOR A PARTICULAR PURPOSE.  See the GNU
 * Lesser General Public License for more details.
 *
 * You should have received a copy of the GNU Lesser General Public
 * License along with FFmpeg; if not, write to the Free Software
 * Foundation, Inc., 51 Franklin Street, Fifth Floor, Boston, MA 02110-1301 USA
 */

/**
 * @file
 * Raw Video Decoder
 */

#include "avcodec.h"
#include "imgconvert.h"
#include "raw.h"
#include "libavutil/intreadwrite.h"
#include "libavutil/imgutils.h"
#include "libavutil/opt.h"

typedef struct RawVideoContext {
    AVClass *av_class;
    uint32_t palette[AVPALETTE_COUNT];
    unsigned char * buffer;  /* block of memory for holding one frame */
    int             length;  /* number of bytes in buffer */
    int flip;
    AVFrame pic;             ///< AVCodecContext.coded_frame
    int tff;
} RawVideoContext;

static const AVOption options[]={
{"top", "top field first", offsetof(RawVideoContext, tff), AV_OPT_TYPE_INT, {.dbl = -1}, -1, 1, AV_OPT_FLAG_DECODING_PARAM|AV_OPT_FLAG_VIDEO_PARAM},
{NULL}
};
static const AVClass class = { "rawdec", NULL, options, LIBAVUTIL_VERSION_INT };

static const PixelFormatTag pix_fmt_bps_avi[] = {
    { PIX_FMT_MONOWHITE, 1 },
    { PIX_FMT_PAL8,    2 },
    { PIX_FMT_PAL8,    4 },
    { PIX_FMT_PAL8,    8 },
    { PIX_FMT_RGB444, 12 },
    { PIX_FMT_RGB555, 15 },
    { PIX_FMT_RGB555, 16 },
    { PIX_FMT_BGR24,  24 },
    { PIX_FMT_BGRA,   32 },
    { PIX_FMT_NONE, 0 },
};

static const PixelFormatTag pix_fmt_bps_mov[] = {
    { PIX_FMT_MONOWHITE, 1 },
    { PIX_FMT_PAL8,      2 },
    { PIX_FMT_PAL8,      4 },
    { PIX_FMT_PAL8,      8 },
    // FIXME swscale does not support 16 bit in .mov, sample 16bit.mov
    // http://developer.apple.com/documentation/QuickTime/QTFF/QTFFChap3/qtff3.html
    { PIX_FMT_RGB555BE, 16 },
    { PIX_FMT_RGB24,    24 },
    { PIX_FMT_ARGB,     32 },
    { PIX_FMT_MONOWHITE,33 },
    { PIX_FMT_NONE, 0 },
};

enum PixelFormat ff_find_pix_fmt(const PixelFormatTag *tags, unsigned int fourcc)
{
    while (tags->pix_fmt >= 0) {
        if (tags->fourcc == fourcc)
            return tags->pix_fmt;
        tags++;
    }
    return PIX_FMT_YUV420P;
}

static av_cold int raw_init_decoder(AVCodecContext *avctx)
{
    RawVideoContext *context = avctx->priv_data;

    if (avctx->codec_tag == MKTAG('r','a','w',' '))
        avctx->pix_fmt = ff_find_pix_fmt(pix_fmt_bps_mov, avctx->bits_per_coded_sample);
    else if (avctx->codec_tag == MKTAG('W','R','A','W'))
        avctx->pix_fmt = ff_find_pix_fmt(pix_fmt_bps_avi, avctx->bits_per_coded_sample);
    else if (avctx->codec_tag)
        avctx->pix_fmt = ff_find_pix_fmt(ff_raw_pix_fmt_tags, avctx->codec_tag);
    else if (avctx->pix_fmt == PIX_FMT_NONE && avctx->bits_per_coded_sample)
        avctx->pix_fmt = ff_find_pix_fmt(pix_fmt_bps_avi, avctx->bits_per_coded_sample);

    if (avctx->pix_fmt == PIX_FMT_NONE) {
        av_log(avctx, AV_LOG_ERROR, "Pixel format was not specified and cannot be detected\n");
        return AVERROR(EINVAL);
    }

    ff_set_systematic_pal2(context->palette, avctx->pix_fmt);
    if((avctx->bits_per_coded_sample == 4 || avctx->bits_per_coded_sample == 2) &&
       avctx->pix_fmt==PIX_FMT_PAL8 &&
       (!avctx->codec_tag || avctx->codec_tag == MKTAG('r','a','w',' '))){
        context->length = avpicture_get_size(avctx->pix_fmt, FFALIGN(avctx->width, 16), avctx->height);
        context->buffer = av_malloc(context->length);
        if (!context->buffer)
            return -1;
    } else {
        context->length = avpicture_get_size(avctx->pix_fmt, avctx->width, avctx->height);
    }
    context->pic.pict_type = AV_PICTURE_TYPE_I;
    context->pic.key_frame = 1;

    avctx->coded_frame= &context->pic;

    if((avctx->extradata_size >= 9 && !memcmp(avctx->extradata + avctx->extradata_size - 9, "BottomUp", 9)) ||
        avctx->codec_tag == MKTAG('c','y','u','v') ||
        avctx->codec_tag == MKTAG(3, 0, 0, 0) || avctx->codec_tag == MKTAG('W','R','A','W'))
        context->flip=1;

    return 0;
}

static void flip(AVCodecContext *avctx, AVPicture * picture){
    picture->data[0] += picture->linesize[0] * (avctx->height-1);
    picture->linesize[0] *= -1;
}

static int raw_decode(AVCodecContext *avctx,
                            void *data, int *data_size,
                            AVPacket *avpkt)
{
    const uint8_t *buf = avpkt->data;
    int buf_size = avpkt->size;
    int linesize_align = 4;
    RawVideoContext *context = avctx->priv_data;
    int res;

    AVFrame   *frame   = data;
    AVPicture *picture = data;

    frame->pict_type        = avctx->coded_frame->pict_type;
    frame->interlaced_frame = avctx->coded_frame->interlaced_frame;
    frame->top_field_first = avctx->coded_frame->top_field_first;
    frame->reordered_opaque = avctx->reordered_opaque;
    frame->pkt_pts          = avctx->pkt->pts;
    frame->pkt_pos          = avctx->pkt->pos;

    if(context->tff>=0){
        frame->interlaced_frame = 1;
        frame->top_field_first  = context->tff;
    }

    if (avctx->width <= 0 || avctx->height <= 0) {
        av_log(avctx, AV_LOG_ERROR, "w/h is invalid\n");
        return AVERROR(EINVAL);
    }

    //2bpp and 4bpp raw in avi and mov (yes this is ugly ...)
    if (context->buffer) {
        int i;
        uint8_t *dst = context->buffer;
        buf_size = context->length - 256*4;
        if (avctx->bits_per_coded_sample == 4){
            for(i=0; 2*i+1 < buf_size && i<avpkt->size; i++){
                dst[2*i+0]= buf[i]>>4;
                dst[2*i+1]= buf[i]&15;
            }
            linesize_align = 8;
        } else {
            for(i=0; 4*i+3 < buf_size && i<avpkt->size; i++){
                dst[4*i+0]= buf[i]>>6;
                dst[4*i+1]= buf[i]>>4&3;
                dst[4*i+2]= buf[i]>>2&3;
                dst[4*i+3]= buf[i]   &3;
            }
            linesize_align = 16;
        }
        buf= dst;
    }

    if(avctx->codec_tag == MKTAG('A', 'V', '1', 'x') ||
       avctx->codec_tag == MKTAG('A', 'V', 'u', 'p'))
        buf += buf_size - context->length;

    if(buf_size < context->length - (avctx->pix_fmt==PIX_FMT_PAL8 ? 256*4 : 0))
        return -1;

    if ((res = avpicture_fill(picture, buf, avctx->pix_fmt,
                              avctx->width, avctx->height)) < 0)
        return res;
    if((avctx->pix_fmt==PIX_FMT_PAL8 && buf_size < context->length) ||
       (av_pix_fmt_descriptors[avctx->pix_fmt].flags & PIX_FMT_PSEUDOPAL)) {
        frame->data[1]= context->palette;
    }
    if (avctx->pix_fmt == PIX_FMT_PAL8) {
        const uint8_t *pal = av_packet_get_side_data(avpkt, AV_PKT_DATA_PALETTE, NULL);

        if (pal) {
            memcpy(frame->data[1], pal, AVPALETTE_SIZE);
            frame->palette_has_changed = 1;
        }
    }
    if((avctx->pix_fmt==PIX_FMT_BGR24    ||
        avctx->pix_fmt==PIX_FMT_GRAY8    ||
        avctx->pix_fmt==PIX_FMT_RGB555LE ||
        avctx->pix_fmt==PIX_FMT_RGB555BE ||
        avctx->pix_fmt==PIX_FMT_RGB565LE ||
        avctx->pix_fmt==PIX_FMT_MONOWHITE ||
        avctx->pix_fmt==PIX_FMT_PAL8) &&
        FFALIGN(frame->linesize[0], linesize_align)*avctx->height <= buf_size)
        frame->linesize[0] = FFALIGN(frame->linesize[0], linesize_align);

    if(context->flip)
        flip(avctx, picture);

    if (   avctx->codec_tag == MKTAG('Y', 'V', '1', '2')
        || avctx->codec_tag == MKTAG('Y', 'V', '1', '6')
        || avctx->codec_tag == MKTAG('Y', 'V', '2', '4')
        || avctx->codec_tag == MKTAG('Y', 'V', 'U', '9'))
        FFSWAP(uint8_t *, picture->data[1], picture->data[2]);

    if(avctx->codec_tag == AV_RL32("yuv2") &&
       avctx->pix_fmt   == PIX_FMT_YUYV422) {
        int x, y;
        uint8_t *line = picture->data[0];
        for(y = 0; y < avctx->height; y++) {
            for(x = 0; x < avctx->width; x++)
                line[2*x + 1] ^= 0x80;
            line += picture->linesize[0];
        }
    }

    *data_size = sizeof(AVPicture);
    return buf_size;
}

static av_cold int raw_close_decoder(AVCodecContext *avctx)
{
    RawVideoContext *context = avctx->priv_data;

    av_freep(&context->buffer);
    return 0;
}

AVCodec ff_rawvideo_decoder = {
    .name           = "rawvideo",
    .type           = AVMEDIA_TYPE_VIDEO,
    .id             = CODEC_ID_RAWVIDEO,
    .priv_data_size = sizeof(RawVideoContext),
    .init           = raw_init_decoder,
    .close          = raw_close_decoder,
    .decode         = raw_decode,
<<<<<<< HEAD
    .long_name = NULL_IF_CONFIG_SMALL("raw video"),
    .priv_class= &class,
=======
    .long_name      = NULL_IF_CONFIG_SMALL("raw video"),
>>>>>>> d293e346
};<|MERGE_RESOLUTION|>--- conflicted
+++ resolved
@@ -256,10 +256,6 @@
     .init           = raw_init_decoder,
     .close          = raw_close_decoder,
     .decode         = raw_decode,
-<<<<<<< HEAD
-    .long_name = NULL_IF_CONFIG_SMALL("raw video"),
-    .priv_class= &class,
-=======
     .long_name      = NULL_IF_CONFIG_SMALL("raw video"),
->>>>>>> d293e346
+    .priv_class     = &class,
 };