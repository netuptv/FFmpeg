/*
 * Image format
 * Copyright (c) 2000, 2001, 2002 Fabrice Bellard
 * Copyright (c) 2004 Michael Niedermayer
 *
 * This file is part of FFmpeg.
 *
 * FFmpeg is free software; you can redistribute it and/or
 * modify it under the terms of the GNU Lesser General Public
 * License as published by the Free Software Foundation; either
 * version 2.1 of the License, or (at your option) any later version.
 *
 * FFmpeg is distributed in the hope that it will be useful,
 * but WITHOUT ANY WARRANTY; without even the implied warranty of
 * MERCHANTABILITY or FITNESS FOR A PARTICULAR PURPOSE.  See the GNU
 * Lesser General Public License for more details.
 *
 * You should have received a copy of the GNU Lesser General Public
 * License along with FFmpeg; if not, write to the Free Software
 * Foundation, Inc., 51 Franklin Street, Fifth Floor, Boston, MA 02110-1301 USA
 */

#include "libavutil/avstring.h"
#include "libavutil/log.h"
#include "libavutil/opt.h"
#include "libavutil/pixdesc.h"
#include "libavutil/parseutils.h"
#include "avformat.h"
#include "internal.h"
#if HAVE_GLOB
#include <glob.h>

/* Locally define as 0 (bitwise-OR no-op) any missing glob options that
   are non-posix glibc/bsd extensions. */
#ifndef GLOB_NOMAGIC
#define GLOB_NOMAGIC 0
#endif
#ifndef GLOB_BRACE
#define GLOB_BRACE 0
#endif

#endif /* HAVE_GLOB */

typedef struct {
    const AVClass *class;  /**< Class for private options. */
    int img_first;
    int img_last;
    int img_number;
    int img_count;
    int is_pipe;
    int split_planes;       /**< use independent file for each Y, U, V plane */
    char path[1024];
    char *pixel_format;     /**< Set by a private option. */
    char *video_size;       /**< Set by a private option. */
    char *framerate;        /**< Set by a private option. */
    int loop;
    enum { PT_GLOB_SEQUENCE, PT_GLOB, PT_SEQUENCE } pattern_type;
    int use_glob;
#if HAVE_GLOB
    glob_t globstate;
#endif
    int start_number;
    int start_number_range;
    int frame_size;
} VideoDemuxData;

static const int sizes[][2] = {
    { 640, 480 },
    { 720, 480 },
    { 720, 576 },
    { 352, 288 },
    { 352, 240 },
    { 160, 128 },
    { 512, 384 },
    { 640, 352 },
    { 640, 240 },
};

static int infer_size(int *width_ptr, int *height_ptr, int size)
{
    int i;

    for (i = 0; i < FF_ARRAY_ELEMS(sizes); i++) {
        if ((sizes[i][0] * sizes[i][1]) == size) {
            *width_ptr  = sizes[i][0];
            *height_ptr = sizes[i][1];
            return 0;
        }
    }

    return -1;
}

static int is_glob(const char *path)
{
#if HAVE_GLOB
    size_t span = 0;
    const char *p = path;

    while (p = strchr(p, '%')) {
        if (*(++p) == '%') {
            ++p;
            continue;
        }
        if (span = strspn(p, "*?[]{}"))
            break;
    }
    /* Did we hit a glob char or get to the end? */
    return span != 0;
#else
    return 0;
#endif
}

/**
 * Get index range of image files matched by path.
 *
 * @param pfirst_index pointer to index updated with the first number in the range
 * @param plast_index  pointer to index updated with the last number in the range
 * @param path         path which has to be matched by the image files in the range
 * @param start_index  minimum accepted value for the first index in the range
 * @return -1 if no image file could be found
 */
static int find_image_range(int *pfirst_index, int *plast_index,
                            const char *path, int start_index, int start_index_range)
{
    char buf[1024];
    int range, last_index, range1, first_index;

    /* find the first image */
<<<<<<< HEAD
    for (first_index = start_index; first_index < start_index + start_index_range; first_index++) {
        if (av_get_frame_filename(buf, sizeof(buf), path, first_index) < 0){
=======
    for (first_index = 0; first_index < max_start; first_index++) {
        if (av_get_frame_filename(buf, sizeof(buf), path, first_index) < 0) {
>>>>>>> 9d46eaec
            *pfirst_index =
            *plast_index  = 1;
            if (avio_check(buf, AVIO_FLAG_READ) > 0)
                return 0;
            return -1;
        }
        if (avio_check(buf, AVIO_FLAG_READ) > 0)
            break;
    }
    if (first_index == start_index + start_index_range)
        goto fail;

    /* find the last image */
    last_index = first_index;
    for (;;) {
        range = 0;
        for (;;) {
            if (!range)
                range1 = 1;
            else
                range1 = 2 * range;
            if (av_get_frame_filename(buf, sizeof(buf), path,
                                      last_index + range1) < 0)
                goto fail;
            if (avio_check(buf, AVIO_FLAG_READ) <= 0)
                break;
            range = range1;
            /* just in case... */
            if (range >= (1 << 30))
                goto fail;
        }
        /* we are sure than image last_index + range exists */
        if (!range)
            break;
        last_index += range;
    }
    *pfirst_index = first_index;
    *plast_index  = last_index;
    return 0;

fail:
    return -1;
}

static int img_read_probe(AVProbeData *p)
{
    if (p->filename && ff_guess_image2_codec(p->filename)) {
        if (av_filename_number_test(p->filename))
            return AVPROBE_SCORE_MAX;
        else if (is_glob(p->filename))
            return AVPROBE_SCORE_MAX;
        else if(av_match_ext(p->filename, "raw"))
            return 5;
        else
            return AVPROBE_SCORE_MAX / 2;
    }
    return 0;
}

static int img_read_header(AVFormatContext *s1)
{
    VideoDemuxData *s = s1->priv_data;
    int first_index, last_index, ret = 0;
    int width = 0, height = 0;
    AVStream *st;
    enum AVPixelFormat pix_fmt = AV_PIX_FMT_NONE;
    AVRational framerate;

    s1->ctx_flags |= AVFMTCTX_NOHEADER;

    st = avformat_new_stream(s1, NULL);
    if (!st) {
        return AVERROR(ENOMEM);
    }

    if (s->pixel_format &&
        (pix_fmt = av_get_pix_fmt(s->pixel_format)) == AV_PIX_FMT_NONE) {
        av_log(s1, AV_LOG_ERROR, "No such pixel format: %s.\n",
               s->pixel_format);
        return AVERROR(EINVAL);
    }
    if (s->video_size &&
        (ret = av_parse_video_size(&width, &height, s->video_size)) < 0) {
        av_log(s, AV_LOG_ERROR,
               "Could not parse video size: %s.\n", s->video_size);
        return ret;
    }
    if ((ret = av_parse_video_rate(&framerate, s->framerate)) < 0) {
        av_log(s, AV_LOG_ERROR,
               "Could not parse framerate: %s.\n", s->framerate);
        return ret;
    }

    av_strlcpy(s->path, s1->filename, sizeof(s->path));
    s->img_number = 0;
    s->img_count  = 0;

    /* find format */
    if (s1->iformat->flags & AVFMT_NOFILE)
        s->is_pipe = 0;
    else {
        s->is_pipe       = 1;
        st->need_parsing = AVSTREAM_PARSE_FULL;
    }

    avpriv_set_pts_info(st, 60, framerate.den, framerate.num);

    if (width && height) {
        st->codec->width  = width;
        st->codec->height = height;
    }

    if (!s->is_pipe) {
<<<<<<< HEAD
        if (s->pattern_type == PT_GLOB_SEQUENCE) {
        s->use_glob = is_glob(s->path);
        if (s->use_glob) {
            char *p = s->path, *q, *dup;
            int gerr;

            av_log(s1, AV_LOG_WARNING, "Pattern type 'glob_sequence' is deprecated: "
                   "use pattern_type 'glob' instead\n");
#if HAVE_GLOB
            dup = q = av_strdup(p);
            while (*q) {
                /* Do we have room for the next char and a \ insertion? */
                if ((p - s->path) >= (sizeof(s->path) - 2))
                  break;
                if (*q == '%' && strspn(q + 1, "%*?[]{}"))
                    ++q;
                else if (strspn(q, "\\*?[]{}"))
                    *p++ = '\\';
                *p++ = *q++;
            }
            *p = 0;
            av_free(dup);

            gerr = glob(s->path, GLOB_NOCHECK|GLOB_BRACE|GLOB_NOMAGIC, NULL, &s->globstate);
            if (gerr != 0) {
                return AVERROR(ENOENT);
            }
            first_index = 0;
            last_index = s->globstate.gl_pathc - 1;
#endif
        }
        }
        if ((s->pattern_type == PT_GLOB_SEQUENCE && !s->use_glob) || s->pattern_type == PT_SEQUENCE) {
            if (find_image_range(&first_index, &last_index, s->path,
                                 s->start_number, s->start_number_range) < 0) {
                av_log(s1, AV_LOG_ERROR,
                       "Could find no file with with path '%s' and index in the range %d-%d\n",
                       s->path, s->start_number, s->start_number + s->start_number_range - 1);
                return AVERROR(ENOENT);
            }
        } else if (s->pattern_type == PT_GLOB) {
#if HAVE_GLOB
            int gerr;
            gerr = glob(s->path, GLOB_NOCHECK|GLOB_BRACE|GLOB_NOMAGIC, NULL, &s->globstate);
            if (gerr != 0) {
                return AVERROR(ENOENT);
            }
            first_index = 0;
            last_index = s->globstate.gl_pathc - 1;
            s->use_glob = 1;
#else
            av_log(s1, AV_LOG_ERROR,
                   "Pattern type 'glob' was selected but globbing "
                   "is not supported by this libavformat build\n");
            return AVERROR(ENOSYS);
#endif
        } else if (s->pattern_type != PT_GLOB_SEQUENCE) {
            av_log(s1, AV_LOG_ERROR,
                   "Unknown value '%d' for pattern_type option\n", s->pattern_type);
            return AVERROR(EINVAL);
        }
        s->img_first = first_index;
        s->img_last = last_index;
=======
        if (find_image_range(&first_index, &last_index, s->path,
                             FFMAX(s->start_number, 5)) < 0)
            return AVERROR(ENOENT);
        s->img_first  = first_index;
        s->img_last   = last_index;
>>>>>>> 9d46eaec
        s->img_number = first_index;
        /* compute duration */
        st->start_time = 0;
        st->duration   = last_index - first_index + 1;
    }

    if (s1->video_codec_id) {
        st->codec->codec_type = AVMEDIA_TYPE_VIDEO;
        st->codec->codec_id   = s1->video_codec_id;
    } else if (s1->audio_codec_id) {
        st->codec->codec_type = AVMEDIA_TYPE_AUDIO;
<<<<<<< HEAD
        st->codec->codec_id = s1->audio_codec_id;
    }else{
        const char *str= strrchr(s->path, '.');
        s->split_planes = str && !av_strcasecmp(str + 1, "y");
        st->codec->codec_type = AVMEDIA_TYPE_VIDEO;
        st->codec->codec_id = ff_guess_image2_codec(s->path);
        if (st->codec->codec_id == AV_CODEC_ID_LJPEG)
            st->codec->codec_id = AV_CODEC_ID_MJPEG;
=======
        st->codec->codec_id   = s1->audio_codec_id;
    } else {
        st->codec->codec_type = AVMEDIA_TYPE_VIDEO;
        st->codec->codec_id   = ff_guess_image2_codec(s->path);
>>>>>>> 9d46eaec
    }
    if (st->codec->codec_type == AVMEDIA_TYPE_VIDEO &&
        pix_fmt != AV_PIX_FMT_NONE)
        st->codec->pix_fmt = pix_fmt;

    return 0;
}

static int img_read_packet(AVFormatContext *s1, AVPacket *pkt)
{
    VideoDemuxData *s = s1->priv_data;
    char filename_bytes[1024];
    char *filename = filename_bytes;
    int i;
    int size[3]           = { 0 }, ret[3] = { 0 };
    AVIOContext *f[3]     = { NULL };
    AVCodecContext *codec = s1->streams[0]->codec;

    if (!s->is_pipe) {
        /* loop over input */
        if (s->loop && s->img_number > s->img_last) {
            s->img_number = s->img_first;
        }
        if (s->img_number > s->img_last)
            return AVERROR_EOF;
<<<<<<< HEAD
        if (s->use_glob) {
#if HAVE_GLOB
            filename = s->globstate.gl_pathv[s->img_number];
#endif
        } else {
        if (av_get_frame_filename(filename_bytes, sizeof(filename_bytes),
                                  s->path, s->img_number)<0 && s->img_number > 1)
            return AVERROR(EIO);
        }
        for(i=0; i<3; i++){
=======
        if (av_get_frame_filename(filename, sizeof(filename),
                                  s->path,
                                  s->img_number) < 0 && s->img_number > 1)
            return AVERROR(EIO);
        for (i = 0; i < 3; i++) {
>>>>>>> 9d46eaec
            if (avio_open2(&f[i], filename, AVIO_FLAG_READ,
                           &s1->interrupt_callback, NULL) < 0) {
                if (i >= 1)
                    break;
                av_log(s1, AV_LOG_ERROR, "Could not open file : %s\n",
                       filename);
                return AVERROR(EIO);
            }
            size[i] = avio_size(f[i]);

<<<<<<< HEAD
            if(!s->split_planes)
=======
            if (codec->codec_id != AV_CODEC_ID_RAWVIDEO)
>>>>>>> 9d46eaec
                break;
            filename[strlen(filename) - 1] = 'U' + i;
        }

        if (codec->codec_id == AV_CODEC_ID_RAWVIDEO && !codec->width)
            infer_size(&codec->width, &codec->height, size[0]);
    } else {
        f[0] = s1->pb;
        if (url_feof(f[0]))
            return AVERROR(EIO);
<<<<<<< HEAD
        if (s->frame_size > 0) {
            size[0] = s->frame_size;
        } else {
            size[0]= 4096;
        }
=======
        size[0] = 4096;
>>>>>>> 9d46eaec
    }

    if (av_new_packet(pkt, size[0] + size[1] + size[2]) < 0)
        return AVERROR(ENOMEM);
    pkt->stream_index = 0;
    pkt->flags       |= AV_PKT_FLAG_KEY;

    pkt->size = 0;
    for (i = 0; i < 3; i++) {
        if (f[i]) {
            ret[i] = avio_read(f[i], pkt->data + pkt->size, size[i]);
            if (!s->is_pipe)
                avio_close(f[i]);
            if (ret[i] > 0)
                pkt->size += ret[i];
        }
    }

    if (ret[0] <= 0 || ret[1] < 0 || ret[2] < 0) {
        av_free_packet(pkt);
        return AVERROR(EIO); /* signal EOF */
    } else {
        s->img_count++;
        s->img_number++;
        return 0;
    }
}

static int read_close(struct AVFormatContext* s1)
{
    VideoDemuxData *s = s1->priv_data;
#if HAVE_GLOB
    if (s->use_glob) {
        globfree(&s->globstate);
    }
#endif
    return 0;
}

#define OFFSET(x) offsetof(VideoDemuxData, x)
#define DEC AV_OPT_FLAG_DECODING_PARAM
static const AVOption options[] = {
<<<<<<< HEAD
    { "framerate",    "set the video framerate",             OFFSET(framerate),    AV_OPT_TYPE_STRING, {.str = "25"}, 0, 0, DEC },
    { "loop",         "force loop over input file sequence", OFFSET(loop),         AV_OPT_TYPE_INT,    {.i64 = 0},    0, 1, DEC },

    { "pattern_type", "set pattern type",                    OFFSET(pattern_type), AV_OPT_TYPE_INT, {.i64=PT_GLOB_SEQUENCE}, 0, INT_MAX, DEC, "pattern_type"},
    { "glob_sequence","glob/sequence pattern type",          0, AV_OPT_TYPE_CONST, {.i64=PT_GLOB_SEQUENCE}, INT_MIN, INT_MAX, DEC, "pattern_type" },
    { "glob",         "glob pattern type",                   0, AV_OPT_TYPE_CONST, {.i64=PT_GLOB},          INT_MIN, INT_MAX, DEC, "pattern_type" },
    { "sequence",     "glob pattern type",                   0, AV_OPT_TYPE_CONST, {.i64=PT_SEQUENCE},      INT_MIN, INT_MAX, DEC, "pattern_type" },

    { "pixel_format", "set video pixel format",              OFFSET(pixel_format), AV_OPT_TYPE_STRING, {.str = NULL}, 0, 0, DEC },
    { "start_number", "set first number in the sequence",    OFFSET(start_number), AV_OPT_TYPE_INT,    {.i64 = 0},    0, INT_MAX, DEC },
    { "start_number_range", "set range for looking at the first sequence number", OFFSET(start_number_range), AV_OPT_TYPE_INT, {.i64 = 5}, 1, INT_MAX, DEC },
    { "video_size",   "set video size",                      OFFSET(video_size),   AV_OPT_TYPE_STRING, {.str = NULL}, 0, 0, DEC },
    { "frame_size",   "force frame size in bytes",           OFFSET(frame_size),   AV_OPT_TYPE_INT,    {.i64 = 0},    0, INT_MAX, DEC },
=======
    { "pixel_format", "",                             OFFSET(pixel_format), AV_OPT_TYPE_STRING, { .str = NULL }, 0, 0,       DEC },
    { "video_size",   "",                             OFFSET(video_size),   AV_OPT_TYPE_STRING, { .str = NULL }, 0, 0,       DEC },
    { "framerate",    "",                             OFFSET(framerate),    AV_OPT_TYPE_STRING, { .str = "25" }, 0, 0,       DEC },
    { "loop",         "",                             OFFSET(loop),         AV_OPT_TYPE_INT,    { .i64 = 0    }, 0, 1,       DEC },
    { "start_number", "first number in the sequence", OFFSET(start_number), AV_OPT_TYPE_INT,    { .i64 = 1    }, 1, INT_MAX, DEC },
>>>>>>> 9d46eaec
    { NULL },
};

#if CONFIG_IMAGE2_DEMUXER
static const AVClass img2_class = {
    .class_name = "image2 demuxer",
    .item_name  = av_default_item_name,
    .option     = options,
    .version    = LIBAVUTIL_VERSION_INT,
};
AVInputFormat ff_image2_demuxer = {
    .name           = "image2",
    .long_name      = NULL_IF_CONFIG_SMALL("image2 sequence"),
    .priv_data_size = sizeof(VideoDemuxData),
<<<<<<< HEAD
    .read_probe     = read_probe,
    .read_header    = read_header,
    .read_packet    = read_packet,
    .read_close     = read_close,
=======
    .read_probe     = img_read_probe,
    .read_header    = img_read_header,
    .read_packet    = img_read_packet,
>>>>>>> 9d46eaec
    .flags          = AVFMT_NOFILE,
    .priv_class     = &img2_class,
};
#endif
#if CONFIG_IMAGE2PIPE_DEMUXER
static const AVClass img2pipe_class = {
    .class_name = "image2pipe demuxer",
    .item_name  = av_default_item_name,
    .option     = options,
    .version    = LIBAVUTIL_VERSION_INT,
};
AVInputFormat ff_image2pipe_demuxer = {
    .name           = "image2pipe",
    .long_name      = NULL_IF_CONFIG_SMALL("piped image2 sequence"),
    .priv_data_size = sizeof(VideoDemuxData),
    .read_header    = img_read_header,
    .read_packet    = img_read_packet,
    .priv_class     = &img2pipe_class,
};
#endif<|MERGE_RESOLUTION|>--- conflicted
+++ resolved
@@ -128,13 +128,8 @@
     int range, last_index, range1, first_index;
 
     /* find the first image */
-<<<<<<< HEAD
     for (first_index = start_index; first_index < start_index + start_index_range; first_index++) {
-        if (av_get_frame_filename(buf, sizeof(buf), path, first_index) < 0){
-=======
-    for (first_index = 0; first_index < max_start; first_index++) {
         if (av_get_frame_filename(buf, sizeof(buf), path, first_index) < 0) {
->>>>>>> 9d46eaec
             *pfirst_index =
             *plast_index  = 1;
             if (avio_check(buf, AVIO_FLAG_READ) > 0)
@@ -248,7 +243,6 @@
     }
 
     if (!s->is_pipe) {
-<<<<<<< HEAD
         if (s->pattern_type == PT_GLOB_SEQUENCE) {
         s->use_glob = is_glob(s->path);
         if (s->use_glob) {
@@ -310,15 +304,8 @@
                    "Unknown value '%d' for pattern_type option\n", s->pattern_type);
             return AVERROR(EINVAL);
         }
-        s->img_first = first_index;
-        s->img_last = last_index;
-=======
-        if (find_image_range(&first_index, &last_index, s->path,
-                             FFMAX(s->start_number, 5)) < 0)
-            return AVERROR(ENOENT);
         s->img_first  = first_index;
         s->img_last   = last_index;
->>>>>>> 9d46eaec
         s->img_number = first_index;
         /* compute duration */
         st->start_time = 0;
@@ -330,21 +317,14 @@
         st->codec->codec_id   = s1->video_codec_id;
     } else if (s1->audio_codec_id) {
         st->codec->codec_type = AVMEDIA_TYPE_AUDIO;
-<<<<<<< HEAD
-        st->codec->codec_id = s1->audio_codec_id;
-    }else{
-        const char *str= strrchr(s->path, '.');
-        s->split_planes = str && !av_strcasecmp(str + 1, "y");
+        st->codec->codec_id   = s1->audio_codec_id;
+    } else {
+        const char *str = strrchr(s->path, '.');
+        s->split_planes       = str && !av_strcasecmp(str + 1, "y");
         st->codec->codec_type = AVMEDIA_TYPE_VIDEO;
-        st->codec->codec_id = ff_guess_image2_codec(s->path);
+        st->codec->codec_id   = ff_guess_image2_codec(s->path);
         if (st->codec->codec_id == AV_CODEC_ID_LJPEG)
             st->codec->codec_id = AV_CODEC_ID_MJPEG;
-=======
-        st->codec->codec_id   = s1->audio_codec_id;
-    } else {
-        st->codec->codec_type = AVMEDIA_TYPE_VIDEO;
-        st->codec->codec_id   = ff_guess_image2_codec(s->path);
->>>>>>> 9d46eaec
     }
     if (st->codec->codec_type == AVMEDIA_TYPE_VIDEO &&
         pix_fmt != AV_PIX_FMT_NONE)
@@ -370,24 +350,17 @@
         }
         if (s->img_number > s->img_last)
             return AVERROR_EOF;
-<<<<<<< HEAD
         if (s->use_glob) {
 #if HAVE_GLOB
             filename = s->globstate.gl_pathv[s->img_number];
 #endif
         } else {
         if (av_get_frame_filename(filename_bytes, sizeof(filename_bytes),
-                                  s->path, s->img_number)<0 && s->img_number > 1)
-            return AVERROR(EIO);
-        }
-        for(i=0; i<3; i++){
-=======
-        if (av_get_frame_filename(filename, sizeof(filename),
                                   s->path,
                                   s->img_number) < 0 && s->img_number > 1)
             return AVERROR(EIO);
+        }
         for (i = 0; i < 3; i++) {
->>>>>>> 9d46eaec
             if (avio_open2(&f[i], filename, AVIO_FLAG_READ,
                            &s1->interrupt_callback, NULL) < 0) {
                 if (i >= 1)
@@ -398,11 +371,7 @@
             }
             size[i] = avio_size(f[i]);
 
-<<<<<<< HEAD
-            if(!s->split_planes)
-=======
-            if (codec->codec_id != AV_CODEC_ID_RAWVIDEO)
->>>>>>> 9d46eaec
+            if (!s->split_planes)
                 break;
             filename[strlen(filename) - 1] = 'U' + i;
         }
@@ -413,15 +382,11 @@
         f[0] = s1->pb;
         if (url_feof(f[0]))
             return AVERROR(EIO);
-<<<<<<< HEAD
         if (s->frame_size > 0) {
             size[0] = s->frame_size;
         } else {
-            size[0]= 4096;
-        }
-=======
-        size[0] = 4096;
->>>>>>> 9d46eaec
+            size[0] = 4096;
+        }
     }
 
     if (av_new_packet(pkt, size[0] + size[1] + size[2]) < 0)
@@ -450,7 +415,7 @@
     }
 }
 
-static int read_close(struct AVFormatContext* s1)
+static int img_read_close(struct AVFormatContext* s1)
 {
     VideoDemuxData *s = s1->priv_data;
 #if HAVE_GLOB
@@ -464,27 +429,19 @@
 #define OFFSET(x) offsetof(VideoDemuxData, x)
 #define DEC AV_OPT_FLAG_DECODING_PARAM
 static const AVOption options[] = {
-<<<<<<< HEAD
-    { "framerate",    "set the video framerate",             OFFSET(framerate),    AV_OPT_TYPE_STRING, {.str = "25"}, 0, 0, DEC },
-    { "loop",         "force loop over input file sequence", OFFSET(loop),         AV_OPT_TYPE_INT,    {.i64 = 0},    0, 1, DEC },
-
-    { "pattern_type", "set pattern type",                    OFFSET(pattern_type), AV_OPT_TYPE_INT, {.i64=PT_GLOB_SEQUENCE}, 0, INT_MAX, DEC, "pattern_type"},
-    { "glob_sequence","glob/sequence pattern type",          0, AV_OPT_TYPE_CONST, {.i64=PT_GLOB_SEQUENCE}, INT_MIN, INT_MAX, DEC, "pattern_type" },
-    { "glob",         "glob pattern type",                   0, AV_OPT_TYPE_CONST, {.i64=PT_GLOB},          INT_MIN, INT_MAX, DEC, "pattern_type" },
-    { "sequence",     "glob pattern type",                   0, AV_OPT_TYPE_CONST, {.i64=PT_SEQUENCE},      INT_MIN, INT_MAX, DEC, "pattern_type" },
-
-    { "pixel_format", "set video pixel format",              OFFSET(pixel_format), AV_OPT_TYPE_STRING, {.str = NULL}, 0, 0, DEC },
-    { "start_number", "set first number in the sequence",    OFFSET(start_number), AV_OPT_TYPE_INT,    {.i64 = 0},    0, INT_MAX, DEC },
+    { "framerate",    "set the video framerate",             OFFSET(framerate),    AV_OPT_TYPE_STRING, {.str = "25"}, 0, 0,       DEC },
+    { "loop",         "force loop over input file sequence", OFFSET(loop),         AV_OPT_TYPE_INT,    {.i64 = 0   }, 0, 1,       DEC },
+
+    { "pattern_type", "set pattern type",                    OFFSET(pattern_type), AV_OPT_TYPE_INT,    {.i64=PT_GLOB_SEQUENCE}, 0,       INT_MAX, DEC, "pattern_type"},
+    { "glob_sequence","glob/sequence pattern type",          0,                    AV_OPT_TYPE_CONST,  {.i64=PT_GLOB_SEQUENCE}, INT_MIN, INT_MAX, DEC, "pattern_type" },
+    { "glob",         "glob pattern type",                   0,                    AV_OPT_TYPE_CONST,  {.i64=PT_GLOB         }, INT_MIN, INT_MAX, DEC, "pattern_type" },
+    { "sequence",     "glob pattern type",                   0,                    AV_OPT_TYPE_CONST,  {.i64=PT_SEQUENCE     }, INT_MIN, INT_MAX, DEC, "pattern_type" },
+
+    { "pixel_format", "set video pixel format",              OFFSET(pixel_format), AV_OPT_TYPE_STRING, {.str = NULL}, 0, 0,       DEC },
+    { "start_number", "set first number in the sequence",    OFFSET(start_number), AV_OPT_TYPE_INT,    {.i64 = 0   }, 0, INT_MAX, DEC },
     { "start_number_range", "set range for looking at the first sequence number", OFFSET(start_number_range), AV_OPT_TYPE_INT, {.i64 = 5}, 1, INT_MAX, DEC },
-    { "video_size",   "set video size",                      OFFSET(video_size),   AV_OPT_TYPE_STRING, {.str = NULL}, 0, 0, DEC },
-    { "frame_size",   "force frame size in bytes",           OFFSET(frame_size),   AV_OPT_TYPE_INT,    {.i64 = 0},    0, INT_MAX, DEC },
-=======
-    { "pixel_format", "",                             OFFSET(pixel_format), AV_OPT_TYPE_STRING, { .str = NULL }, 0, 0,       DEC },
-    { "video_size",   "",                             OFFSET(video_size),   AV_OPT_TYPE_STRING, { .str = NULL }, 0, 0,       DEC },
-    { "framerate",    "",                             OFFSET(framerate),    AV_OPT_TYPE_STRING, { .str = "25" }, 0, 0,       DEC },
-    { "loop",         "",                             OFFSET(loop),         AV_OPT_TYPE_INT,    { .i64 = 0    }, 0, 1,       DEC },
-    { "start_number", "first number in the sequence", OFFSET(start_number), AV_OPT_TYPE_INT,    { .i64 = 1    }, 1, INT_MAX, DEC },
->>>>>>> 9d46eaec
+    { "video_size",   "set video size",                      OFFSET(video_size),   AV_OPT_TYPE_STRING, {.str = NULL}, 0, 0,       DEC },
+    { "frame_size",   "force frame size in bytes",           OFFSET(frame_size),   AV_OPT_TYPE_INT,    {.i64 = 0   }, 0, INT_MAX, DEC },
     { NULL },
 };
 
@@ -499,16 +456,10 @@
     .name           = "image2",
     .long_name      = NULL_IF_CONFIG_SMALL("image2 sequence"),
     .priv_data_size = sizeof(VideoDemuxData),
-<<<<<<< HEAD
-    .read_probe     = read_probe,
-    .read_header    = read_header,
-    .read_packet    = read_packet,
-    .read_close     = read_close,
-=======
     .read_probe     = img_read_probe,
     .read_header    = img_read_header,
     .read_packet    = img_read_packet,
->>>>>>> 9d46eaec
+    .read_close     = img_read_close,
     .flags          = AVFMT_NOFILE,
     .priv_class     = &img2_class,
 };
