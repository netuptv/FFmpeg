--- conflicted
+++ resolved
@@ -1108,14 +1108,6 @@
         if (ret < 0)
             return ret;
     }
-<<<<<<< HEAD
-    if (ret>=0 && flush && s->oformat->flags & AVFMT_ALLOW_FLUSH) {
-        av_log(s, AV_LOG_INFO, "[tmp] av_interleaved_write_frame flushing buffer\n");
-        ret = write_packet(s, NULL);
-    }
-fail:
-    av_packet_unref(pkt);
-=======
 }
 
 static int write_packet_common(AVFormatContext *s, AVStream *st, AVPacket *pkt, int interleaved)
@@ -1169,7 +1161,6 @@
             av_packet_unref(pkt);
     } while (ret >= 0);
 
->>>>>>> 6b6b9e59
     return ret;
 }
 
