--- conflicted
+++ resolved
@@ -139,13 +139,10 @@
     ThreadFrame tf;
     AVBufferRef *seg_map;
 
-<<<<<<< HEAD
-=======
     AVBufferRef *hwaccel_priv_buf;
     void *hwaccel_picture_private;
 } VP8Frame;
 
->>>>>>> 6b6b9e59
 #define MAX_THREADS 8
 typedef struct VP8Context {
     VP8ThreadData *thread_data;
