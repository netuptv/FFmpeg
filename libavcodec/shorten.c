/*
 * Shorten decoder
 * Copyright (c) 2005 Jeff Muizelaar
 *
 * This file is part of FFmpeg.
 *
 * FFmpeg is free software; you can redistribute it and/or
 * modify it under the terms of the GNU Lesser General Public
 * License as published by the Free Software Foundation; either
 * version 2.1 of the License, or (at your option) any later version.
 *
 * FFmpeg is distributed in the hope that it will be useful,
 * but WITHOUT ANY WARRANTY; without even the implied warranty of
 * MERCHANTABILITY or FITNESS FOR A PARTICULAR PURPOSE.  See the GNU
 * Lesser General Public License for more details.
 *
 * You should have received a copy of the GNU Lesser General Public
 * License along with FFmpeg; if not, write to the Free Software
 * Foundation, Inc., 51 Franklin Street, Fifth Floor, Boston, MA 02110-1301 USA
 */

/**
 * @file
 * Shorten decoder
 * @author Jeff Muizelaar
 *
 */

#define DEBUG
#include <limits.h>
#include "avcodec.h"
#include "get_bits.h"
#include "golomb.h"

#define MAX_CHANNELS 8
#define MAX_BLOCKSIZE 65535

#define OUT_BUFFER_SIZE 16384

#define ULONGSIZE 2

#define WAVE_FORMAT_PCM 0x0001

#define DEFAULT_BLOCK_SIZE 256

#define TYPESIZE 4
#define CHANSIZE 0
#define LPCQSIZE 2
#define ENERGYSIZE 3
#define BITSHIFTSIZE 2

#define TYPE_S16HL 3
#define TYPE_S16LH 5

#define NWRAP 3
#define NSKIPSIZE 1

#define LPCQUANT 5
#define V2LPCQOFFSET (1 << LPCQUANT)

#define FNSIZE 2
#define FN_DIFF0        0
#define FN_DIFF1        1
#define FN_DIFF2        2
#define FN_DIFF3        3
#define FN_QUIT         4
#define FN_BLOCKSIZE    5
#define FN_BITSHIFT     6
#define FN_QLPC         7
#define FN_ZERO         8
#define FN_VERBATIM     9

#define VERBATIM_CKSIZE_SIZE 5
#define VERBATIM_BYTE_SIZE 8
#define CANONICAL_HEADER_SIZE 44

typedef struct ShortenContext {
    AVCodecContext *avctx;
    GetBitContext gb;

    int min_framesize, max_framesize;
    int channels;

    int32_t *decoded[MAX_CHANNELS];
    int32_t *offset[MAX_CHANNELS];
    int *coeffs;
    uint8_t *bitstream;
    int bitstream_size;
    int bitstream_index;
    unsigned int allocated_bitstream_size;
    int header_size;
    uint8_t header[OUT_BUFFER_SIZE];
    int version;
    int cur_chan;
    int bitshift;
    int nmean;
    int internal_ftype;
    int nwrap;
    int blocksize;
    int bitindex;
    int32_t lpcqoffset;
} ShortenContext;

static av_cold int shorten_decode_init(AVCodecContext * avctx)
{
    ShortenContext *s = avctx->priv_data;
    s->avctx = avctx;
    avctx->sample_fmt = AV_SAMPLE_FMT_S16;

    return 0;
}

static int allocate_buffers(ShortenContext *s)
{
    int i, chan;
    int *coeffs;

    for (chan=0; chan<s->channels; chan++) {
        if(FFMAX(1, s->nmean) >= UINT_MAX/sizeof(int32_t)){
            av_log(s->avctx, AV_LOG_ERROR, "nmean too large\n");
            return -1;
        }
        if(s->blocksize + s->nwrap >= UINT_MAX/sizeof(int32_t) || s->blocksize + s->nwrap <= (unsigned)s->nwrap){
            av_log(s->avctx, AV_LOG_ERROR, "s->blocksize + s->nwrap too large\n");
            return -1;
        }

        s->offset[chan] = av_realloc(s->offset[chan], sizeof(int32_t)*FFMAX(1, s->nmean));

        s->decoded[chan] = av_realloc(s->decoded[chan], sizeof(int32_t)*(s->blocksize + s->nwrap));
        for (i=0; i<s->nwrap; i++)
            s->decoded[chan][i] = 0;
        s->decoded[chan] += s->nwrap;
    }

    coeffs = av_realloc(s->coeffs, s->nwrap * sizeof(*s->coeffs));
    if (!coeffs)
        return AVERROR(ENOMEM);
    s->coeffs = coeffs;

    return 0;
}


static inline unsigned int get_uint(ShortenContext *s, int k)
{
    if (s->version != 0)
        k = get_ur_golomb_shorten(&s->gb, ULONGSIZE);
    return get_ur_golomb_shorten(&s->gb, k);
}


static void fix_bitshift(ShortenContext *s, int32_t *buffer)
{
    int i;

    if (s->bitshift != 0)
        for (i = 0; i < s->blocksize; i++)
            buffer[s->nwrap + i] <<= s->bitshift;
}


static void init_offset(ShortenContext *s)
{
    int32_t mean = 0;
    int  chan, i;
    int nblock = FFMAX(1, s->nmean);
    /* initialise offset */
    switch (s->internal_ftype)
    {
        case TYPE_S16HL:
        case TYPE_S16LH:
            mean = 0;
            break;
        default:
            av_log(s->avctx, AV_LOG_ERROR, "unknown audio type");
            abort();
    }

    for (chan = 0; chan < s->channels; chan++)
        for (i = 0; i < nblock; i++)
            s->offset[chan][i] = mean;
}

static inline int get_le32(GetBitContext *gb)
{
    return av_bswap32(get_bits_long(gb, 32));
}

static inline short get_le16(GetBitContext *gb)
{
    return av_bswap16(get_bits_long(gb, 16));
}

static int decode_wave_header(AVCodecContext *avctx, uint8_t *header, int header_size)
{
    GetBitContext hb;
    int len;
<<<<<<< HEAD
    int chunk_size av_unused;
=======
>>>>>>> f190f676
    short wave_format;

    init_get_bits(&hb, header, header_size*8);
    if (get_le32(&hb) != MKTAG('R','I','F','F')) {
        av_log(avctx, AV_LOG_ERROR, "missing RIFF tag\n");
        return -1;
    }

    skip_bits_long(&hb, 32);    /* chunk_size */

    if (get_le32(&hb) != MKTAG('W','A','V','E')) {
        av_log(avctx, AV_LOG_ERROR, "missing WAVE tag\n");
        return -1;
    }

    while (get_le32(&hb) != MKTAG('f','m','t',' ')) {
        len = get_le32(&hb);
        skip_bits(&hb, 8*len);
    }
    len = get_le32(&hb);

    if (len < 16) {
        av_log(avctx, AV_LOG_ERROR, "fmt chunk was too short\n");
        return -1;
    }

    wave_format = get_le16(&hb);

    switch (wave_format) {
        case WAVE_FORMAT_PCM:
            break;
        default:
            av_log(avctx, AV_LOG_ERROR, "unsupported wave format\n");
            return -1;
    }

    avctx->channels = get_le16(&hb);
    avctx->sample_rate = get_le32(&hb);
    avctx->bit_rate = get_le32(&hb) * 8;
    avctx->block_align = get_le16(&hb);
    avctx->bits_per_coded_sample = get_le16(&hb);

    if (avctx->bits_per_coded_sample != 16) {
        av_log(avctx, AV_LOG_ERROR, "unsupported number of bits per sample\n");
        return -1;
    }

    len -= 16;
    if (len > 0)
        av_log(avctx, AV_LOG_INFO, "%d header bytes unparsed\n", len);

    return 0;
}

static int16_t * interleave_buffer(int16_t *samples, int nchan, int blocksize, int32_t **buffer) {
    int i, chan;
    for (i=0; i<blocksize; i++)
        for (chan=0; chan < nchan; chan++)
            *samples++ = FFMIN(buffer[chan][i], 32768);
    return samples;
}

static void decode_subframe_lpc(ShortenContext *s, int channel, int residual_size, int pred_order)
{
    int sum, i, j;
    int *coeffs = s->coeffs;

    for (i=0; i<pred_order; i++)
        coeffs[i] = get_sr_golomb_shorten(&s->gb, LPCQUANT);

    for (i=0; i < s->blocksize; i++) {
        sum = s->lpcqoffset;
        for (j=0; j<pred_order; j++)
            sum += coeffs[j] * s->decoded[channel][i-j-1];
        s->decoded[channel][i] = get_sr_golomb_shorten(&s->gb, residual_size) + (sum >> LPCQUANT);
    }
}


static int shorten_decode_frame(AVCodecContext *avctx,
        void *data, int *data_size,
        AVPacket *avpkt)
{
    const uint8_t *buf = avpkt->data;
    int buf_size = avpkt->size;
    ShortenContext *s = avctx->priv_data;
    int i, input_buf_size = 0;
    int16_t *samples = data;
    if(s->max_framesize == 0){
        s->max_framesize= 1024; // should hopefully be enough for the first header
        s->bitstream= av_fast_realloc(s->bitstream, &s->allocated_bitstream_size, s->max_framesize);
    }

    if(1 && s->max_framesize){//FIXME truncated
        buf_size= FFMIN(buf_size, s->max_framesize - s->bitstream_size);
        input_buf_size= buf_size;

        if(s->bitstream_index + s->bitstream_size + buf_size > s->allocated_bitstream_size){
            //                printf("memmove\n");
            memmove(s->bitstream, &s->bitstream[s->bitstream_index], s->bitstream_size);
            s->bitstream_index=0;
        }
        memcpy(&s->bitstream[s->bitstream_index + s->bitstream_size], buf, buf_size);
        buf= &s->bitstream[s->bitstream_index];
        buf_size += s->bitstream_size;
        s->bitstream_size= buf_size;

        if(buf_size < s->max_framesize){
            //av_dlog(avctx, "wanna more data ... %d\n", buf_size);
            *data_size = 0;
            return input_buf_size;
        }
    }
    init_get_bits(&s->gb, buf, buf_size*8);
    skip_bits(&s->gb, s->bitindex);
    if (!s->blocksize)
    {
        int maxnlpc = 0;
        /* shorten signature */
        if (get_bits_long(&s->gb, 32) != AV_RB32("ajkg")) {
            av_log(s->avctx, AV_LOG_ERROR, "missing shorten magic 'ajkg'\n");
            return -1;
        }

        s->lpcqoffset = 0;
        s->blocksize = DEFAULT_BLOCK_SIZE;
        s->channels = 1;
        s->nmean = -1;
        s->version = get_bits(&s->gb, 8);
        s->internal_ftype = get_uint(s, TYPESIZE);

        s->channels = get_uint(s, CHANSIZE);
        if (s->channels > MAX_CHANNELS) {
            av_log(s->avctx, AV_LOG_ERROR, "too many channels: %d\n", s->channels);
            return -1;
        }

        /* get blocksize if version > 0 */
        if (s->version > 0) {
            int skip_bytes;
            s->blocksize = get_uint(s, av_log2(DEFAULT_BLOCK_SIZE));
            maxnlpc = get_uint(s, LPCQSIZE);
            s->nmean = get_uint(s, 0);

            skip_bytes = get_uint(s, NSKIPSIZE);
            for (i=0; i<skip_bytes; i++) {
                skip_bits(&s->gb, 8);
            }
        }
        s->nwrap = FFMAX(NWRAP, maxnlpc);

        if (allocate_buffers(s))
            return -1;

        init_offset(s);

        if (s->version > 1)
            s->lpcqoffset = V2LPCQOFFSET;

        if (get_ur_golomb_shorten(&s->gb, FNSIZE) != FN_VERBATIM) {
            av_log(s->avctx, AV_LOG_ERROR, "missing verbatim section at beginning of stream\n");
            return -1;
        }

        s->header_size = get_ur_golomb_shorten(&s->gb, VERBATIM_CKSIZE_SIZE);
        if (s->header_size >= OUT_BUFFER_SIZE || s->header_size < CANONICAL_HEADER_SIZE) {
            av_log(s->avctx, AV_LOG_ERROR, "header is wrong size: %d\n", s->header_size);
            return -1;
        }

        for (i=0; i<s->header_size; i++)
            s->header[i] = (char)get_ur_golomb_shorten(&s->gb, VERBATIM_BYTE_SIZE);

        if (decode_wave_header(avctx, s->header, s->header_size) < 0)
            return -1;

        s->cur_chan = 0;
        s->bitshift = 0;
    }
    else
    {
        int cmd;
        int len;
        cmd = get_ur_golomb_shorten(&s->gb, FNSIZE);
        switch (cmd) {
            case FN_ZERO:
            case FN_DIFF0:
            case FN_DIFF1:
            case FN_DIFF2:
            case FN_DIFF3:
            case FN_QLPC:
                {
                    int residual_size = 0;
                    int channel = s->cur_chan;
                    int32_t coffset;
                    if (cmd != FN_ZERO) {
                        residual_size = get_ur_golomb_shorten(&s->gb, ENERGYSIZE);
                        /* this is a hack as version 0 differed in defintion of get_sr_golomb_shorten */
                        if (s->version == 0)
                            residual_size--;
                    }

                    if (s->nmean == 0)
                        coffset = s->offset[channel][0];
                    else {
                        int32_t sum = (s->version < 2) ? 0 : s->nmean / 2;
                        for (i=0; i<s->nmean; i++)
                            sum += s->offset[channel][i];
                        coffset = sum / s->nmean;
                        if (s->version >= 2)
                            coffset >>= FFMIN(1, s->bitshift);
                    }
                    switch (cmd) {
                        case FN_ZERO:
                            for (i=0; i<s->blocksize; i++)
                                s->decoded[channel][i] = 0;
                            break;
                        case FN_DIFF0:
                            for (i=0; i<s->blocksize; i++)
                                s->decoded[channel][i] = get_sr_golomb_shorten(&s->gb, residual_size) + coffset;
                            break;
                        case FN_DIFF1:
                            for (i=0; i<s->blocksize; i++)
                                s->decoded[channel][i] = get_sr_golomb_shorten(&s->gb, residual_size) + s->decoded[channel][i - 1];
                            break;
                        case FN_DIFF2:
                            for (i=0; i<s->blocksize; i++)
                                s->decoded[channel][i] = get_sr_golomb_shorten(&s->gb, residual_size) + 2*s->decoded[channel][i-1]
                                                                                                      -   s->decoded[channel][i-2];
                            break;
                        case FN_DIFF3:
                            for (i=0; i<s->blocksize; i++)
                                s->decoded[channel][i] = get_sr_golomb_shorten(&s->gb, residual_size) + 3*s->decoded[channel][i-1]
                                                                                                      - 3*s->decoded[channel][i-2]
                                                                                                      +   s->decoded[channel][i-3];
                            break;
                        case FN_QLPC:
                            {
                                int pred_order = get_ur_golomb_shorten(&s->gb, LPCQSIZE);
                                if (pred_order > s->nwrap) {
                                    av_log(avctx, AV_LOG_ERROR,
                                           "invalid pred_order %d\n",
                                           pred_order);
                                    return -1;
                                }
                                for (i=0; i<pred_order; i++)
                                    s->decoded[channel][i - pred_order] -= coffset;
                                decode_subframe_lpc(s, channel, residual_size, pred_order);
                                if (coffset != 0)
                                    for (i=0; i < s->blocksize; i++)
                                        s->decoded[channel][i] += coffset;
                            }
                    }
                    if (s->nmean > 0) {
                        int32_t sum = (s->version < 2) ? 0 : s->blocksize / 2;
                        for (i=0; i<s->blocksize; i++)
                            sum += s->decoded[channel][i];

                        for (i=1; i<s->nmean; i++)
                            s->offset[channel][i-1] = s->offset[channel][i];

                        if (s->version < 2)
                            s->offset[channel][s->nmean - 1] = sum / s->blocksize;
                        else
                            s->offset[channel][s->nmean - 1] = (sum / s->blocksize) << s->bitshift;
                    }
                    for (i=-s->nwrap; i<0; i++)
                        s->decoded[channel][i] = s->decoded[channel][i + s->blocksize];

                    fix_bitshift(s, s->decoded[channel]);

                    s->cur_chan++;
                    if (s->cur_chan == s->channels) {
                        samples = interleave_buffer(samples, s->channels, s->blocksize, s->decoded);
                        s->cur_chan = 0;
                        goto frame_done;
                    }
                    break;
                }
                break;
            case FN_VERBATIM:
                len = get_ur_golomb_shorten(&s->gb, VERBATIM_CKSIZE_SIZE);
                while (len--) {
                    get_ur_golomb_shorten(&s->gb, VERBATIM_BYTE_SIZE);
                }
                break;
            case FN_BITSHIFT:
                s->bitshift = get_ur_golomb_shorten(&s->gb, BITSHIFTSIZE);
                break;
            case FN_BLOCKSIZE:
                s->blocksize = get_uint(s, av_log2(s->blocksize));
                break;
            case FN_QUIT:
                *data_size = 0;
                return buf_size;
                break;
            default:
                av_log(avctx, AV_LOG_ERROR, "unknown shorten function %d\n", cmd);
                return -1;
                break;
        }
    }
frame_done:
    *data_size = (int8_t *)samples - (int8_t *)data;

    //    s->last_blocksize = s->blocksize;
    s->bitindex = get_bits_count(&s->gb) - 8*((get_bits_count(&s->gb))/8);
    i= (get_bits_count(&s->gb))/8;
    if (i > buf_size) {
        av_log(s->avctx, AV_LOG_ERROR, "overread: %d\n", i - buf_size);
        s->bitstream_size=0;
        s->bitstream_index=0;
        return -1;
    }
    if (s->bitstream_size) {
        s->bitstream_index += i;
        s->bitstream_size  -= i;
        return input_buf_size;
    } else
        return i;
}

static av_cold int shorten_decode_close(AVCodecContext *avctx)
{
    ShortenContext *s = avctx->priv_data;
    int i;

    for (i = 0; i < s->channels; i++) {
        s->decoded[i] -= s->nwrap;
        av_freep(&s->decoded[i]);
        av_freep(&s->offset[i]);
    }
    av_freep(&s->bitstream);
    av_freep(&s->coeffs);
    return 0;
}

static void shorten_flush(AVCodecContext *avctx){
    ShortenContext *s = avctx->priv_data;

    s->bitstream_size=
        s->bitstream_index= 0;
}

AVCodec ff_shorten_decoder = {
    "shorten",
    AVMEDIA_TYPE_AUDIO,
    CODEC_ID_SHORTEN,
    sizeof(ShortenContext),
    shorten_decode_init,
    NULL,
    shorten_decode_close,
    shorten_decode_frame,
    .flush= shorten_flush,
    .long_name= NULL_IF_CONFIG_SMALL("Shorten"),
};<|MERGE_RESOLUTION|>--- conflicted
+++ resolved
@@ -196,10 +196,6 @@
 {
     GetBitContext hb;
     int len;
-<<<<<<< HEAD
-    int chunk_size av_unused;
-=======
->>>>>>> f190f676
     short wave_format;
 
     init_get_bits(&hb, header, header_size*8);
