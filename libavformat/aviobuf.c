/*
 * buffered I/O
 * Copyright (c) 2000,2001 Fabrice Bellard
 *
 * This file is part of FFmpeg.
 *
 * FFmpeg is free software; you can redistribute it and/or
 * modify it under the terms of the GNU Lesser General Public
 * License as published by the Free Software Foundation; either
 * version 2.1 of the License, or (at your option) any later version.
 *
 * FFmpeg is distributed in the hope that it will be useful,
 * but WITHOUT ANY WARRANTY; without even the implied warranty of
 * MERCHANTABILITY or FITNESS FOR A PARTICULAR PURPOSE.  See the GNU
 * Lesser General Public License for more details.
 *
 * You should have received a copy of the GNU Lesser General Public
 * License along with FFmpeg; if not, write to the Free Software
 * Foundation, Inc., 51 Franklin Street, Fifth Floor, Boston, MA 02110-1301 USA
 */

#include "libavutil/bprint.h"
#include "libavutil/crc.h"
#include "libavutil/dict.h"
#include "libavutil/intreadwrite.h"
#include "libavutil/log.h"
#include "libavutil/opt.h"
#include "libavutil/avassert.h"
#include "avformat.h"
#include "avio.h"
#include "avio_internal.h"
#include "internal.h"
#include "url.h"
#include <stdarg.h>

#define IO_BUFFER_SIZE 32768

/**
 * Do seeks within this distance ahead of the current buffer by skipping
 * data instead of calling the protocol seek function, for seekable
 * protocols.
 */
#define SHORT_SEEK_THRESHOLD 4096

typedef struct AVIOInternal {
    URLContext *h;
} AVIOInternal;

static void *ff_avio_child_next(void *obj, void *prev)
{
    AVIOContext *s = obj;
    AVIOInternal *internal = s->opaque;
    return prev ? NULL : internal->h;
}

static const AVClass *ff_avio_child_class_next(const AVClass *prev)
{
    return prev ? NULL : &ffurl_context_class;
}

#define OFFSET(x) offsetof(AVIOContext,x)
#define E AV_OPT_FLAG_ENCODING_PARAM
#define D AV_OPT_FLAG_DECODING_PARAM
static const AVOption ff_avio_options[] = {
    {"protocol_whitelist", "List of protocols that are allowed to be used", OFFSET(protocol_whitelist), AV_OPT_TYPE_STRING, { .str = NULL },  CHAR_MIN, CHAR_MAX, D },
    { NULL },
};

const AVClass ff_avio_class = {
    .class_name = "AVIOContext",
    .item_name  = av_default_item_name,
    .version    = LIBAVUTIL_VERSION_INT,
    .option     = ff_avio_options,
    .child_next = ff_avio_child_next,
    .child_class_next = ff_avio_child_class_next,
};

static void fill_buffer(AVIOContext *s);
static int url_resetbuf(AVIOContext *s, int flags);

int ffio_init_context(AVIOContext *s,
                  unsigned char *buffer,
                  int buffer_size,
                  int write_flag,
                  void *opaque,
                  int (*read_packet)(void *opaque, uint8_t *buf, int buf_size),
                  int (*write_packet)(void *opaque, uint8_t *buf, int buf_size),
                  int64_t (*seek)(void *opaque, int64_t offset, int whence))
{
    s->buffer      = buffer;
    s->orig_buffer_size =
    s->buffer_size = buffer_size;
    s->buf_ptr     = buffer;
    s->opaque      = opaque;
    s->direct      = 0;

    url_resetbuf(s, write_flag ? AVIO_FLAG_WRITE : AVIO_FLAG_READ);

    s->write_packet    = write_packet;
    s->read_packet     = read_packet;
    s->seek            = seek;
    s->pos             = 0;
    s->must_flush      = 0;
    s->eof_reached     = 0;
    s->error           = 0;
    s->seekable        = seek ? AVIO_SEEKABLE_NORMAL : 0;
    s->max_packet_size = 0;
    s->update_checksum = NULL;
    s->short_seek_threshold = SHORT_SEEK_THRESHOLD;

    if (!read_packet && !write_flag) {
        s->pos     = buffer_size;
        s->buf_end = s->buffer + buffer_size;
    }
    s->read_pause = NULL;
    s->read_seek  = NULL;

    s->write_data_type       = NULL;
    s->ignore_boundary_point = 0;
    s->current_type          = AVIO_DATA_MARKER_UNKNOWN;
    s->last_time             = AV_NOPTS_VALUE;

    return 0;
}

AVIOContext *avio_alloc_context(
                  unsigned char *buffer,
                  int buffer_size,
                  int write_flag,
                  void *opaque,
                  int (*read_packet)(void *opaque, uint8_t *buf, int buf_size),
                  int (*write_packet)(void *opaque, uint8_t *buf, int buf_size),
                  int64_t (*seek)(void *opaque, int64_t offset, int whence))
{
    AVIOContext *s = av_mallocz(sizeof(AVIOContext));
    if (!s)
        return NULL;
    ffio_init_context(s, buffer, buffer_size, write_flag, opaque,
                  read_packet, write_packet, seek);
    return s;
}

static void writeout(AVIOContext *s, const uint8_t *data, int len)
{
<<<<<<< HEAD
    if (s->write_packet && !s->error) {
        int ret = s->write_packet(s->opaque, (uint8_t *)data, len);
        if (ret < 0) {
            s->error = ret;
        }
    }
    s->writeout_count ++;
    s->pos += len;
}

static void flush_buffer(AVIOContext *s)
{
    if (s->write_flag && s->buf_ptr > s->buffer) {
        writeout(s, s->buffer, s->buf_ptr - s->buffer);
=======
    if (s->buf_ptr > s->buffer) {
        if (!s->error) {
            int ret = 0;
            if (s->write_data_type)
                ret = s->write_data_type(s->opaque, s->buffer,
                                         s->buf_ptr - s->buffer,
                                         s->current_type,
                                         s->last_time);
            else if (s->write_packet)
                ret = s->write_packet(s->opaque, s->buffer,
                                      s->buf_ptr - s->buffer);
            if (ret < 0) {
                s->error = ret;
            }
        }
        if (s->current_type == AVIO_DATA_MARKER_SYNC_POINT ||
            s->current_type == AVIO_DATA_MARKER_BOUNDARY_POINT) {
            s->current_type = AVIO_DATA_MARKER_UNKNOWN;
        }
        s->last_time = AV_NOPTS_VALUE;
>>>>>>> db7968bf
        if (s->update_checksum) {
            s->checksum     = s->update_checksum(s->checksum, s->checksum_ptr,
                                                 s->buf_ptr - s->checksum_ptr);
            s->checksum_ptr = s->buffer;
        }
    }
    s->buf_ptr = s->buffer;
    if (!s->write_flag)
        s->buf_end = s->buffer;
}

void avio_w8(AVIOContext *s, int b)
{
    av_assert2(b>=-128 && b<=255);
    *s->buf_ptr++ = b;
    if (s->buf_ptr >= s->buf_end)
        flush_buffer(s);
}

void ffio_fill(AVIOContext *s, int b, int count)
{
    while (count > 0) {
        int len = FFMIN(s->buf_end - s->buf_ptr, count);
        memset(s->buf_ptr, b, len);
        s->buf_ptr += len;

        if (s->buf_ptr >= s->buf_end)
            flush_buffer(s);

        count -= len;
    }
}

void avio_write(AVIOContext *s, const unsigned char *buf, int size)
{
    if (s->direct && !s->update_checksum) {
        avio_flush(s);
        writeout(s, buf, size);
        return;
    }
    while (size > 0) {
        int len = FFMIN(s->buf_end - s->buf_ptr, size);
        memcpy(s->buf_ptr, buf, len);
        s->buf_ptr += len;

        if (s->buf_ptr >= s->buf_end)
            flush_buffer(s);

        buf += len;
        size -= len;
    }
}

void avio_flush(AVIOContext *s)
{
    flush_buffer(s);
    s->must_flush = 0;
}

int64_t avio_seek(AVIOContext *s, int64_t offset, int whence)
{
    int64_t offset1;
    int64_t pos;
    int force = whence & AVSEEK_FORCE;
    int buffer_size;
    whence &= ~AVSEEK_FORCE;

    if(!s)
        return AVERROR(EINVAL);

    buffer_size = s->buf_end - s->buffer;
    // pos is the absolute position that the beginning of s->buffer corresponds to in the file
    pos = s->pos - (s->write_flag ? 0 : buffer_size);

    if (whence != SEEK_CUR && whence != SEEK_SET)
        return AVERROR(EINVAL);

    if (whence == SEEK_CUR) {
        offset1 = pos + (s->buf_ptr - s->buffer);
        if (offset == 0)
            return offset1;
        offset += offset1;
    }
    if (offset < 0)
        return AVERROR(EINVAL);

    offset1 = offset - pos; // "offset1" is the relative offset from the beginning of s->buffer
    if (!s->must_flush && (!s->direct || !s->seek) &&
        offset1 >= 0 && offset1 <= buffer_size - s->write_flag) {
        /* can do the seek inside the buffer */
        s->buf_ptr = s->buffer + offset1;
    } else if ((!s->seekable ||
               offset1 <= buffer_size + s->short_seek_threshold) &&
               !s->write_flag && offset1 >= 0 &&
               (!s->direct || !s->seek) &&
              (whence != SEEK_END || force)) {
        while(s->pos < offset && !s->eof_reached)
            fill_buffer(s);
        if (s->eof_reached)
            return AVERROR_EOF;
        s->buf_ptr = s->buf_end - (s->pos - offset);
    } else if(!s->write_flag && offset1 < 0 && -offset1 < buffer_size>>1 && s->seek && offset > 0) {
        int64_t res;

        pos -= FFMIN(buffer_size>>1, pos);
        if ((res = s->seek(s->opaque, pos, SEEK_SET)) < 0)
            return res;
        s->buf_end =
        s->buf_ptr = s->buffer;
        s->pos = pos;
        s->eof_reached = 0;
        fill_buffer(s);
        return avio_seek(s, offset, SEEK_SET | force);
    } else {
        int64_t res;
        if (s->write_flag) {
            flush_buffer(s);
            s->must_flush = 1;
        }
        if (!s->seek)
            return AVERROR(EPIPE);
        if ((res = s->seek(s->opaque, offset, SEEK_SET)) < 0)
            return res;
        s->seek_count ++;
        if (!s->write_flag)
            s->buf_end = s->buffer;
        s->buf_ptr = s->buffer;
        s->pos = offset;
    }
    s->eof_reached = 0;
    return offset;
}

int64_t avio_skip(AVIOContext *s, int64_t offset)
{
    return avio_seek(s, offset, SEEK_CUR);
}

int64_t avio_size(AVIOContext *s)
{
    int64_t size;

    if (!s)
        return AVERROR(EINVAL);

    if (!s->seek)
        return AVERROR(ENOSYS);
    size = s->seek(s->opaque, 0, AVSEEK_SIZE);
    if (size < 0) {
        if ((size = s->seek(s->opaque, -1, SEEK_END)) < 0)
            return size;
        size++;
        s->seek(s->opaque, s->pos, SEEK_SET);
    }
    return size;
}

int avio_feof(AVIOContext *s)
{
    if(!s)
        return 0;
    if(s->eof_reached){
        s->eof_reached=0;
        fill_buffer(s);
    }
    return s->eof_reached;
}

#if FF_API_URL_FEOF
int url_feof(AVIOContext *s)
{
    return avio_feof(s);
}
#endif

void avio_wl32(AVIOContext *s, unsigned int val)
{
    avio_w8(s, (uint8_t) val       );
    avio_w8(s, (uint8_t)(val >> 8 ));
    avio_w8(s, (uint8_t)(val >> 16));
    avio_w8(s,           val >> 24 );
}

void avio_wb32(AVIOContext *s, unsigned int val)
{
    avio_w8(s,           val >> 24 );
    avio_w8(s, (uint8_t)(val >> 16));
    avio_w8(s, (uint8_t)(val >> 8 ));
    avio_w8(s, (uint8_t) val       );
}

int avio_put_str(AVIOContext *s, const char *str)
{
    int len = 1;
    if (str) {
        len += strlen(str);
        avio_write(s, (const unsigned char *) str, len);
    } else
        avio_w8(s, 0);
    return len;
}

static inline int put_str16(AVIOContext *s, const char *str, const int be)
{
    const uint8_t *q = str;
    int ret = 0;
    int err = 0;

    while (*q) {
        uint32_t ch;
        uint16_t tmp;

        GET_UTF8(ch, *q++, goto invalid;)
        PUT_UTF16(ch, tmp, be ? avio_wb16(s, tmp) : avio_wl16(s, tmp);
                  ret += 2;)
        continue;
invalid:
        av_log(s, AV_LOG_ERROR, "Invaid UTF8 sequence in avio_put_str16%s\n", be ? "be" : "le");
        err = AVERROR(EINVAL);
        if (!*(q-1))
            break;
    }
    if (be)
        avio_wb16(s, 0);
    else
        avio_wl16(s, 0);
    if (err)
        return err;
    ret += 2;
    return ret;
}

#define PUT_STR16(type, big_endian)                          \
int avio_put_str16 ## type(AVIOContext *s, const char *str)  \
{                                                            \
return put_str16(s, str, big_endian);                        \
}

PUT_STR16(le, 0)
PUT_STR16(be, 1)

#undef PUT_STR16

int ff_get_v_length(uint64_t val)
{
    int i = 1;

    while (val >>= 7)
        i++;

    return i;
}

void ff_put_v(AVIOContext *bc, uint64_t val)
{
    int i = ff_get_v_length(val);

    while (--i > 0)
        avio_w8(bc, 128 | (uint8_t)(val >> (7*i)));

    avio_w8(bc, val & 127);
}

void avio_wl64(AVIOContext *s, uint64_t val)
{
    avio_wl32(s, (uint32_t)(val & 0xffffffff));
    avio_wl32(s, (uint32_t)(val >> 32));
}

void avio_wb64(AVIOContext *s, uint64_t val)
{
    avio_wb32(s, (uint32_t)(val >> 32));
    avio_wb32(s, (uint32_t)(val & 0xffffffff));
}

void avio_wl16(AVIOContext *s, unsigned int val)
{
    avio_w8(s, (uint8_t)val);
    avio_w8(s, (int)val >> 8);
}

void avio_wb16(AVIOContext *s, unsigned int val)
{
    avio_w8(s, (int)val >> 8);
    avio_w8(s, (uint8_t)val);
}

void avio_wl24(AVIOContext *s, unsigned int val)
{
    avio_wl16(s, val & 0xffff);
    avio_w8(s, (int)val >> 16);
}

void avio_wb24(AVIOContext *s, unsigned int val)
{
    avio_wb16(s, (int)val >> 8);
    avio_w8(s, (uint8_t)val);
}

void avio_write_marker(AVIOContext *s, int64_t time, enum AVIODataMarkerType type)
{
    if (!s->write_data_type)
        return;
    // If ignoring boundary points, just treat it as unknown
    if (type == AVIO_DATA_MARKER_BOUNDARY_POINT && s->ignore_boundary_point)
        type = AVIO_DATA_MARKER_UNKNOWN;
    // Avoid unnecessary flushes if we are already in non-header/trailer
    // data and setting the type to unknown
    if (type == AVIO_DATA_MARKER_UNKNOWN &&
        (s->current_type != AVIO_DATA_MARKER_HEADER &&
         s->current_type != AVIO_DATA_MARKER_TRAILER))
        return;

    switch (type) {
    case AVIO_DATA_MARKER_HEADER:
    case AVIO_DATA_MARKER_TRAILER:
        // For header/trailer, ignore a new marker of the same type;
        // consecutive header/trailer markers can be merged.
        if (type == s->current_type)
            return;
        break;
    }

    // If we've reached here, we have a new, noteworthy marker.
    // Flush the previous data and mark the start of the new data.
    avio_flush(s);
    s->current_type = type;
    s->last_time = time;
}

/* Input stream */

static void fill_buffer(AVIOContext *s)
{
    int max_buffer_size = s->max_packet_size ?
                          s->max_packet_size : IO_BUFFER_SIZE;
    uint8_t *dst        = s->buf_end - s->buffer + max_buffer_size < s->buffer_size ?
                          s->buf_end : s->buffer;
    int len             = s->buffer_size - (dst - s->buffer);

    /* can't fill the buffer without read_packet, just set EOF if appropriate */
    if (!s->read_packet && s->buf_ptr >= s->buf_end)
        s->eof_reached = 1;

    /* no need to do anything if EOF already reached */
    if (s->eof_reached)
        return;

    if (s->update_checksum && dst == s->buffer) {
        if (s->buf_end > s->checksum_ptr)
            s->checksum = s->update_checksum(s->checksum, s->checksum_ptr,
                                             s->buf_end - s->checksum_ptr);
        s->checksum_ptr = s->buffer;
    }

    /* make buffer smaller in case it ended up large after probing */
    if (s->read_packet && s->orig_buffer_size && s->buffer_size > s->orig_buffer_size) {
        if (dst == s->buffer) {
            int ret = ffio_set_buf_size(s, s->orig_buffer_size);
            if (ret < 0)
                av_log(s, AV_LOG_WARNING, "Failed to decrease buffer size\n");

            s->checksum_ptr = dst = s->buffer;
        }
        av_assert0(len >= s->orig_buffer_size);
        len = s->orig_buffer_size;
    }

    if (s->read_packet)
        len = s->read_packet(s->opaque, dst, len);
    else
        len = 0;
    if (len <= 0) {
        /* do not modify buffer if EOF reached so that a seek back can
           be done without rereading data */
        s->eof_reached = 1;
        if (len < 0)
            s->error = len;
    } else {
        s->pos += len;
        s->buf_ptr = dst;
        s->buf_end = dst + len;
        s->bytes_read += len;
    }
}

unsigned long ff_crc04C11DB7_update(unsigned long checksum, const uint8_t *buf,
                                    unsigned int len)
{
    return av_crc(av_crc_get_table(AV_CRC_32_IEEE), checksum, buf, len);
}

unsigned long ff_crcA001_update(unsigned long checksum, const uint8_t *buf,
                                unsigned int len)
{
    return av_crc(av_crc_get_table(AV_CRC_16_ANSI_LE), checksum, buf, len);
}

unsigned long ffio_get_checksum(AVIOContext *s)
{
    s->checksum = s->update_checksum(s->checksum, s->checksum_ptr,
                                     s->buf_ptr - s->checksum_ptr);
    s->update_checksum = NULL;
    return s->checksum;
}

void ffio_init_checksum(AVIOContext *s,
                   unsigned long (*update_checksum)(unsigned long c, const uint8_t *p, unsigned int len),
                   unsigned long checksum)
{
    s->update_checksum = update_checksum;
    if (s->update_checksum) {
        s->checksum     = checksum;
        s->checksum_ptr = s->buf_ptr;
    }
}

/* XXX: put an inline version */
int avio_r8(AVIOContext *s)
{
    if (s->buf_ptr >= s->buf_end)
        fill_buffer(s);
    if (s->buf_ptr < s->buf_end)
        return *s->buf_ptr++;
    return 0;
}

int avio_read(AVIOContext *s, unsigned char *buf, int size)
{
    int len, size1;

    size1 = size;
    while (size > 0) {
        len = FFMIN(s->buf_end - s->buf_ptr, size);
        if (len == 0 || s->write_flag) {
            if((s->direct || size > s->buffer_size) && !s->update_checksum) {
                // bypass the buffer and read data directly into buf
                if(s->read_packet)
                    len = s->read_packet(s->opaque, buf, size);

                if (len <= 0) {
                    /* do not modify buffer if EOF reached so that a seek back can
                    be done without rereading data */
                    s->eof_reached = 1;
                    if(len<0)
                        s->error= len;
                    break;
                } else {
                    s->pos += len;
                    s->bytes_read += len;
                    size -= len;
                    buf += len;
                    // reset the buffer
                    s->buf_ptr = s->buffer;
                    s->buf_end = s->buffer/* + len*/;
                }
            } else {
                fill_buffer(s);
                len = s->buf_end - s->buf_ptr;
                if (len == 0)
                    break;
            }
        } else {
            memcpy(buf, s->buf_ptr, len);
            buf += len;
            s->buf_ptr += len;
            size -= len;
        }
    }
    if (size1 == size) {
        if (s->error)      return s->error;
        if (avio_feof(s))  return AVERROR_EOF;
    }
    return size1 - size;
}

int ffio_read_size(AVIOContext *s, unsigned char *buf, int size)
{
    int ret = avio_read(s, buf, size);
    if (ret != size)
        return AVERROR_INVALIDDATA;
    return ret;
}

int ffio_read_indirect(AVIOContext *s, unsigned char *buf, int size, const unsigned char **data)
{
    if (s->buf_end - s->buf_ptr >= size && !s->write_flag) {
        *data = s->buf_ptr;
        s->buf_ptr += size;
        return size;
    } else {
        *data = buf;
        return avio_read(s, buf, size);
    }
}

int ffio_read_partial(AVIOContext *s, unsigned char *buf, int size)
{
    int len;

    if (size < 0)
        return -1;

    if (s->read_packet && s->write_flag) {
        len = s->read_packet(s->opaque, buf, size);
        if (len > 0)
            s->pos += len;
        return len;
    }

    len = s->buf_end - s->buf_ptr;
    if (len == 0) {
        /* Reset the buf_end pointer to the start of the buffer, to make sure
         * the fill_buffer call tries to read as much data as fits into the
         * full buffer, instead of just what space is left after buf_end.
         * This avoids returning partial packets at the end of the buffer,
         * for packet based inputs.
         */
        s->buf_end = s->buf_ptr = s->buffer;
        fill_buffer(s);
        len = s->buf_end - s->buf_ptr;
    }
    if (len > size)
        len = size;
    memcpy(buf, s->buf_ptr, len);
    s->buf_ptr += len;
    if (!len) {
        if (s->error)      return s->error;
        if (avio_feof(s))  return AVERROR_EOF;
    }
    return len;
}

unsigned int avio_rl16(AVIOContext *s)
{
    unsigned int val;
    val = avio_r8(s);
    val |= avio_r8(s) << 8;
    return val;
}

unsigned int avio_rl24(AVIOContext *s)
{
    unsigned int val;
    val = avio_rl16(s);
    val |= avio_r8(s) << 16;
    return val;
}

unsigned int avio_rl32(AVIOContext *s)
{
    unsigned int val;
    val = avio_rl16(s);
    val |= avio_rl16(s) << 16;
    return val;
}

uint64_t avio_rl64(AVIOContext *s)
{
    uint64_t val;
    val = (uint64_t)avio_rl32(s);
    val |= (uint64_t)avio_rl32(s) << 32;
    return val;
}

unsigned int avio_rb16(AVIOContext *s)
{
    unsigned int val;
    val = avio_r8(s) << 8;
    val |= avio_r8(s);
    return val;
}

unsigned int avio_rb24(AVIOContext *s)
{
    unsigned int val;
    val = avio_rb16(s) << 8;
    val |= avio_r8(s);
    return val;
}
unsigned int avio_rb32(AVIOContext *s)
{
    unsigned int val;
    val = avio_rb16(s) << 16;
    val |= avio_rb16(s);
    return val;
}

int ff_get_line(AVIOContext *s, char *buf, int maxlen)
{
    int i = 0;
    char c;

    do {
        c = avio_r8(s);
        if (c && i < maxlen-1)
            buf[i++] = c;
    } while (c != '\n' && c != '\r' && c);
    if (c == '\r' && avio_r8(s) != '\n' && !avio_feof(s))
        avio_skip(s, -1);

    buf[i] = 0;
    return i;
}

int avio_get_str(AVIOContext *s, int maxlen, char *buf, int buflen)
{
    int i;

    if (buflen <= 0)
        return AVERROR(EINVAL);
    // reserve 1 byte for terminating 0
    buflen = FFMIN(buflen - 1, maxlen);
    for (i = 0; i < buflen; i++)
        if (!(buf[i] = avio_r8(s)))
            return i + 1;
    buf[i] = 0;
    for (; i < maxlen; i++)
        if (!avio_r8(s))
            return i + 1;
    return maxlen;
}

#define GET_STR16(type, read) \
    int avio_get_str16 ##type(AVIOContext *pb, int maxlen, char *buf, int buflen)\
{\
    char* q = buf;\
    int ret = 0;\
    if (buflen <= 0) \
        return AVERROR(EINVAL); \
    while (ret + 1 < maxlen) {\
        uint8_t tmp;\
        uint32_t ch;\
        GET_UTF16(ch, (ret += 2) <= maxlen ? read(pb) : 0, break;)\
        if (!ch)\
            break;\
        PUT_UTF8(ch, tmp, if (q - buf < buflen - 1) *q++ = tmp;)\
    }\
    *q = 0;\
    return ret;\
}\

GET_STR16(le, avio_rl16)
GET_STR16(be, avio_rb16)

#undef GET_STR16

uint64_t avio_rb64(AVIOContext *s)
{
    uint64_t val;
    val = (uint64_t)avio_rb32(s) << 32;
    val |= (uint64_t)avio_rb32(s);
    return val;
}

uint64_t ffio_read_varlen(AVIOContext *bc){
    uint64_t val = 0;
    int tmp;

    do{
        tmp = avio_r8(bc);
        val= (val<<7) + (tmp&127);
    }while(tmp&128);
    return val;
}

static int io_read_packet(void *opaque, uint8_t *buf, int buf_size)
{
    AVIOInternal *internal = opaque;
    return ffurl_read(internal->h, buf, buf_size);
}

static int io_write_packet(void *opaque, uint8_t *buf, int buf_size)
{
    AVIOInternal *internal = opaque;
    return ffurl_write(internal->h, buf, buf_size);
}

static int64_t io_seek(void *opaque, int64_t offset, int whence)
{
    AVIOInternal *internal = opaque;
    return ffurl_seek(internal->h, offset, whence);
}

static int io_read_pause(void *opaque, int pause)
{
    AVIOInternal *internal = opaque;
    if (!internal->h->prot->url_read_pause)
        return AVERROR(ENOSYS);
    return internal->h->prot->url_read_pause(internal->h, pause);
}

static int64_t io_read_seek(void *opaque, int stream_index, int64_t timestamp, int flags)
{
    AVIOInternal *internal = opaque;
    if (!internal->h->prot->url_read_seek)
        return AVERROR(ENOSYS);
    return internal->h->prot->url_read_seek(internal->h, stream_index, timestamp, flags);
}

int ffio_fdopen(AVIOContext **s, URLContext *h)
{
    AVIOInternal *internal = NULL;
    uint8_t *buffer = NULL;
    int buffer_size, max_packet_size;

    max_packet_size = h->max_packet_size;
    if (max_packet_size) {
        buffer_size = max_packet_size; /* no need to bufferize more than one packet */
    } else {
        buffer_size = IO_BUFFER_SIZE;
    }
    buffer = av_malloc(buffer_size);
    if (!buffer)
        return AVERROR(ENOMEM);

    internal = av_mallocz(sizeof(*internal));
    if (!internal)
        goto fail;

    internal->h = h;

    *s = avio_alloc_context(buffer, buffer_size, h->flags & AVIO_FLAG_WRITE,
                            internal, io_read_packet, io_write_packet, io_seek);
    if (!*s)
        goto fail;

    (*s)->protocol_whitelist = av_strdup(h->protocol_whitelist);
    if (!(*s)->protocol_whitelist && h->protocol_whitelist) {
        avio_closep(s);
        goto fail;
    }
    (*s)->protocol_blacklist = av_strdup(h->protocol_blacklist);
    if (!(*s)->protocol_blacklist && h->protocol_blacklist) {
        avio_closep(s);
        goto fail;
    }
    (*s)->direct = h->flags & AVIO_FLAG_DIRECT;

    (*s)->seekable = h->is_streamed ? 0 : AVIO_SEEKABLE_NORMAL;
    (*s)->max_packet_size = max_packet_size;
    if(h->prot) {
        (*s)->read_pause = io_read_pause;
        (*s)->read_seek  = io_read_seek;
    }
    (*s)->av_class = &ff_avio_class;
    return 0;
fail:
    av_freep(&internal);
    av_freep(&buffer);
    return AVERROR(ENOMEM);
}

int ffio_ensure_seekback(AVIOContext *s, int64_t buf_size)
{
    uint8_t *buffer;
    int max_buffer_size = s->max_packet_size ?
                          s->max_packet_size : IO_BUFFER_SIZE;
    int filled = s->buf_end - s->buffer;
    ptrdiff_t checksum_ptr_offset = s->checksum_ptr ? s->checksum_ptr - s->buffer : -1;

    buf_size += s->buf_ptr - s->buffer + max_buffer_size;

    if (buf_size < filled || s->seekable || !s->read_packet)
        return 0;
    av_assert0(!s->write_flag);

    buffer = av_malloc(buf_size);
    if (!buffer)
        return AVERROR(ENOMEM);

    memcpy(buffer, s->buffer, filled);
    av_free(s->buffer);
    s->buf_ptr = buffer + (s->buf_ptr - s->buffer);
    s->buf_end = buffer + (s->buf_end - s->buffer);
    s->buffer = buffer;
    s->buffer_size = buf_size;
    if (checksum_ptr_offset >= 0)
        s->checksum_ptr = s->buffer + checksum_ptr_offset;
    return 0;
}

int ffio_set_buf_size(AVIOContext *s, int buf_size)
{
    uint8_t *buffer;
    buffer = av_malloc(buf_size);
    if (!buffer)
        return AVERROR(ENOMEM);

    av_free(s->buffer);
    s->buffer = buffer;
    s->orig_buffer_size =
    s->buffer_size = buf_size;
    s->buf_ptr = buffer;
    url_resetbuf(s, s->write_flag ? AVIO_FLAG_WRITE : AVIO_FLAG_READ);
    return 0;
}

static int url_resetbuf(AVIOContext *s, int flags)
{
    av_assert1(flags == AVIO_FLAG_WRITE || flags == AVIO_FLAG_READ);

    if (flags & AVIO_FLAG_WRITE) {
        s->buf_end = s->buffer + s->buffer_size;
        s->write_flag = 1;
    } else {
        s->buf_end = s->buffer;
        s->write_flag = 0;
    }
    return 0;
}

int ffio_rewind_with_probe_data(AVIOContext *s, unsigned char **bufp, int buf_size)
{
    int64_t buffer_start;
    int buffer_size;
    int overlap, new_size, alloc_size;
    uint8_t *buf = *bufp;

    if (s->write_flag) {
        av_freep(bufp);
        return AVERROR(EINVAL);
    }

    buffer_size = s->buf_end - s->buffer;

    /* the buffers must touch or overlap */
    if ((buffer_start = s->pos - buffer_size) > buf_size) {
        av_freep(bufp);
        return AVERROR(EINVAL);
    }

    overlap = buf_size - buffer_start;
    new_size = buf_size + buffer_size - overlap;

    alloc_size = FFMAX(s->buffer_size, new_size);
    if (alloc_size > buf_size)
        if (!(buf = (*bufp) = av_realloc_f(buf, 1, alloc_size)))
            return AVERROR(ENOMEM);

    if (new_size > buf_size) {
        memcpy(buf + buf_size, s->buffer + overlap, buffer_size - overlap);
        buf_size = new_size;
    }

    av_free(s->buffer);
    s->buf_ptr = s->buffer = buf;
    s->buffer_size = alloc_size;
    s->pos = buf_size;
    s->buf_end = s->buf_ptr + buf_size;
    s->eof_reached = 0;
    s->must_flush = 0;

    return 0;
}

int avio_open(AVIOContext **s, const char *filename, int flags)
{
    return avio_open2(s, filename, flags, NULL, NULL);
}

int ffio_open_whitelist(AVIOContext **s, const char *filename, int flags,
                         const AVIOInterruptCB *int_cb, AVDictionary **options,
                         const char *whitelist, const char *blacklist
                        )
{
    URLContext *h;
    int err;

    err = ffurl_open_whitelist(&h, filename, flags, int_cb, options, whitelist, blacklist, NULL);
    if (err < 0)
        return err;
    err = ffio_fdopen(s, h);
    if (err < 0) {
        ffurl_close(h);
        return err;
    }
    return 0;
}

int avio_open2(AVIOContext **s, const char *filename, int flags,
               const AVIOInterruptCB *int_cb, AVDictionary **options)
{
    return ffio_open_whitelist(s, filename, flags, int_cb, options, NULL, NULL);
}

int ffio_open2_wrapper(struct AVFormatContext *s, AVIOContext **pb, const char *url, int flags,
                       const AVIOInterruptCB *int_cb, AVDictionary **options)
{
    return ffio_open_whitelist(pb, url, flags, int_cb, options, s->protocol_whitelist, s->protocol_blacklist);
}

int avio_close(AVIOContext *s)
{
    AVIOInternal *internal;
    URLContext *h;

    if (!s)
        return 0;

    avio_flush(s);
    internal = s->opaque;
    h        = internal->h;

    av_freep(&s->opaque);
    av_freep(&s->buffer);
    if (s->write_flag)
        av_log(s, AV_LOG_DEBUG, "Statistics: %d seeks, %d writeouts\n", s->seek_count, s->writeout_count);
    else
        av_log(s, AV_LOG_DEBUG, "Statistics: %"PRId64" bytes read, %d seeks\n", s->bytes_read, s->seek_count);
    av_opt_free(s);
    av_free(s);
    return ffurl_close(h);
}

int avio_closep(AVIOContext **s)
{
    int ret = avio_close(*s);
    *s = NULL;
    return ret;
}

int avio_printf(AVIOContext *s, const char *fmt, ...)
{
    va_list ap;
    char buf[4096]; /* update doc entry in avio.h if changed */
    int ret;

    va_start(ap, fmt);
    ret = vsnprintf(buf, sizeof(buf), fmt, ap);
    va_end(ap);
    avio_write(s, buf, strlen(buf));
    return ret;
}

int avio_pause(AVIOContext *s, int pause)
{
    if (!s->read_pause)
        return AVERROR(ENOSYS);
    return s->read_pause(s->opaque, pause);
}

int64_t avio_seek_time(AVIOContext *s, int stream_index,
                       int64_t timestamp, int flags)
{
    int64_t ret;
    if (!s->read_seek)
        return AVERROR(ENOSYS);
    ret = s->read_seek(s->opaque, stream_index, timestamp, flags);
    if (ret >= 0) {
        int64_t pos;
        s->buf_ptr = s->buf_end; // Flush buffer
        pos = s->seek(s->opaque, 0, SEEK_CUR);
        if (pos >= 0)
            s->pos = pos;
        else if (pos != AVERROR(ENOSYS))
            ret = pos;
    }
    return ret;
}

int avio_read_to_bprint(AVIOContext *h, AVBPrint *pb, size_t max_size)
{
    int ret;
    char buf[1024];
    while (max_size) {
        ret = avio_read(h, buf, FFMIN(max_size, sizeof(buf)));
        if (ret == AVERROR_EOF)
            return 0;
        if (ret <= 0)
            return ret;
        av_bprint_append_data(pb, buf, ret);
        if (!av_bprint_is_complete(pb))
            return AVERROR(ENOMEM);
        max_size -= ret;
    }
    return 0;
}

int avio_accept(AVIOContext *s, AVIOContext **c)
{
    int ret;
    URLContext *sc = s->opaque;
    URLContext *cc = NULL;
    ret = ffurl_accept(sc, &cc);
    if (ret < 0)
        return ret;
    return ffio_fdopen(c, cc);
}

int avio_handshake(AVIOContext *c)
{
    URLContext *cc = c->opaque;
    return ffurl_handshake(cc);
}

/* output in a dynamic buffer */

typedef struct DynBuffer {
    int pos, size, allocated_size;
    uint8_t *buffer;
    int io_buffer_size;
    uint8_t io_buffer[1];
} DynBuffer;

static int dyn_buf_write(void *opaque, uint8_t *buf, int buf_size)
{
    DynBuffer *d = opaque;
    unsigned new_size, new_allocated_size;

    /* reallocate buffer if needed */
    new_size = d->pos + buf_size;
    new_allocated_size = d->allocated_size;
    if (new_size < d->pos || new_size > INT_MAX/2)
        return -1;
    while (new_size > new_allocated_size) {
        if (!new_allocated_size)
            new_allocated_size = new_size;
        else
            new_allocated_size += new_allocated_size / 2 + 1;
    }

    if (new_allocated_size > d->allocated_size) {
        int err;
        if ((err = av_reallocp(&d->buffer, new_allocated_size)) < 0) {
            d->allocated_size = 0;
            d->size = 0;
            return err;
        }
        d->allocated_size = new_allocated_size;
    }
    memcpy(d->buffer + d->pos, buf, buf_size);
    d->pos = new_size;
    if (d->pos > d->size)
        d->size = d->pos;
    return buf_size;
}

static int dyn_packet_buf_write(void *opaque, uint8_t *buf, int buf_size)
{
    unsigned char buf1[4];
    int ret;

    /* packetized write: output the header */
    AV_WB32(buf1, buf_size);
    ret = dyn_buf_write(opaque, buf1, 4);
    if (ret < 0)
        return ret;

    /* then the data */
    return dyn_buf_write(opaque, buf, buf_size);
}

static int64_t dyn_buf_seek(void *opaque, int64_t offset, int whence)
{
    DynBuffer *d = opaque;

    if (whence == SEEK_CUR)
        offset += d->pos;
    else if (whence == SEEK_END)
        offset += d->size;
    if (offset < 0 || offset > 0x7fffffffLL)
        return -1;
    d->pos = offset;
    return 0;
}

static int url_open_dyn_buf_internal(AVIOContext **s, int max_packet_size)
{
    DynBuffer *d;
    unsigned io_buffer_size = max_packet_size ? max_packet_size : 1024;

    if (sizeof(DynBuffer) + io_buffer_size < io_buffer_size)
        return -1;
    d = av_mallocz(sizeof(DynBuffer) + io_buffer_size);
    if (!d)
        return AVERROR(ENOMEM);
    d->io_buffer_size = io_buffer_size;
    *s = avio_alloc_context(d->io_buffer, d->io_buffer_size, 1, d, NULL,
                            max_packet_size ? dyn_packet_buf_write : dyn_buf_write,
                            max_packet_size ? NULL : dyn_buf_seek);
    if(!*s) {
        av_free(d);
        return AVERROR(ENOMEM);
    }
    (*s)->max_packet_size = max_packet_size;
    return 0;
}

int avio_open_dyn_buf(AVIOContext **s)
{
    return url_open_dyn_buf_internal(s, 0);
}

int ffio_open_dyn_packet_buf(AVIOContext **s, int max_packet_size)
{
    if (max_packet_size <= 0)
        return -1;
    return url_open_dyn_buf_internal(s, max_packet_size);
}

int avio_close_dyn_buf(AVIOContext *s, uint8_t **pbuffer)
{
    DynBuffer *d;
    int size;
    static const char padbuf[AV_INPUT_BUFFER_PADDING_SIZE] = {0};
    int padding = 0;

    if (!s) {
        *pbuffer = NULL;
        return 0;
    }

    /* don't attempt to pad fixed-size packet buffers */
    if (!s->max_packet_size) {
        avio_write(s, padbuf, sizeof(padbuf));
        padding = AV_INPUT_BUFFER_PADDING_SIZE;
    }

    avio_flush(s);

    d = s->opaque;
    *pbuffer = d->buffer;
    size = d->size;
    av_free(d);
    av_free(s);
    return size - padding;
}

void ffio_free_dyn_buf(AVIOContext **s)
{
    uint8_t *tmp;
    if (!*s)
        return;
    avio_close_dyn_buf(*s, &tmp);
    av_free(tmp);
    *s = NULL;
}

static int null_buf_write(void *opaque, uint8_t *buf, int buf_size)
{
    DynBuffer *d = opaque;

    d->pos += buf_size;
    if (d->pos > d->size)
        d->size = d->pos;
    return buf_size;
}

int ffio_open_null_buf(AVIOContext **s)
{
    int ret = url_open_dyn_buf_internal(s, 0);
    if (ret >= 0) {
        AVIOContext *pb = *s;
        pb->write_packet = null_buf_write;
    }
    return ret;
}

int ffio_close_null_buf(AVIOContext *s)
{
    DynBuffer *d = s->opaque;
    int size;

    avio_flush(s);

    size = d->size;
    av_free(d);
    av_free(s);
    return size;
}<|MERGE_RESOLUTION|>--- conflicted
+++ resolved
@@ -142,13 +142,24 @@
 
 static void writeout(AVIOContext *s, const uint8_t *data, int len)
 {
-<<<<<<< HEAD
-    if (s->write_packet && !s->error) {
-        int ret = s->write_packet(s->opaque, (uint8_t *)data, len);
+    if (!s->error) {
+        int ret = 0;
+        if (s->write_data_type)
+            ret = s->write_data_type(s->opaque, (uint8_t *)data,
+                                     len,
+                                     s->current_type,
+                                     s->last_time);
+        else if (s->write_packet)
+            ret = s->write_packet(s->opaque, (uint8_t *)data, len);
         if (ret < 0) {
             s->error = ret;
         }
     }
+    if (s->current_type == AVIO_DATA_MARKER_SYNC_POINT ||
+        s->current_type == AVIO_DATA_MARKER_BOUNDARY_POINT) {
+        s->current_type = AVIO_DATA_MARKER_UNKNOWN;
+    }
+    s->last_time = AV_NOPTS_VALUE;
     s->writeout_count ++;
     s->pos += len;
 }
@@ -157,28 +168,6 @@
 {
     if (s->write_flag && s->buf_ptr > s->buffer) {
         writeout(s, s->buffer, s->buf_ptr - s->buffer);
-=======
-    if (s->buf_ptr > s->buffer) {
-        if (!s->error) {
-            int ret = 0;
-            if (s->write_data_type)
-                ret = s->write_data_type(s->opaque, s->buffer,
-                                         s->buf_ptr - s->buffer,
-                                         s->current_type,
-                                         s->last_time);
-            else if (s->write_packet)
-                ret = s->write_packet(s->opaque, s->buffer,
-                                      s->buf_ptr - s->buffer);
-            if (ret < 0) {
-                s->error = ret;
-            }
-        }
-        if (s->current_type == AVIO_DATA_MARKER_SYNC_POINT ||
-            s->current_type == AVIO_DATA_MARKER_BOUNDARY_POINT) {
-            s->current_type = AVIO_DATA_MARKER_UNKNOWN;
-        }
-        s->last_time = AV_NOPTS_VALUE;
->>>>>>> db7968bf
         if (s->update_checksum) {
             s->checksum     = s->update_checksum(s->checksum, s->checksum_ptr,
                                                  s->buf_ptr - s->checksum_ptr);
