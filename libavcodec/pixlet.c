--- conflicted
+++ resolved
@@ -264,11 +264,7 @@
 
         flag = 0;
 
-<<<<<<< HEAD
-        if (state * 4ULL > 0xFF || i >= size)
-=======
         if ((uint64_t)state > 0xFF / 4 || i >= size)
->>>>>>> 6b6b9e59
             continue;
 
         pfx    = ((state + 8) >> 5) + (state ? ff_clz(state) : 32) - 24;
