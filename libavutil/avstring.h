--- conflicted
+++ resolved
@@ -266,14 +266,11 @@
  */
 int av_strncasecmp(const char *a, const char *b, size_t n);
 
-<<<<<<< HEAD
-=======
 /**
  * Locale-independent strings replace.
  * @note This means only ASCII-range characters are replace
  */
 char *av_strireplace(const char *str, const char *from, const char *to);
->>>>>>> 6b6b9e59
 
 /**
  * Thread safe basename.
