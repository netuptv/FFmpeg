/*
 * H.26L/H.264/AVC/JVT/14496-10/... decoder
 * Copyright (c) 2003 Michael Niedermayer <michaelni@gmx.at>
 *
 * This file is part of FFmpeg.
 *
 * FFmpeg is free software; you can redistribute it and/or
 * modify it under the terms of the GNU Lesser General Public
 * License as published by the Free Software Foundation; either
 * version 2.1 of the License, or (at your option) any later version.
 *
 * FFmpeg is distributed in the hope that it will be useful,
 * but WITHOUT ANY WARRANTY; without even the implied warranty of
 * MERCHANTABILITY or FITNESS FOR A PARTICULAR PURPOSE.  See the GNU
 * Lesser General Public License for more details.
 *
 * You should have received a copy of the GNU Lesser General Public
 * License along with FFmpeg; if not, write to the Free Software
 * Foundation, Inc., 51 Franklin Street, Fifth Floor, Boston, MA 02110-1301 USA
 */

/**
 * @file
 * H.264 / AVC / MPEG-4 part10 codec.
 * @author Michael Niedermayer <michaelni@gmx.at>
 */

#include "libavutil/avassert.h"
#include "libavutil/display.h"
#include "libavutil/imgutils.h"
#include "libavutil/stereo3d.h"
#include "internal.h"
#include "cabac.h"
#include "cabac_functions.h"
#include "error_resilience.h"
#include "avcodec.h"
#include "h264.h"
#include "h264dec.h"
#include "h264data.h"
#include "h264chroma.h"
#include "h264_mvpred.h"
#include "h264_ps.h"
#include "golomb.h"
#include "mathops.h"
#include "mpegutils.h"
#include "mpegvideo.h"
#include "rectangle.h"
#include "thread.h"

static const uint8_t field_scan[16+1] = {
    0 + 0 * 4, 0 + 1 * 4, 1 + 0 * 4, 0 + 2 * 4,
    0 + 3 * 4, 1 + 1 * 4, 1 + 2 * 4, 1 + 3 * 4,
    2 + 0 * 4, 2 + 1 * 4, 2 + 2 * 4, 2 + 3 * 4,
    3 + 0 * 4, 3 + 1 * 4, 3 + 2 * 4, 3 + 3 * 4,
};

static const uint8_t field_scan8x8[64+1] = {
    0 + 0 * 8, 0 + 1 * 8, 0 + 2 * 8, 1 + 0 * 8,
    1 + 1 * 8, 0 + 3 * 8, 0 + 4 * 8, 1 + 2 * 8,
    2 + 0 * 8, 1 + 3 * 8, 0 + 5 * 8, 0 + 6 * 8,
    0 + 7 * 8, 1 + 4 * 8, 2 + 1 * 8, 3 + 0 * 8,
    2 + 2 * 8, 1 + 5 * 8, 1 + 6 * 8, 1 + 7 * 8,
    2 + 3 * 8, 3 + 1 * 8, 4 + 0 * 8, 3 + 2 * 8,
    2 + 4 * 8, 2 + 5 * 8, 2 + 6 * 8, 2 + 7 * 8,
    3 + 3 * 8, 4 + 1 * 8, 5 + 0 * 8, 4 + 2 * 8,
    3 + 4 * 8, 3 + 5 * 8, 3 + 6 * 8, 3 + 7 * 8,
    4 + 3 * 8, 5 + 1 * 8, 6 + 0 * 8, 5 + 2 * 8,
    4 + 4 * 8, 4 + 5 * 8, 4 + 6 * 8, 4 + 7 * 8,
    5 + 3 * 8, 6 + 1 * 8, 6 + 2 * 8, 5 + 4 * 8,
    5 + 5 * 8, 5 + 6 * 8, 5 + 7 * 8, 6 + 3 * 8,
    7 + 0 * 8, 7 + 1 * 8, 6 + 4 * 8, 6 + 5 * 8,
    6 + 6 * 8, 6 + 7 * 8, 7 + 2 * 8, 7 + 3 * 8,
    7 + 4 * 8, 7 + 5 * 8, 7 + 6 * 8, 7 + 7 * 8,
};

static const uint8_t field_scan8x8_cavlc[64+1] = {
    0 + 0 * 8, 1 + 1 * 8, 2 + 0 * 8, 0 + 7 * 8,
    2 + 2 * 8, 2 + 3 * 8, 2 + 4 * 8, 3 + 3 * 8,
    3 + 4 * 8, 4 + 3 * 8, 4 + 4 * 8, 5 + 3 * 8,
    5 + 5 * 8, 7 + 0 * 8, 6 + 6 * 8, 7 + 4 * 8,
    0 + 1 * 8, 0 + 3 * 8, 1 + 3 * 8, 1 + 4 * 8,
    1 + 5 * 8, 3 + 1 * 8, 2 + 5 * 8, 4 + 1 * 8,
    3 + 5 * 8, 5 + 1 * 8, 4 + 5 * 8, 6 + 1 * 8,
    5 + 6 * 8, 7 + 1 * 8, 6 + 7 * 8, 7 + 5 * 8,
    0 + 2 * 8, 0 + 4 * 8, 0 + 5 * 8, 2 + 1 * 8,
    1 + 6 * 8, 4 + 0 * 8, 2 + 6 * 8, 5 + 0 * 8,
    3 + 6 * 8, 6 + 0 * 8, 4 + 6 * 8, 6 + 2 * 8,
    5 + 7 * 8, 6 + 4 * 8, 7 + 2 * 8, 7 + 6 * 8,
    1 + 0 * 8, 1 + 2 * 8, 0 + 6 * 8, 3 + 0 * 8,
    1 + 7 * 8, 3 + 2 * 8, 2 + 7 * 8, 4 + 2 * 8,
    3 + 7 * 8, 5 + 2 * 8, 4 + 7 * 8, 5 + 4 * 8,
    6 + 3 * 8, 6 + 5 * 8, 7 + 3 * 8, 7 + 7 * 8,
};

// zigzag_scan8x8_cavlc[i] = zigzag_scan8x8[(i/4) + 16*(i%4)]
static const uint8_t zigzag_scan8x8_cavlc[64+1] = {
    0 + 0 * 8, 1 + 1 * 8, 1 + 2 * 8, 2 + 2 * 8,
    4 + 1 * 8, 0 + 5 * 8, 3 + 3 * 8, 7 + 0 * 8,
    3 + 4 * 8, 1 + 7 * 8, 5 + 3 * 8, 6 + 3 * 8,
    2 + 7 * 8, 6 + 4 * 8, 5 + 6 * 8, 7 + 5 * 8,
    1 + 0 * 8, 2 + 0 * 8, 0 + 3 * 8, 3 + 1 * 8,
    3 + 2 * 8, 0 + 6 * 8, 4 + 2 * 8, 6 + 1 * 8,
    2 + 5 * 8, 2 + 6 * 8, 6 + 2 * 8, 5 + 4 * 8,
    3 + 7 * 8, 7 + 3 * 8, 4 + 7 * 8, 7 + 6 * 8,
    0 + 1 * 8, 3 + 0 * 8, 0 + 4 * 8, 4 + 0 * 8,
    2 + 3 * 8, 1 + 5 * 8, 5 + 1 * 8, 5 + 2 * 8,
    1 + 6 * 8, 3 + 5 * 8, 7 + 1 * 8, 4 + 5 * 8,
    4 + 6 * 8, 7 + 4 * 8, 5 + 7 * 8, 6 + 7 * 8,
    0 + 2 * 8, 2 + 1 * 8, 1 + 3 * 8, 5 + 0 * 8,
    1 + 4 * 8, 2 + 4 * 8, 6 + 0 * 8, 4 + 3 * 8,
    0 + 7 * 8, 4 + 4 * 8, 7 + 2 * 8, 3 + 6 * 8,
    5 + 5 * 8, 6 + 5 * 8, 6 + 6 * 8, 7 + 7 * 8,
};

static void release_unused_pictures(H264Context *h, int remove_current)
{
    int i;

    /* release non reference frames */
    for (i = 0; i < H264_MAX_PICTURE_COUNT; i++) {
        if (h->DPB[i].f->buf[0] && !h->DPB[i].reference &&
            (remove_current || &h->DPB[i] != h->cur_pic_ptr)) {
            ff_h264_unref_picture(h, &h->DPB[i]);
        }
    }
}

static int alloc_scratch_buffers(H264SliceContext *sl, int linesize)
{
    const H264Context *h = sl->h264;
    int alloc_size = FFALIGN(FFABS(linesize) + 32, 32);

    av_fast_malloc(&sl->bipred_scratchpad, &sl->bipred_scratchpad_allocated, 16 * 6 * alloc_size);
    // edge emu needs blocksize + filter length - 1
    // (= 21x21 for  H.264)
    av_fast_malloc(&sl->edge_emu_buffer, &sl->edge_emu_buffer_allocated, alloc_size * 2 * 21);

    av_fast_mallocz(&sl->top_borders[0], &sl->top_borders_allocated[0],
                   h->mb_width * 16 * 3 * sizeof(uint8_t) * 2);
    av_fast_mallocz(&sl->top_borders[1], &sl->top_borders_allocated[1],
                   h->mb_width * 16 * 3 * sizeof(uint8_t) * 2);

    if (!sl->bipred_scratchpad || !sl->edge_emu_buffer ||
        !sl->top_borders[0]    || !sl->top_borders[1]) {
        av_freep(&sl->bipred_scratchpad);
        av_freep(&sl->edge_emu_buffer);
        av_freep(&sl->top_borders[0]);
        av_freep(&sl->top_borders[1]);

        sl->bipred_scratchpad_allocated = 0;
        sl->edge_emu_buffer_allocated   = 0;
        sl->top_borders_allocated[0]    = 0;
        sl->top_borders_allocated[1]    = 0;
        return AVERROR(ENOMEM);
    }

    return 0;
}

static int init_table_pools(H264Context *h)
{
    const int big_mb_num    = h->mb_stride * (h->mb_height + 1) + 1;
    const int mb_array_size = h->mb_stride * h->mb_height;
    const int b4_stride     = h->mb_width * 4 + 1;
    const int b4_array_size = b4_stride * h->mb_height * 4;

    h->qscale_table_pool = av_buffer_pool_init(big_mb_num + h->mb_stride,
                                               av_buffer_allocz);
    h->mb_type_pool      = av_buffer_pool_init((big_mb_num + h->mb_stride) *
                                               sizeof(uint32_t), av_buffer_allocz);
    h->motion_val_pool   = av_buffer_pool_init(2 * (b4_array_size + 4) *
                                               sizeof(int16_t), av_buffer_allocz);
    h->ref_index_pool    = av_buffer_pool_init(4 * mb_array_size, av_buffer_allocz);

    if (!h->qscale_table_pool || !h->mb_type_pool || !h->motion_val_pool ||
        !h->ref_index_pool) {
        av_buffer_pool_uninit(&h->qscale_table_pool);
        av_buffer_pool_uninit(&h->mb_type_pool);
        av_buffer_pool_uninit(&h->motion_val_pool);
        av_buffer_pool_uninit(&h->ref_index_pool);
        return AVERROR(ENOMEM);
    }

    return 0;
}

static int alloc_picture(H264Context *h, H264Picture *pic)
{
    int i, ret = 0;

    av_assert0(!pic->f->data[0]);

    pic->tf.f = pic->f;
    ret = ff_thread_get_buffer(h->avctx, &pic->tf, pic->reference ?
                                                   AV_GET_BUFFER_FLAG_REF : 0);
    if (ret < 0)
        goto fail;

    if (h->avctx->hwaccel) {
        const AVHWAccel *hwaccel = h->avctx->hwaccel;
        av_assert0(!pic->hwaccel_picture_private);
        if (hwaccel->frame_priv_data_size) {
            pic->hwaccel_priv_buf = av_buffer_allocz(hwaccel->frame_priv_data_size);
            if (!pic->hwaccel_priv_buf)
                return AVERROR(ENOMEM);
            pic->hwaccel_picture_private = pic->hwaccel_priv_buf->data;
        }
    }
    if (CONFIG_GRAY && !h->avctx->hwaccel && h->flags & AV_CODEC_FLAG_GRAY && pic->f->data[2]) {
        int h_chroma_shift, v_chroma_shift;
        av_pix_fmt_get_chroma_sub_sample(pic->f->format,
                                         &h_chroma_shift, &v_chroma_shift);

        for(i=0; i<AV_CEIL_RSHIFT(pic->f->height, v_chroma_shift); i++) {
            memset(pic->f->data[1] + pic->f->linesize[1]*i,
                   0x80, AV_CEIL_RSHIFT(pic->f->width, h_chroma_shift));
            memset(pic->f->data[2] + pic->f->linesize[2]*i,
                   0x80, AV_CEIL_RSHIFT(pic->f->width, h_chroma_shift));
        }
    }

    if (!h->qscale_table_pool) {
        ret = init_table_pools(h);
        if (ret < 0)
            goto fail;
    }

    pic->qscale_table_buf = av_buffer_pool_get(h->qscale_table_pool);
    pic->mb_type_buf      = av_buffer_pool_get(h->mb_type_pool);
    if (!pic->qscale_table_buf || !pic->mb_type_buf)
        goto fail;

    pic->mb_type      = (uint32_t*)pic->mb_type_buf->data + 2 * h->mb_stride + 1;
    pic->qscale_table = pic->qscale_table_buf->data + 2 * h->mb_stride + 1;

    for (i = 0; i < 2; i++) {
        pic->motion_val_buf[i] = av_buffer_pool_get(h->motion_val_pool);
        pic->ref_index_buf[i]  = av_buffer_pool_get(h->ref_index_pool);
        if (!pic->motion_val_buf[i] || !pic->ref_index_buf[i])
            goto fail;

        pic->motion_val[i] = (int16_t (*)[2])pic->motion_val_buf[i]->data + 4;
        pic->ref_index[i]  = pic->ref_index_buf[i]->data;
    }

    pic->pps_buf = av_buffer_ref(h->ps.pps_ref);
    if (!pic->pps_buf)
        goto fail;
    pic->pps = (const PPS*)pic->pps_buf->data;

    pic->mb_width  = h->mb_width;
    pic->mb_height = h->mb_height;
    pic->mb_stride = h->mb_stride;

    return 0;
fail:
    ff_h264_unref_picture(h, pic);
    return (ret < 0) ? ret : AVERROR(ENOMEM);
}

static int find_unused_picture(H264Context *h)
{
    int i;

    for (i = 0; i < H264_MAX_PICTURE_COUNT; i++) {
        if (!h->DPB[i].f->buf[0])
            return i;
    }
    return AVERROR_INVALIDDATA;
}


#define IN_RANGE(a, b, size) (((void*)(a) >= (void*)(b)) && ((void*)(a) < (void*)((b) + (size))))

#define REBASE_PICTURE(pic, new_ctx, old_ctx)             \
    (((pic) && (pic) >= (old_ctx)->DPB &&                       \
      (pic) < (old_ctx)->DPB + H264_MAX_PICTURE_COUNT) ?          \
     &(new_ctx)->DPB[(pic) - (old_ctx)->DPB] : NULL)

static void copy_picture_range(H264Picture **to, H264Picture **from, int count,
                               H264Context *new_base,
                               H264Context *old_base)
{
    int i;

    for (i = 0; i < count; i++) {
        av_assert1(!from[i] ||
                   IN_RANGE(from[i], old_base, 1) ||
                   IN_RANGE(from[i], old_base->DPB, H264_MAX_PICTURE_COUNT));
        to[i] = REBASE_PICTURE(from[i], new_base, old_base);
    }
}

static int h264_slice_header_init(H264Context *h);

int ff_h264_update_thread_context(AVCodecContext *dst,
                                  const AVCodecContext *src)
{
    H264Context *h = dst->priv_data, *h1 = src->priv_data;
    int inited = h->context_initialized, err = 0;
    int need_reinit = 0;
    int i, ret;

    if (dst == src)
        return 0;

    // We can't fail if SPS isn't set at it breaks current skip_frame code
    //if (!h1->ps.sps)
    //    return AVERROR_INVALIDDATA;

    if (inited &&
        (h->width                 != h1->width                 ||
         h->height                != h1->height                ||
         h->mb_width              != h1->mb_width              ||
         h->mb_height             != h1->mb_height             ||
         !h->ps.sps                                            ||
         h->ps.sps->bit_depth_luma    != h1->ps.sps->bit_depth_luma    ||
         h->ps.sps->chroma_format_idc != h1->ps.sps->chroma_format_idc ||
         h->ps.sps->colorspace        != h1->ps.sps->colorspace)) {
        need_reinit = 1;
    }

    /* copy block_offset since frame_start may not be called */
    memcpy(h->block_offset, h1->block_offset, sizeof(h->block_offset));

    // SPS/PPS
    for (i = 0; i < FF_ARRAY_ELEMS(h->ps.sps_list); i++) {
        av_buffer_unref(&h->ps.sps_list[i]);
        if (h1->ps.sps_list[i]) {
            h->ps.sps_list[i] = av_buffer_ref(h1->ps.sps_list[i]);
            if (!h->ps.sps_list[i])
                return AVERROR(ENOMEM);
        }
    }
    for (i = 0; i < FF_ARRAY_ELEMS(h->ps.pps_list); i++) {
        av_buffer_unref(&h->ps.pps_list[i]);
        if (h1->ps.pps_list[i]) {
            h->ps.pps_list[i] = av_buffer_ref(h1->ps.pps_list[i]);
            if (!h->ps.pps_list[i])
                return AVERROR(ENOMEM);
        }
    }

    av_buffer_unref(&h->ps.pps_ref);
    h->ps.pps = NULL;
    h->ps.sps = NULL;
    if (h1->ps.pps_ref) {
        h->ps.pps_ref = av_buffer_ref(h1->ps.pps_ref);
        if (!h->ps.pps_ref)
            return AVERROR(ENOMEM);
        h->ps.pps = (const PPS*)h->ps.pps_ref->data;
        h->ps.sps = h->ps.pps->sps;
    }

    if (need_reinit || !inited) {
        h->width     = h1->width;
        h->height    = h1->height;
        h->mb_height = h1->mb_height;
        h->mb_width  = h1->mb_width;
        h->mb_num    = h1->mb_num;
        h->mb_stride = h1->mb_stride;
        h->b_stride  = h1->b_stride;
        h->x264_build = h1->x264_build;

        if (h->context_initialized || h1->context_initialized) {
            if ((err = h264_slice_header_init(h)) < 0) {
                av_log(h->avctx, AV_LOG_ERROR, "h264_slice_header_init() failed");
                return err;
            }
        }

        /* copy block_offset since frame_start may not be called */
        memcpy(h->block_offset, h1->block_offset, sizeof(h->block_offset));
    }

    h->avctx->coded_height  = h1->avctx->coded_height;
    h->avctx->coded_width   = h1->avctx->coded_width;
    h->avctx->width         = h1->avctx->width;
    h->avctx->height        = h1->avctx->height;
    h->width_from_caller    = h1->width_from_caller;
    h->height_from_caller   = h1->height_from_caller;
    h->coded_picture_number = h1->coded_picture_number;
    h->first_field          = h1->first_field;
    h->picture_structure    = h1->picture_structure;
    h->mb_aff_frame         = h1->mb_aff_frame;
    h->droppable            = h1->droppable;

    for (i = 0; i < H264_MAX_PICTURE_COUNT; i++) {
        ff_h264_unref_picture(h, &h->DPB[i]);
        if (h1->DPB[i].f->buf[0] &&
            (ret = ff_h264_ref_picture(h, &h->DPB[i], &h1->DPB[i])) < 0)
            return ret;
    }

    h->cur_pic_ptr = REBASE_PICTURE(h1->cur_pic_ptr, h, h1);
    ff_h264_unref_picture(h, &h->cur_pic);
    if (h1->cur_pic.f->buf[0]) {
        ret = ff_h264_ref_picture(h, &h->cur_pic, &h1->cur_pic);
        if (ret < 0)
            return ret;
    }

    h->enable_er       = h1->enable_er;
    h->workaround_bugs = h1->workaround_bugs;
    h->droppable       = h1->droppable;

    // extradata/NAL handling
    h->is_avc = h1->is_avc;
    h->nal_length_size = h1->nal_length_size;

    memcpy(&h->poc,        &h1->poc,        sizeof(h->poc));

    memcpy(h->short_ref,   h1->short_ref,   sizeof(h->short_ref));
    memcpy(h->long_ref,    h1->long_ref,    sizeof(h->long_ref));
    memcpy(h->delayed_pic, h1->delayed_pic, sizeof(h->delayed_pic));
    memcpy(h->last_pocs,   h1->last_pocs,   sizeof(h->last_pocs));

    h->next_output_pic   = h1->next_output_pic;
    h->next_outputed_poc = h1->next_outputed_poc;

    memcpy(h->mmco, h1->mmco, sizeof(h->mmco));
    h->nb_mmco         = h1->nb_mmco;
    h->mmco_reset      = h1->mmco_reset;
    h->explicit_ref_marking = h1->explicit_ref_marking;
    h->long_ref_count  = h1->long_ref_count;
    h->short_ref_count = h1->short_ref_count;

    copy_picture_range(h->short_ref, h1->short_ref, 32, h, h1);
    copy_picture_range(h->long_ref, h1->long_ref, 32, h, h1);
    copy_picture_range(h->delayed_pic, h1->delayed_pic,
                       MAX_DELAYED_PIC_COUNT + 2, h, h1);

    h->frame_recovered       = h1->frame_recovered;

    av_buffer_unref(&h->sei.a53_caption.buf_ref);
    if (h1->sei.a53_caption.buf_ref) {
        h->sei.a53_caption.buf_ref = av_buffer_ref(h1->sei.a53_caption.buf_ref);
        if (!h->sei.a53_caption.buf_ref)
            return AVERROR(ENOMEM);
    }

    if (!h->cur_pic_ptr)
        return 0;

    if (!h->droppable) {
        err = ff_h264_execute_ref_pic_marking(h);
        h->poc.prev_poc_msb = h->poc.poc_msb;
        h->poc.prev_poc_lsb = h->poc.poc_lsb;
    }
    h->poc.prev_frame_num_offset = h->poc.frame_num_offset;
    h->poc.prev_frame_num        = h->poc.frame_num;

    h->recovery_frame        = h1->recovery_frame;

    return err;
}

static int h264_frame_start(H264Context *h)
{
    H264Picture *pic;
    int i, ret;
    const int pixel_shift = h->pixel_shift;

    if (!ff_thread_can_start_frame(h->avctx)) {
        av_log(h->avctx, AV_LOG_ERROR, "Attempt to start a frame outside SETUP state\n");
        return -1;
    }

    release_unused_pictures(h, 1);
    h->cur_pic_ptr = NULL;

    i = find_unused_picture(h);
    if (i < 0) {
        av_log(h->avctx, AV_LOG_ERROR, "no frame buffer available\n");
        return i;
    }
    pic = &h->DPB[i];

    pic->reference              = h->droppable ? 0 : h->picture_structure;
    pic->f->coded_picture_number = h->coded_picture_number++;
    pic->field_picture          = h->picture_structure != PICT_FRAME;
    pic->frame_num               = h->poc.frame_num;
    /*
     * Zero key_frame here; IDR markings per slice in frame or fields are ORed
     * in later.
     * See decode_nal_units().
     */
    pic->f->key_frame = 0;
    pic->mmco_reset  = 0;
    pic->recovered   = 0;
    pic->invalid_gap = 0;
    pic->sei_recovery_frame_cnt = h->sei.recovery_point.recovery_frame_cnt;

    pic->f->pict_type = h->slice_ctx[0].slice_type;

    pic->f->crop_left   = h->crop_left;
    pic->f->crop_right  = h->crop_right;
    pic->f->crop_top    = h->crop_top;
    pic->f->crop_bottom = h->crop_bottom;

    if ((ret = alloc_picture(h, pic)) < 0)
        return ret;

    h->cur_pic_ptr = pic;
    ff_h264_unref_picture(h, &h->cur_pic);
    if (CONFIG_ERROR_RESILIENCE) {
        ff_h264_set_erpic(&h->slice_ctx[0].er.cur_pic, NULL);
    }

    if ((ret = ff_h264_ref_picture(h, &h->cur_pic, h->cur_pic_ptr)) < 0)
        return ret;

    for (i = 0; i < h->nb_slice_ctx; i++) {
        h->slice_ctx[i].linesize   = h->cur_pic_ptr->f->linesize[0];
        h->slice_ctx[i].uvlinesize = h->cur_pic_ptr->f->linesize[1];
    }

    if (CONFIG_ERROR_RESILIENCE && h->enable_er) {
        ff_er_frame_start(&h->slice_ctx[0].er);
        ff_h264_set_erpic(&h->slice_ctx[0].er.last_pic, NULL);
        ff_h264_set_erpic(&h->slice_ctx[0].er.next_pic, NULL);
    }

    for (i = 0; i < 16; i++) {
        h->block_offset[i]           = (4 * ((scan8[i] - scan8[0]) & 7) << pixel_shift) + 4 * pic->f->linesize[0] * ((scan8[i] - scan8[0]) >> 3);
        h->block_offset[48 + i]      = (4 * ((scan8[i] - scan8[0]) & 7) << pixel_shift) + 8 * pic->f->linesize[0] * ((scan8[i] - scan8[0]) >> 3);
    }
    for (i = 0; i < 16; i++) {
        h->block_offset[16 + i]      =
        h->block_offset[32 + i]      = (4 * ((scan8[i] - scan8[0]) & 7) << pixel_shift) + 4 * pic->f->linesize[1] * ((scan8[i] - scan8[0]) >> 3);
        h->block_offset[48 + 16 + i] =
        h->block_offset[48 + 32 + i] = (4 * ((scan8[i] - scan8[0]) & 7) << pixel_shift) + 8 * pic->f->linesize[1] * ((scan8[i] - scan8[0]) >> 3);
    }

    /* We mark the current picture as non-reference after allocating it, so
     * that if we break out due to an error it can be released automatically
     * in the next ff_mpv_frame_start().
     */
    h->cur_pic_ptr->reference = 0;

    h->cur_pic_ptr->field_poc[0] = h->cur_pic_ptr->field_poc[1] = INT_MAX;

    h->next_output_pic = NULL;

    h->postpone_filter = 0;

    h->mb_aff_frame = h->ps.sps->mb_aff && (h->picture_structure == PICT_FRAME);

    if (h->sei.unregistered.x264_build >= 0)
        h->x264_build = h->sei.unregistered.x264_build;

    assert(h->cur_pic_ptr->long_ref == 0);

    return 0;
}

static av_always_inline void backup_mb_border(const H264Context *h, H264SliceContext *sl,
                                              uint8_t *src_y,
                                              uint8_t *src_cb, uint8_t *src_cr,
                                              int linesize, int uvlinesize,
                                              int simple)
{
    uint8_t *top_border;
    int top_idx = 1;
    const int pixel_shift = h->pixel_shift;
    int chroma444 = CHROMA444(h);
    int chroma422 = CHROMA422(h);

    src_y  -= linesize;
    src_cb -= uvlinesize;
    src_cr -= uvlinesize;

    if (!simple && FRAME_MBAFF(h)) {
        if (sl->mb_y & 1) {
            if (!MB_MBAFF(sl)) {
                top_border = sl->top_borders[0][sl->mb_x];
                AV_COPY128(top_border, src_y + 15 * linesize);
                if (pixel_shift)
                    AV_COPY128(top_border + 16, src_y + 15 * linesize + 16);
                if (simple || !CONFIG_GRAY || !(h->flags & AV_CODEC_FLAG_GRAY)) {
                    if (chroma444) {
                        if (pixel_shift) {
                            AV_COPY128(top_border + 32, src_cb + 15 * uvlinesize);
                            AV_COPY128(top_border + 48, src_cb + 15 * uvlinesize + 16);
                            AV_COPY128(top_border + 64, src_cr + 15 * uvlinesize);
                            AV_COPY128(top_border + 80, src_cr + 15 * uvlinesize + 16);
                        } else {
                            AV_COPY128(top_border + 16, src_cb + 15 * uvlinesize);
                            AV_COPY128(top_border + 32, src_cr + 15 * uvlinesize);
                        }
                    } else if (chroma422) {
                        if (pixel_shift) {
                            AV_COPY128(top_border + 32, src_cb + 15 * uvlinesize);
                            AV_COPY128(top_border + 48, src_cr + 15 * uvlinesize);
                        } else {
                            AV_COPY64(top_border + 16, src_cb + 15 * uvlinesize);
                            AV_COPY64(top_border + 24, src_cr + 15 * uvlinesize);
                        }
                    } else {
                        if (pixel_shift) {
                            AV_COPY128(top_border + 32, src_cb + 7 * uvlinesize);
                            AV_COPY128(top_border + 48, src_cr + 7 * uvlinesize);
                        } else {
                            AV_COPY64(top_border + 16, src_cb + 7 * uvlinesize);
                            AV_COPY64(top_border + 24, src_cr + 7 * uvlinesize);
                        }
                    }
                }
            }
        } else if (MB_MBAFF(sl)) {
            top_idx = 0;
        } else
            return;
    }

    top_border = sl->top_borders[top_idx][sl->mb_x];
    /* There are two lines saved, the line above the top macroblock
     * of a pair, and the line above the bottom macroblock. */
    AV_COPY128(top_border, src_y + 16 * linesize);
    if (pixel_shift)
        AV_COPY128(top_border + 16, src_y + 16 * linesize + 16);

    if (simple || !CONFIG_GRAY || !(h->flags & AV_CODEC_FLAG_GRAY)) {
        if (chroma444) {
            if (pixel_shift) {
                AV_COPY128(top_border + 32, src_cb + 16 * linesize);
                AV_COPY128(top_border + 48, src_cb + 16 * linesize + 16);
                AV_COPY128(top_border + 64, src_cr + 16 * linesize);
                AV_COPY128(top_border + 80, src_cr + 16 * linesize + 16);
            } else {
                AV_COPY128(top_border + 16, src_cb + 16 * linesize);
                AV_COPY128(top_border + 32, src_cr + 16 * linesize);
            }
        } else if (chroma422) {
            if (pixel_shift) {
                AV_COPY128(top_border + 32, src_cb + 16 * uvlinesize);
                AV_COPY128(top_border + 48, src_cr + 16 * uvlinesize);
            } else {
                AV_COPY64(top_border + 16, src_cb + 16 * uvlinesize);
                AV_COPY64(top_border + 24, src_cr + 16 * uvlinesize);
            }
        } else {
            if (pixel_shift) {
                AV_COPY128(top_border + 32, src_cb + 8 * uvlinesize);
                AV_COPY128(top_border + 48, src_cr + 8 * uvlinesize);
            } else {
                AV_COPY64(top_border + 16, src_cb + 8 * uvlinesize);
                AV_COPY64(top_border + 24, src_cr + 8 * uvlinesize);
            }
        }
    }
}

/**
 * Initialize implicit_weight table.
 * @param field  0/1 initialize the weight for interlaced MBAFF
 *                -1 initializes the rest
 */
static void implicit_weight_table(const H264Context *h, H264SliceContext *sl, int field)
{
    int ref0, ref1, i, cur_poc, ref_start, ref_count0, ref_count1;

    for (i = 0; i < 2; i++) {
        sl->pwt.luma_weight_flag[i]   = 0;
        sl->pwt.chroma_weight_flag[i] = 0;
    }

    if (field < 0) {
        if (h->picture_structure == PICT_FRAME) {
            cur_poc = h->cur_pic_ptr->poc;
        } else {
            cur_poc = h->cur_pic_ptr->field_poc[h->picture_structure - 1];
        }
        if (sl->ref_count[0] == 1 && sl->ref_count[1] == 1 && !FRAME_MBAFF(h) &&
            sl->ref_list[0][0].poc + (int64_t)sl->ref_list[1][0].poc == 2LL * cur_poc) {
            sl->pwt.use_weight        = 0;
            sl->pwt.use_weight_chroma = 0;
            return;
        }
        ref_start  = 0;
        ref_count0 = sl->ref_count[0];
        ref_count1 = sl->ref_count[1];
    } else {
        cur_poc    = h->cur_pic_ptr->field_poc[field];
        ref_start  = 16;
        ref_count0 = 16 + 2 * sl->ref_count[0];
        ref_count1 = 16 + 2 * sl->ref_count[1];
    }

    sl->pwt.use_weight               = 2;
    sl->pwt.use_weight_chroma        = 2;
    sl->pwt.luma_log2_weight_denom   = 5;
    sl->pwt.chroma_log2_weight_denom = 5;

    for (ref0 = ref_start; ref0 < ref_count0; ref0++) {
        int64_t poc0 = sl->ref_list[0][ref0].poc;
        for (ref1 = ref_start; ref1 < ref_count1; ref1++) {
            int w = 32;
            if (!sl->ref_list[0][ref0].parent->long_ref && !sl->ref_list[1][ref1].parent->long_ref) {
                int poc1 = sl->ref_list[1][ref1].poc;
                int td   = av_clip_int8(poc1 - poc0);
                if (td) {
                    int tb = av_clip_int8(cur_poc - poc0);
                    int tx = (16384 + (FFABS(td) >> 1)) / td;
                    int dist_scale_factor = (tb * tx + 32) >> 8;
                    if (dist_scale_factor >= -64 && dist_scale_factor <= 128)
                        w = 64 - dist_scale_factor;
                }
            }
            if (field < 0) {
                sl->pwt.implicit_weight[ref0][ref1][0] =
                sl->pwt.implicit_weight[ref0][ref1][1] = w;
            } else {
                sl->pwt.implicit_weight[ref0][ref1][field] = w;
            }
        }
    }
}

/**
 * initialize scan tables
 */
static void init_scan_tables(H264Context *h)
{
    int i;
    for (i = 0; i < 16; i++) {
#define TRANSPOSE(x) ((x) >> 2) | (((x) << 2) & 0xF)
        h->zigzag_scan[i] = TRANSPOSE(ff_zigzag_scan[i]);
        h->field_scan[i]  = TRANSPOSE(field_scan[i]);
#undef TRANSPOSE
    }
    for (i = 0; i < 64; i++) {
#define TRANSPOSE(x) ((x) >> 3) | (((x) & 7) << 3)
        h->zigzag_scan8x8[i]       = TRANSPOSE(ff_zigzag_direct[i]);
        h->zigzag_scan8x8_cavlc[i] = TRANSPOSE(zigzag_scan8x8_cavlc[i]);
        h->field_scan8x8[i]        = TRANSPOSE(field_scan8x8[i]);
        h->field_scan8x8_cavlc[i]  = TRANSPOSE(field_scan8x8_cavlc[i]);
#undef TRANSPOSE
    }
    if (h->ps.sps->transform_bypass) { // FIXME same ugly
        memcpy(h->zigzag_scan_q0          , ff_zigzag_scan          , sizeof(h->zigzag_scan_q0         ));
        memcpy(h->zigzag_scan8x8_q0       , ff_zigzag_direct        , sizeof(h->zigzag_scan8x8_q0      ));
        memcpy(h->zigzag_scan8x8_cavlc_q0 , zigzag_scan8x8_cavlc    , sizeof(h->zigzag_scan8x8_cavlc_q0));
        memcpy(h->field_scan_q0           , field_scan              , sizeof(h->field_scan_q0          ));
        memcpy(h->field_scan8x8_q0        , field_scan8x8           , sizeof(h->field_scan8x8_q0       ));
        memcpy(h->field_scan8x8_cavlc_q0  , field_scan8x8_cavlc     , sizeof(h->field_scan8x8_cavlc_q0 ));
    } else {
        memcpy(h->zigzag_scan_q0          , h->zigzag_scan          , sizeof(h->zigzag_scan_q0         ));
        memcpy(h->zigzag_scan8x8_q0       , h->zigzag_scan8x8       , sizeof(h->zigzag_scan8x8_q0      ));
        memcpy(h->zigzag_scan8x8_cavlc_q0 , h->zigzag_scan8x8_cavlc , sizeof(h->zigzag_scan8x8_cavlc_q0));
        memcpy(h->field_scan_q0           , h->field_scan           , sizeof(h->field_scan_q0          ));
        memcpy(h->field_scan8x8_q0        , h->field_scan8x8        , sizeof(h->field_scan8x8_q0       ));
        memcpy(h->field_scan8x8_cavlc_q0  , h->field_scan8x8_cavlc  , sizeof(h->field_scan8x8_cavlc_q0 ));
    }
}

static enum AVPixelFormat get_pixel_format(H264Context *h, int force_callback)
{
#define HWACCEL_MAX (CONFIG_H264_DXVA2_HWACCEL + \
                     (CONFIG_H264_D3D11VA_HWACCEL * 2) + \
                     CONFIG_H264_NVDEC_HWACCEL + \
                     CONFIG_H264_VAAPI_HWACCEL + \
                     CONFIG_H264_VIDEOTOOLBOX_HWACCEL + \
                     CONFIG_H264_VDPAU_HWACCEL)
    enum AVPixelFormat pix_fmts[HWACCEL_MAX + 2], *fmt = pix_fmts;
    const enum AVPixelFormat *choices = pix_fmts;
    int i;

    switch (h->ps.sps->bit_depth_luma) {
    case 9:
        if (CHROMA444(h)) {
            if (h->avctx->colorspace == AVCOL_SPC_RGB) {
                *fmt++ = AV_PIX_FMT_GBRP9;
            } else
                *fmt++ = AV_PIX_FMT_YUV444P9;
        } else if (CHROMA422(h))
            *fmt++ = AV_PIX_FMT_YUV422P9;
        else
            *fmt++ = AV_PIX_FMT_YUV420P9;
        break;
    case 10:
        if (CHROMA444(h)) {
            if (h->avctx->colorspace == AVCOL_SPC_RGB) {
                *fmt++ = AV_PIX_FMT_GBRP10;
            } else
                *fmt++ = AV_PIX_FMT_YUV444P10;
        } else if (CHROMA422(h))
            *fmt++ = AV_PIX_FMT_YUV422P10;
        else
            *fmt++ = AV_PIX_FMT_YUV420P10;
        break;
    case 12:
        if (CHROMA444(h)) {
            if (h->avctx->colorspace == AVCOL_SPC_RGB) {
                *fmt++ = AV_PIX_FMT_GBRP12;
            } else
                *fmt++ = AV_PIX_FMT_YUV444P12;
        } else if (CHROMA422(h))
            *fmt++ = AV_PIX_FMT_YUV422P12;
        else
            *fmt++ = AV_PIX_FMT_YUV420P12;
        break;
    case 14:
        if (CHROMA444(h)) {
            if (h->avctx->colorspace == AVCOL_SPC_RGB) {
                *fmt++ = AV_PIX_FMT_GBRP14;
            } else
                *fmt++ = AV_PIX_FMT_YUV444P14;
        } else if (CHROMA422(h))
            *fmt++ = AV_PIX_FMT_YUV422P14;
        else
            *fmt++ = AV_PIX_FMT_YUV420P14;
        break;
    case 8:
#if CONFIG_H264_VDPAU_HWACCEL
        *fmt++ = AV_PIX_FMT_VDPAU;
#endif
#if CONFIG_H264_NVDEC_HWACCEL
        *fmt++ = AV_PIX_FMT_CUDA;
#endif
        if (CHROMA444(h)) {
            if (h->avctx->colorspace == AVCOL_SPC_RGB)
                *fmt++ = AV_PIX_FMT_GBRP;
            else if (h->avctx->color_range == AVCOL_RANGE_JPEG)
                *fmt++ = AV_PIX_FMT_YUVJ444P;
            else
                *fmt++ = AV_PIX_FMT_YUV444P;
        } else if (CHROMA422(h)) {
            if (h->avctx->color_range == AVCOL_RANGE_JPEG)
                *fmt++ = AV_PIX_FMT_YUVJ422P;
            else
                *fmt++ = AV_PIX_FMT_YUV422P;
        } else {
#if CONFIG_H264_DXVA2_HWACCEL
            *fmt++ = AV_PIX_FMT_DXVA2_VLD;
#endif
#if CONFIG_H264_D3D11VA_HWACCEL
            *fmt++ = AV_PIX_FMT_D3D11VA_VLD;
            *fmt++ = AV_PIX_FMT_D3D11;
#endif
#if CONFIG_H264_VAAPI_HWACCEL
            *fmt++ = AV_PIX_FMT_VAAPI;
#endif
#if CONFIG_H264_VIDEOTOOLBOX_HWACCEL
            *fmt++ = AV_PIX_FMT_VIDEOTOOLBOX;
#endif
            if (h->avctx->codec->pix_fmts)
                choices = h->avctx->codec->pix_fmts;
            else if (h->avctx->color_range == AVCOL_RANGE_JPEG)
                *fmt++ = AV_PIX_FMT_YUVJ420P;
            else
                *fmt++ = AV_PIX_FMT_YUV420P;
        }
        break;
    default:
        av_log(h->avctx, AV_LOG_ERROR,
               "Unsupported bit depth %d\n", h->ps.sps->bit_depth_luma);
        return AVERROR_INVALIDDATA;
    }

    *fmt = AV_PIX_FMT_NONE;

    for (i=0; choices[i] != AV_PIX_FMT_NONE; i++)
        if (choices[i] == h->avctx->pix_fmt && !force_callback)
            return choices[i];
    return ff_thread_get_format(h->avctx, choices);
}

/* export coded and cropped frame dimensions to AVCodecContext */
static void init_dimensions(H264Context *h)
{
    const SPS *sps = (const SPS*)h->ps.sps;
    int cr = sps->crop_right;
    int cl = sps->crop_left;
    int ct = sps->crop_top;
    int cb = sps->crop_bottom;
    int width  = h->width  - (cr + cl);
    int height = h->height - (ct + cb);
    av_assert0(sps->crop_right + sps->crop_left < (unsigned)h->width);
    av_assert0(sps->crop_top + sps->crop_bottom < (unsigned)h->height);

    /* handle container cropping */
    if (h->width_from_caller > 0 && h->height_from_caller > 0     &&
        !sps->crop_top && !sps->crop_left                         &&
        FFALIGN(h->width_from_caller,  16) == FFALIGN(width,  16) &&
        FFALIGN(h->height_from_caller, 16) == FFALIGN(height, 16) &&
        h->width_from_caller  <= width &&
        h->height_from_caller <= height) {
        width  = h->width_from_caller;
        height = h->height_from_caller;
        cl = 0;
        ct = 0;
        cr = h->width - width;
        cb = h->height - height;
    } else {
        h->width_from_caller  = 0;
        h->height_from_caller = 0;
    }

    h->avctx->coded_width  = h->width;
    h->avctx->coded_height = h->height;
    h->avctx->width        = width;
    h->avctx->height       = height;
    h->crop_right          = cr;
    h->crop_left           = cl;
    h->crop_top            = ct;
    h->crop_bottom         = cb;
}

static int h264_slice_header_init(H264Context *h)
{
    const SPS *sps = h->ps.sps;
    int i, ret;

    ff_set_sar(h->avctx, sps->sar);
    av_pix_fmt_get_chroma_sub_sample(h->avctx->pix_fmt,
                                     &h->chroma_x_shift, &h->chroma_y_shift);

    if (sps->timing_info_present_flag) {
        int64_t den = sps->time_scale;
        if (h->x264_build < 44U)
            den *= 2;
        av_reduce(&h->avctx->framerate.den, &h->avctx->framerate.num,
                  sps->num_units_in_tick * h->avctx->ticks_per_frame, den, 1 << 30);
    }

    ff_h264_free_tables(h);

    h->first_field           = 0;
    h->prev_interlaced_frame = 1;

    init_scan_tables(h);
    ret = ff_h264_alloc_tables(h);
    if (ret < 0) {
        av_log(h->avctx, AV_LOG_ERROR, "Could not allocate memory\n");
        goto fail;
    }

    if (sps->bit_depth_luma < 8 || sps->bit_depth_luma > 14 ||
        sps->bit_depth_luma == 11 || sps->bit_depth_luma == 13
    ) {
        av_log(h->avctx, AV_LOG_ERROR, "Unsupported bit depth %d\n",
               sps->bit_depth_luma);
        ret = AVERROR_INVALIDDATA;
        goto fail;
    }

    h->cur_bit_depth_luma         =
    h->avctx->bits_per_raw_sample = sps->bit_depth_luma;
    h->cur_chroma_format_idc      = sps->chroma_format_idc;
    h->pixel_shift                = sps->bit_depth_luma > 8;
    h->chroma_format_idc          = sps->chroma_format_idc;
    h->bit_depth_luma             = sps->bit_depth_luma;

    ff_h264dsp_init(&h->h264dsp, sps->bit_depth_luma,
                    sps->chroma_format_idc);
    ff_h264chroma_init(&h->h264chroma, sps->bit_depth_chroma);
    ff_h264qpel_init(&h->h264qpel, sps->bit_depth_luma);
    ff_h264_pred_init(&h->hpc, h->avctx->codec_id, sps->bit_depth_luma,
                      sps->chroma_format_idc);
    ff_videodsp_init(&h->vdsp, sps->bit_depth_luma);

    if (!HAVE_THREADS || !(h->avctx->active_thread_type & FF_THREAD_SLICE)) {
        ret = ff_h264_slice_context_init(h, &h->slice_ctx[0]);
        if (ret < 0) {
            av_log(h->avctx, AV_LOG_ERROR, "context_init() failed.\n");
            goto fail;
        }
    } else {
        for (i = 0; i < h->nb_slice_ctx; i++) {
            H264SliceContext *sl = &h->slice_ctx[i];

            sl->h264               = h;
            sl->intra4x4_pred_mode = h->intra4x4_pred_mode + i * 8 * 2 * h->mb_stride;
            sl->mvd_table[0]       = h->mvd_table[0]       + i * 8 * 2 * h->mb_stride;
            sl->mvd_table[1]       = h->mvd_table[1]       + i * 8 * 2 * h->mb_stride;

            if ((ret = ff_h264_slice_context_init(h, sl)) < 0) {
                av_log(h->avctx, AV_LOG_ERROR, "context_init() failed.\n");
                goto fail;
            }
        }
    }

    h->context_initialized = 1;

    return 0;
fail:
    ff_h264_free_tables(h);
    h->context_initialized = 0;
    return ret;
}

static enum AVPixelFormat non_j_pixfmt(enum AVPixelFormat a)
{
    switch (a) {
    case AV_PIX_FMT_YUVJ420P: return AV_PIX_FMT_YUV420P;
    case AV_PIX_FMT_YUVJ422P: return AV_PIX_FMT_YUV422P;
    case AV_PIX_FMT_YUVJ444P: return AV_PIX_FMT_YUV444P;
    default:
        return a;
    }
}

static int h264_init_ps(H264Context *h, const H264SliceContext *sl, int first_slice)
{
    const SPS *sps;
    int needs_reinit = 0, must_reinit, ret;

    if (first_slice) {
        av_buffer_unref(&h->ps.pps_ref);
        h->ps.pps = NULL;
        h->ps.pps_ref = av_buffer_ref(h->ps.pps_list[sl->pps_id]);
        if (!h->ps.pps_ref)
            return AVERROR(ENOMEM);
        h->ps.pps = (const PPS*)h->ps.pps_ref->data;
    }

    if (h->ps.sps != h->ps.pps->sps) {
        h->ps.sps = (const SPS*)h->ps.pps->sps;

        if (h->mb_width  != h->ps.sps->mb_width ||
            h->mb_height != h->ps.sps->mb_height ||
            h->cur_bit_depth_luma    != h->ps.sps->bit_depth_luma ||
            h->cur_chroma_format_idc != h->ps.sps->chroma_format_idc
        )
            needs_reinit = 1;

        if (h->bit_depth_luma    != h->ps.sps->bit_depth_luma ||
            h->chroma_format_idc != h->ps.sps->chroma_format_idc)
            needs_reinit         = 1;
    }
    sps = h->ps.sps;

    must_reinit = (h->context_initialized &&
                    (   16*sps->mb_width != h->avctx->coded_width
                     || 16*sps->mb_height != h->avctx->coded_height
                     || h->cur_bit_depth_luma    != sps->bit_depth_luma
                     || h->cur_chroma_format_idc != sps->chroma_format_idc
                     || h->mb_width  != sps->mb_width
                     || h->mb_height != sps->mb_height
                    ));
    if (h->avctx->pix_fmt == AV_PIX_FMT_NONE
        || (non_j_pixfmt(h->avctx->pix_fmt) != non_j_pixfmt(get_pixel_format(h, 0))))
        must_reinit = 1;

    if (first_slice && av_cmp_q(sps->sar, h->avctx->sample_aspect_ratio))
        must_reinit = 1;

    if (!h->setup_finished) {
        h->avctx->profile = ff_h264_get_profile(sps);
        h->avctx->level   = sps->level_idc;
        h->avctx->refs    = sps->ref_frame_count;

        h->mb_width  = sps->mb_width;
        h->mb_height = sps->mb_height;
        h->mb_num    = h->mb_width * h->mb_height;
        h->mb_stride = h->mb_width + 1;

        h->b_stride = h->mb_width * 4;

        h->chroma_y_shift = sps->chroma_format_idc <= 1; // 400 uses yuv420p

        h->width  = 16 * h->mb_width;
        h->height = 16 * h->mb_height;

        init_dimensions(h);

        if (sps->video_signal_type_present_flag) {
            h->avctx->color_range = sps->full_range > 0 ? AVCOL_RANGE_JPEG
                                                        : AVCOL_RANGE_MPEG;
            if (sps->colour_description_present_flag) {
                if (h->avctx->colorspace != sps->colorspace)
                    needs_reinit = 1;
                h->avctx->color_primaries = sps->color_primaries;
                h->avctx->color_trc       = sps->color_trc;
                h->avctx->colorspace      = sps->colorspace;
            }
        }

        if (h->sei.alternative_transfer.present &&
            av_color_transfer_name(h->sei.alternative_transfer.preferred_transfer_characteristics) &&
            h->sei.alternative_transfer.preferred_transfer_characteristics != AVCOL_TRC_UNSPECIFIED) {
            h->avctx->color_trc = h->sei.alternative_transfer.preferred_transfer_characteristics;
        }
    }
    h->avctx->chroma_sample_location = sps->chroma_location;

    if (!h->context_initialized || must_reinit || needs_reinit) {
        int flush_changes = h->context_initialized;
        h->context_initialized = 0;
        if (sl != h->slice_ctx) {
            av_log(h->avctx, AV_LOG_ERROR,
                   "changing width %d -> %d / height %d -> %d on "
                   "slice %d\n",
                   h->width, h->avctx->coded_width,
                   h->height, h->avctx->coded_height,
                   h->current_slice + 1);
            return AVERROR_INVALIDDATA;
        }

        av_assert1(first_slice);

        if (flush_changes)
            ff_h264_flush_change(h);

        if ((ret = get_pixel_format(h, 1)) < 0)
            return ret;
        h->avctx->pix_fmt = ret;

        av_log(h->avctx, AV_LOG_VERBOSE, "Reinit context to %dx%d, "
               "pix_fmt: %s\n", h->width, h->height, av_get_pix_fmt_name(h->avctx->pix_fmt));

        if ((ret = h264_slice_header_init(h)) < 0) {
            av_log(h->avctx, AV_LOG_ERROR,
                   "h264_slice_header_init() failed\n");
            return ret;
        }
    }

    return 0;
}

static int h264_export_frame_props(H264Context *h)
{
    const SPS *sps = h->ps.sps;
    H264Picture *cur = h->cur_pic_ptr;

    cur->f->interlaced_frame = 0;
    cur->f->repeat_pict      = 0;

    /* Signal interlacing information externally. */
    /* Prioritize picture timing SEI information over used
     * decoding process if it exists. */
    if (h->sei.picture_timing.present) {
        int ret = ff_h264_sei_process_picture_timing(&h->sei.picture_timing, sps,
                                                     h->avctx);
        if (ret < 0) {
            av_log(h->avctx, AV_LOG_ERROR, "Error processing a picture timing SEI\n");
            if (h->avctx->err_recognition & AV_EF_EXPLODE)
                return ret;
            h->sei.picture_timing.present = 0;
        }
    }

    if (sps->pic_struct_present_flag && h->sei.picture_timing.present) {
        H264SEIPictureTiming *pt = &h->sei.picture_timing;
        switch (pt->pic_struct) {
        case H264_SEI_PIC_STRUCT_FRAME:
            break;
        case H264_SEI_PIC_STRUCT_TOP_FIELD:
        case H264_SEI_PIC_STRUCT_BOTTOM_FIELD:
            cur->f->interlaced_frame = 1;
            break;
        case H264_SEI_PIC_STRUCT_TOP_BOTTOM:
        case H264_SEI_PIC_STRUCT_BOTTOM_TOP:
            if (FIELD_OR_MBAFF_PICTURE(h))
                cur->f->interlaced_frame = 1;
            else
                // try to flag soft telecine progressive
                cur->f->interlaced_frame = h->prev_interlaced_frame;
            break;
        case H264_SEI_PIC_STRUCT_TOP_BOTTOM_TOP:
        case H264_SEI_PIC_STRUCT_BOTTOM_TOP_BOTTOM:
            /* Signal the possibility of telecined film externally
             * (pic_struct 5,6). From these hints, let the applications
             * decide if they apply deinterlacing. */
            cur->f->repeat_pict = 1;
            break;
        case H264_SEI_PIC_STRUCT_FRAME_DOUBLING:
            cur->f->repeat_pict = 2;
            break;
        case H264_SEI_PIC_STRUCT_FRAME_TRIPLING:
            cur->f->repeat_pict = 4;
            break;
        }

        if ((pt->ct_type & 3) &&
            pt->pic_struct <= H264_SEI_PIC_STRUCT_BOTTOM_TOP)
            cur->f->interlaced_frame = (pt->ct_type & (1 << 1)) != 0;
    } else {
        /* Derive interlacing flag from used decoding process. */
        cur->f->interlaced_frame = FIELD_OR_MBAFF_PICTURE(h);
    }
    h->prev_interlaced_frame = cur->f->interlaced_frame;

    if (cur->field_poc[0] != cur->field_poc[1]) {
        /* Derive top_field_first from field pocs. */
        cur->f->top_field_first = cur->field_poc[0] < cur->field_poc[1];
    } else {
        if (sps->pic_struct_present_flag && h->sei.picture_timing.present) {
            /* Use picture timing SEI information. Even if it is a
             * information of a past frame, better than nothing. */
            if (h->sei.picture_timing.pic_struct == H264_SEI_PIC_STRUCT_TOP_BOTTOM ||
                h->sei.picture_timing.pic_struct == H264_SEI_PIC_STRUCT_TOP_BOTTOM_TOP)
                cur->f->top_field_first = 1;
            else
                cur->f->top_field_first = 0;
        } else if (cur->f->interlaced_frame) {
            /* Default to top field first when pic_struct_present_flag
             * is not set but interlaced frame detected */
            cur->f->top_field_first = 1;
        } else {
            /* Most likely progressive */
            cur->f->top_field_first = 0;
        }
    }

    if (h->sei.frame_packing.present &&
        h->sei.frame_packing.arrangement_type <= 6 &&
        h->sei.frame_packing.content_interpretation_type > 0 &&
        h->sei.frame_packing.content_interpretation_type < 3) {
        H264SEIFramePacking *fp = &h->sei.frame_packing;
        AVStereo3D *stereo = av_stereo3d_create_side_data(cur->f);
        if (stereo) {
        switch (fp->arrangement_type) {
        case H264_SEI_FPA_TYPE_CHECKERBOARD:
            stereo->type = AV_STEREO3D_CHECKERBOARD;
            break;
        case H264_SEI_FPA_TYPE_INTERLEAVE_COLUMN:
            stereo->type = AV_STEREO3D_COLUMNS;
            break;
        case H264_SEI_FPA_TYPE_INTERLEAVE_ROW:
            stereo->type = AV_STEREO3D_LINES;
            break;
        case H264_SEI_FPA_TYPE_SIDE_BY_SIDE:
            if (fp->quincunx_sampling_flag)
                stereo->type = AV_STEREO3D_SIDEBYSIDE_QUINCUNX;
            else
                stereo->type = AV_STEREO3D_SIDEBYSIDE;
            break;
        case H264_SEI_FPA_TYPE_TOP_BOTTOM:
            stereo->type = AV_STEREO3D_TOPBOTTOM;
            break;
        case H264_SEI_FPA_TYPE_INTERLEAVE_TEMPORAL:
            stereo->type = AV_STEREO3D_FRAMESEQUENCE;
            break;
        case H264_SEI_FPA_TYPE_2D:
            stereo->type = AV_STEREO3D_2D;
            break;
        }

        if (fp->content_interpretation_type == 2)
            stereo->flags = AV_STEREO3D_FLAG_INVERT;

        if (fp->arrangement_type == H264_SEI_FPA_TYPE_INTERLEAVE_TEMPORAL) {
            if (fp->current_frame_is_frame0_flag)
                stereo->view = AV_STEREO3D_VIEW_LEFT;
            else
                stereo->view = AV_STEREO3D_VIEW_RIGHT;
        }
        }
    }

    if (h->sei.display_orientation.present &&
        (h->sei.display_orientation.anticlockwise_rotation ||
         h->sei.display_orientation.hflip ||
         h->sei.display_orientation.vflip)) {
        H264SEIDisplayOrientation *o = &h->sei.display_orientation;
        double angle = o->anticlockwise_rotation * 360 / (double) (1 << 16);
        AVFrameSideData *rotation = av_frame_new_side_data(cur->f,
                                                           AV_FRAME_DATA_DISPLAYMATRIX,
                                                           sizeof(int32_t) * 9);
        if (rotation) {
            av_display_rotation_set((int32_t *)rotation->data, angle);
            av_display_matrix_flip((int32_t *)rotation->data,
                                   o->hflip, o->vflip);
        }
    }

    if (h->sei.afd.present) {
        AVFrameSideData *sd = av_frame_new_side_data(cur->f, AV_FRAME_DATA_AFD,
                                                     sizeof(uint8_t));

        if (sd) {
            *sd->data = h->sei.afd.active_format_description;
            h->sei.afd.present = 0;
        }
    }

    if (h->sei.a53_caption.buf_ref) {
        H264SEIA53Caption *a53 = &h->sei.a53_caption;

        AVFrameSideData *sd = av_frame_new_side_data_from_buf(cur->f, AV_FRAME_DATA_A53_CC, a53->buf_ref);
        if (!sd)
            av_buffer_unref(&a53->buf_ref);
        a53->buf_ref = NULL;

        h->avctx->properties |= FF_CODEC_PROPERTY_CLOSED_CAPTIONS;
    }

    if (h->sei.picture_timing.timecode_cnt > 0) {
        uint32_t tc = 0;
        uint32_t *tc_sd;

        AVFrameSideData *tcside = av_frame_new_side_data(cur->f,
                                                         AV_FRAME_DATA_S12M_TIMECODE,
                                                         sizeof(uint32_t)*4);
        if (!tcside)
            return AVERROR(ENOMEM);

        tc_sd = (uint32_t*)tcside->data;
        tc_sd[0] = h->sei.picture_timing.timecode_cnt;

        for (int i = 0; i < tc_sd[0]; i++) {
            uint32_t frames;

            /* For SMPTE 12-M timecodes, frame count is a special case if > 30 FPS.
               See SMPTE ST 12-1:2014 Sec 12.1 for more info. */
            if (av_cmp_q(h->avctx->framerate, (AVRational) {30, 1}) == 1) {
                frames = h->sei.picture_timing.timecode[i].frame / 2;
                if (h->sei.picture_timing.timecode[i].frame % 2 == 1) {
                    if (av_cmp_q(h->avctx->framerate, (AVRational) {50, 1}) == 0)
                        tc |= (1 << 7);
                    else
                        tc |= (1 << 23);
                }
            } else {
                frames = h->sei.picture_timing.timecode[i].frame;
            }

            tc |= h->sei.picture_timing.timecode[i].dropframe << 30;
            tc |= (frames / 10) << 28;
            tc |= (frames % 10) << 24;
            tc |= (h->sei.picture_timing.timecode[i].seconds / 10) << 20;
            tc |= (h->sei.picture_timing.timecode[i].seconds % 10) << 16;
            tc |= (h->sei.picture_timing.timecode[i].minutes / 10) << 12;
            tc |= (h->sei.picture_timing.timecode[i].minutes % 10) << 8;
            tc |= (h->sei.picture_timing.timecode[i].hours / 10) << 4;
            tc |= (h->sei.picture_timing.timecode[i].hours % 10);

            tc_sd[i + 1] = tc;
        }
        h->sei.picture_timing.timecode_cnt = 0;
    }

    return 0;
}

static int h264_select_output_frame(H264Context *h)
{
    const SPS *sps = h->ps.sps;
    H264Picture *out = h->cur_pic_ptr;
    H264Picture *cur = h->cur_pic_ptr;
    int i, pics, out_of_order, out_idx;

    cur->mmco_reset = h->mmco_reset;
    h->mmco_reset = 0;

    if (sps->bitstream_restriction_flag ||
        h->avctx->strict_std_compliance >= FF_COMPLIANCE_STRICT) {
        h->avctx->has_b_frames = FFMAX(h->avctx->has_b_frames, sps->num_reorder_frames);
    }

    for (i = 0; 1; i++) {
        if(i == MAX_DELAYED_PIC_COUNT || cur->poc < h->last_pocs[i]){
            if(i)
                h->last_pocs[i-1] = cur->poc;
            break;
        } else if(i) {
            h->last_pocs[i-1]= h->last_pocs[i];
        }
    }
    out_of_order = MAX_DELAYED_PIC_COUNT - i;
    if(   cur->f->pict_type == AV_PICTURE_TYPE_B
       || (h->last_pocs[MAX_DELAYED_PIC_COUNT-2] > INT_MIN && h->last_pocs[MAX_DELAYED_PIC_COUNT-1] - (int64_t)h->last_pocs[MAX_DELAYED_PIC_COUNT-2] > 2))
        out_of_order = FFMAX(out_of_order, 1);
    if (out_of_order == MAX_DELAYED_PIC_COUNT) {
        av_log(h->avctx, AV_LOG_VERBOSE, "Invalid POC %d<%d\n", cur->poc, h->last_pocs[0]);
        for (i = 1; i < MAX_DELAYED_PIC_COUNT; i++)
            h->last_pocs[i] = INT_MIN;
        h->last_pocs[0] = cur->poc;
        cur->mmco_reset = 1;
    } else if(h->avctx->has_b_frames < out_of_order && !sps->bitstream_restriction_flag){
        int loglevel = h->avctx->frame_number > 1 ? AV_LOG_WARNING : AV_LOG_VERBOSE;
        av_log(h->avctx, loglevel, "Increasing reorder buffer to %d\n", out_of_order);
        h->avctx->has_b_frames = out_of_order;
    }

    pics = 0;
    while (h->delayed_pic[pics])
        pics++;

    av_assert0(pics <= MAX_DELAYED_PIC_COUNT);

    h->delayed_pic[pics++] = cur;
    if (cur->reference == 0)
        cur->reference = DELAYED_PIC_REF;

    out     = h->delayed_pic[0];
    out_idx = 0;
    for (i = 1; h->delayed_pic[i] &&
                !h->delayed_pic[i]->f->key_frame &&
                !h->delayed_pic[i]->mmco_reset;
         i++)
        if (h->delayed_pic[i]->poc < out->poc) {
            out     = h->delayed_pic[i];
            out_idx = i;
        }
    if (h->avctx->has_b_frames == 0 &&
        (h->delayed_pic[0]->f->key_frame || h->delayed_pic[0]->mmco_reset))
        h->next_outputed_poc = INT_MIN;
    out_of_order = out->poc < h->next_outputed_poc;

    if (out_of_order || pics > h->avctx->has_b_frames) {
        out->reference &= ~DELAYED_PIC_REF;
        for (i = out_idx; h->delayed_pic[i]; i++)
            h->delayed_pic[i] = h->delayed_pic[i + 1];
    }
    if (!out_of_order && pics > h->avctx->has_b_frames) {
        h->next_output_pic = out;
        if (out_idx == 0 && h->delayed_pic[0] && (h->delayed_pic[0]->f->key_frame || h->delayed_pic[0]->mmco_reset)) {
            h->next_outputed_poc = INT_MIN;
        } else
            h->next_outputed_poc = out->poc;

        if (out->recovered) {
            // We have reached an recovery point and all frames after it in
            // display order are "recovered".
            h->frame_recovered |= FRAME_RECOVERED_SEI;
        }
        out->recovered |= !!(h->frame_recovered & FRAME_RECOVERED_SEI);

        if (!out->recovered) {
            if (!(h->avctx->flags & AV_CODEC_FLAG_OUTPUT_CORRUPT) &&
                !(h->avctx->flags2 & AV_CODEC_FLAG2_SHOW_ALL)) {
                h->next_output_pic = NULL;
            } else {
                out->f->flags |= AV_FRAME_FLAG_CORRUPT;
            }
        }
    } else {
        av_log(h->avctx, AV_LOG_DEBUG, "no picture %s\n", out_of_order ? "ooo" : "");
    }

    return 0;
}

/* This function is called right after decoding the slice header for a first
 * slice in a field (or a frame). It decides whether we are decoding a new frame
 * or a second field in a pair and does the necessary setup.
 */
static int h264_field_start(H264Context *h, const H264SliceContext *sl,
                            const H2645NAL *nal, int first_slice)
{
    int i;
    const SPS *sps;

    int last_pic_structure, last_pic_droppable, ret;

    ret = h264_init_ps(h, sl, first_slice);
    if (ret < 0)
        return ret;

    sps = h->ps.sps;

    if (sps && sps->bitstream_restriction_flag &&
        h->avctx->has_b_frames < sps->num_reorder_frames) {
        h->avctx->has_b_frames = sps->num_reorder_frames;
    }

    last_pic_droppable   = h->droppable;
    last_pic_structure   = h->picture_structure;
    h->droppable         = (nal->ref_idc == 0);
    h->picture_structure = sl->picture_structure;

    h->poc.frame_num        = sl->frame_num;
    h->poc.poc_lsb          = sl->poc_lsb;
    h->poc.delta_poc_bottom = sl->delta_poc_bottom;
    h->poc.delta_poc[0]     = sl->delta_poc[0];
    h->poc.delta_poc[1]     = sl->delta_poc[1];

    /* Shorten frame num gaps so we don't have to allocate reference
     * frames just to throw them away */
    if (h->poc.frame_num != h->poc.prev_frame_num) {
        int unwrap_prev_frame_num = h->poc.prev_frame_num;
        int max_frame_num         = 1 << sps->log2_max_frame_num;

        if (unwrap_prev_frame_num > h->poc.frame_num)
            unwrap_prev_frame_num -= max_frame_num;

        if ((h->poc.frame_num - unwrap_prev_frame_num) > sps->ref_frame_count) {
            unwrap_prev_frame_num = (h->poc.frame_num - sps->ref_frame_count) - 1;
            if (unwrap_prev_frame_num < 0)
                unwrap_prev_frame_num += max_frame_num;

            h->poc.prev_frame_num = unwrap_prev_frame_num;
        }
    }

    /* See if we have a decoded first field looking for a pair...
     * Here, we're using that to see if we should mark previously
     * decode frames as "finished".
     * We have to do that before the "dummy" in-between frame allocation,
     * since that can modify h->cur_pic_ptr. */
    if (h->first_field) {
        int last_field = last_pic_structure == PICT_BOTTOM_FIELD;
        av_assert0(h->cur_pic_ptr);
        av_assert0(h->cur_pic_ptr->f->buf[0]);
        assert(h->cur_pic_ptr->reference != DELAYED_PIC_REF);

        /* Mark old field/frame as completed */
        if (h->cur_pic_ptr->tf.owner[last_field] == h->avctx) {
            ff_thread_report_progress(&h->cur_pic_ptr->tf, INT_MAX, last_field);
        }

        /* figure out if we have a complementary field pair */
        if (!FIELD_PICTURE(h) || h->picture_structure == last_pic_structure) {
            /* Previous field is unmatched. Don't display it, but let it
             * remain for reference if marked as such. */
            if (last_pic_structure != PICT_FRAME) {
                ff_thread_report_progress(&h->cur_pic_ptr->tf, INT_MAX,
                                          last_pic_structure == PICT_TOP_FIELD);
            }
        } else {
            if (h->cur_pic_ptr->frame_num != h->poc.frame_num) {
                /* This and previous field were reference, but had
                 * different frame_nums. Consider this field first in
                 * pair. Throw away previous field except for reference
                 * purposes. */
                if (last_pic_structure != PICT_FRAME) {
                    ff_thread_report_progress(&h->cur_pic_ptr->tf, INT_MAX,
                                              last_pic_structure == PICT_TOP_FIELD);
                }
            } else {
                /* Second field in complementary pair */
                if (!((last_pic_structure   == PICT_TOP_FIELD &&
                       h->picture_structure == PICT_BOTTOM_FIELD) ||
                      (last_pic_structure   == PICT_BOTTOM_FIELD &&
                       h->picture_structure == PICT_TOP_FIELD))) {
                    av_log(h->avctx, AV_LOG_ERROR,
                           "Invalid field mode combination %d/%d\n",
                           last_pic_structure, h->picture_structure);
                    h->picture_structure = last_pic_structure;
                    h->droppable         = last_pic_droppable;
                    return AVERROR_INVALIDDATA;
                } else if (last_pic_droppable != h->droppable) {
                    avpriv_request_sample(h->avctx,
                                          "Found reference and non-reference fields in the same frame, which");
                    h->picture_structure = last_pic_structure;
                    h->droppable         = last_pic_droppable;
                    return AVERROR_PATCHWELCOME;
                }
            }
        }
    }

    while (h->poc.frame_num != h->poc.prev_frame_num && !h->first_field &&
           h->poc.frame_num != (h->poc.prev_frame_num + 1) % (1 << sps->log2_max_frame_num)) {
        H264Picture *prev = h->short_ref_count ? h->short_ref[0] : NULL;
        av_log(h->avctx, AV_LOG_DEBUG, "Frame num gap %d %d\n",
               h->poc.frame_num, h->poc.prev_frame_num);
        if (!sps->gaps_in_frame_num_allowed_flag)
            for(i=0; i<FF_ARRAY_ELEMS(h->last_pocs); i++)
                h->last_pocs[i] = INT_MIN;
        ret = h264_frame_start(h);
        if (ret < 0) {
            h->first_field = 0;
            return ret;
        }

        h->poc.prev_frame_num++;
        h->poc.prev_frame_num        %= 1 << sps->log2_max_frame_num;
        h->cur_pic_ptr->frame_num = h->poc.prev_frame_num;
        h->cur_pic_ptr->invalid_gap = !sps->gaps_in_frame_num_allowed_flag;
        ff_thread_report_progress(&h->cur_pic_ptr->tf, INT_MAX, 0);
        ff_thread_report_progress(&h->cur_pic_ptr->tf, INT_MAX, 1);

        h->explicit_ref_marking = 0;
        ret = ff_h264_execute_ref_pic_marking(h);
        if (ret < 0 && (h->avctx->err_recognition & AV_EF_EXPLODE))
            return ret;
        /* Error concealment: If a ref is missing, copy the previous ref
         * in its place.
         * FIXME: Avoiding a memcpy would be nice, but ref handling makes
         * many assumptions about there being no actual duplicates.
         * FIXME: This does not copy padding for out-of-frame motion
         * vectors.  Given we are concealing a lost frame, this probably
         * is not noticeable by comparison, but it should be fixed. */
        if (h->short_ref_count) {
            int c[4] = {
                1<<(h->ps.sps->bit_depth_luma-1),
                1<<(h->ps.sps->bit_depth_chroma-1),
                1<<(h->ps.sps->bit_depth_chroma-1),
                -1
            };

            if (prev &&
                h->short_ref[0]->f->width == prev->f->width &&
                h->short_ref[0]->f->height == prev->f->height &&
                h->short_ref[0]->f->format == prev->f->format) {
                ff_thread_await_progress(&prev->tf, INT_MAX, 0);
                if (prev->field_picture)
                    ff_thread_await_progress(&prev->tf, INT_MAX, 1);
                av_image_copy(h->short_ref[0]->f->data,
                              h->short_ref[0]->f->linesize,
                              (const uint8_t **)prev->f->data,
                              prev->f->linesize,
                              prev->f->format,
                              prev->f->width,
                              prev->f->height);
                h->short_ref[0]->poc = prev->poc + 2;
            } else if (!h->frame_recovered && !h->avctx->hwaccel)
                ff_color_frame(h->short_ref[0]->f, c);
            h->short_ref[0]->frame_num = h->poc.prev_frame_num;
        }
    }

    /* See if we have a decoded first field looking for a pair...
     * We're using that to see whether to continue decoding in that
     * frame, or to allocate a new one. */
    if (h->first_field) {
        av_assert0(h->cur_pic_ptr);
        av_assert0(h->cur_pic_ptr->f->buf[0]);
        assert(h->cur_pic_ptr->reference != DELAYED_PIC_REF);

        /* figure out if we have a complementary field pair */
        if (!FIELD_PICTURE(h) || h->picture_structure == last_pic_structure) {
            /* Previous field is unmatched. Don't display it, but let it
             * remain for reference if marked as such. */
            h->missing_fields ++;
            h->cur_pic_ptr = NULL;
            h->first_field = FIELD_PICTURE(h);
        } else {
            h->missing_fields = 0;
            if (h->cur_pic_ptr->frame_num != h->poc.frame_num) {
                ff_thread_report_progress(&h->cur_pic_ptr->tf, INT_MAX,
                                          h->picture_structure==PICT_BOTTOM_FIELD);
                /* This and the previous field had different frame_nums.
                 * Consider this field first in pair. Throw away previous
                 * one except for reference purposes. */
                h->first_field = 1;
                h->cur_pic_ptr = NULL;
            } else if (h->cur_pic_ptr->reference & DELAYED_PIC_REF) {
                /* This frame was already output, we cannot draw into it
                 * anymore.
                 */
                h->first_field = 1;
                h->cur_pic_ptr = NULL;
            } else {
                /* Second field in complementary pair */
                h->first_field = 0;
            }
        }
    } else {
        /* Frame or first field in a potentially complementary pair */
        h->first_field = FIELD_PICTURE(h);
    }

    if (!FIELD_PICTURE(h) || h->first_field) {
        if (h264_frame_start(h) < 0) {
            h->first_field = 0;
            return AVERROR_INVALIDDATA;
        }
    } else {
        int field = h->picture_structure == PICT_BOTTOM_FIELD;
        release_unused_pictures(h, 0);
        h->cur_pic_ptr->tf.owner[field] = h->avctx;
    }
    /* Some macroblocks can be accessed before they're available in case
    * of lost slices, MBAFF or threading. */
    if (FIELD_PICTURE(h)) {
        for(i = (h->picture_structure == PICT_BOTTOM_FIELD); i<h->mb_height; i++)
            memset(h->slice_table + i*h->mb_stride, -1, (h->mb_stride - (i+1==h->mb_height)) * sizeof(*h->slice_table));
    } else {
        memset(h->slice_table, -1,
            (h->mb_height * h->mb_stride - 1) * sizeof(*h->slice_table));
    }

    ret = ff_h264_init_poc(h->cur_pic_ptr->field_poc, &h->cur_pic_ptr->poc,
                     h->ps.sps, &h->poc, h->picture_structure, nal->ref_idc);
    if (ret < 0)
        return ret;

    memcpy(h->mmco, sl->mmco, sl->nb_mmco * sizeof(*h->mmco));
    h->nb_mmco = sl->nb_mmco;
    h->explicit_ref_marking = sl->explicit_ref_marking;

    h->picture_idr = nal->type == H264_NAL_IDR_SLICE;

    if (h->sei.recovery_point.recovery_frame_cnt >= 0) {
        const int sei_recovery_frame_cnt = h->sei.recovery_point.recovery_frame_cnt;

        if (h->poc.frame_num != sei_recovery_frame_cnt || sl->slice_type_nos != AV_PICTURE_TYPE_I)
            h->valid_recovery_point = 1;

        if (   h->recovery_frame < 0
            || av_mod_uintp2(h->recovery_frame - h->poc.frame_num, h->ps.sps->log2_max_frame_num) > sei_recovery_frame_cnt) {
            h->recovery_frame = av_mod_uintp2(h->poc.frame_num + sei_recovery_frame_cnt, h->ps.sps->log2_max_frame_num);

            if (!h->valid_recovery_point)
                h->recovery_frame = h->poc.frame_num;
        }
    }

    h->cur_pic_ptr->f->key_frame |= (nal->type == H264_NAL_IDR_SLICE);

    if (nal->type == H264_NAL_IDR_SLICE ||
        (h->recovery_frame == h->poc.frame_num && nal->ref_idc)) {
        h->recovery_frame         = -1;
        h->cur_pic_ptr->recovered = 1;
    }
    // If we have an IDR, all frames after it in decoded order are
    // "recovered".
    if (nal->type == H264_NAL_IDR_SLICE)
        h->frame_recovered |= FRAME_RECOVERED_IDR;
#if 1
    h->cur_pic_ptr->recovered |= h->frame_recovered;
#else
    h->cur_pic_ptr->recovered |= !!(h->frame_recovered & FRAME_RECOVERED_IDR);
#endif

    /* Set the frame properties/side data. Only done for the second field in
     * field coded frames, since some SEI information is present for each field
     * and is merged by the SEI parsing code. */
    if (!FIELD_PICTURE(h) || !h->first_field || h->missing_fields > 1) {
        ret = h264_export_frame_props(h);
        if (ret < 0)
            return ret;

        ret = h264_select_output_frame(h);
        if (ret < 0)
            return ret;
    }

    return 0;
}

static int h264_slice_header_parse(const H264Context *h, H264SliceContext *sl,
                                   const H2645NAL *nal)
{
    const SPS *sps;
    const PPS *pps;
    int ret;
    unsigned int slice_type, tmp, i;
    int field_pic_flag, bottom_field_flag;
    int first_slice = sl == h->slice_ctx && !h->current_slice;
    int picture_structure;

    if (first_slice)
        av_assert0(!h->setup_finished);

    sl->first_mb_addr = get_ue_golomb_long(&sl->gb);

    slice_type = get_ue_golomb_31(&sl->gb);
    if (slice_type > 9) {
        av_log(h->avctx, AV_LOG_ERROR,
               "slice type %d too large at %d\n",
               slice_type, sl->first_mb_addr);
        return AVERROR_INVALIDDATA;
    }
    if (slice_type > 4) {
        slice_type -= 5;
        sl->slice_type_fixed = 1;
    } else
        sl->slice_type_fixed = 0;

    slice_type         = ff_h264_golomb_to_pict_type[slice_type];
    sl->slice_type     = slice_type;
    sl->slice_type_nos = slice_type & 3;

    if (nal->type  == H264_NAL_IDR_SLICE &&
        sl->slice_type_nos != AV_PICTURE_TYPE_I) {
        av_log(h->avctx, AV_LOG_ERROR, "A non-intra slice in an IDR NAL unit.\n");
        return AVERROR_INVALIDDATA;
    }

    sl->pps_id = get_ue_golomb(&sl->gb);
    if (sl->pps_id >= MAX_PPS_COUNT) {
        av_log(h->avctx, AV_LOG_ERROR, "pps_id %u out of range\n", sl->pps_id);
        return AVERROR_INVALIDDATA;
    }
    if (!h->ps.pps_list[sl->pps_id]) {
        av_log(h->avctx, AV_LOG_ERROR,
               "non-existing PPS %u referenced\n",
               sl->pps_id);
        return AVERROR_INVALIDDATA;
    }
    pps = (const PPS*)h->ps.pps_list[sl->pps_id]->data;
    sps = pps->sps;

    sl->frame_num = get_bits(&sl->gb, sps->log2_max_frame_num);
    if (!first_slice) {
        if (h->poc.frame_num != sl->frame_num) {
            av_log(h->avctx, AV_LOG_ERROR, "Frame num change from %d to %d\n",
                   h->poc.frame_num, sl->frame_num);
            return AVERROR_INVALIDDATA;
        }
    }

    sl->mb_mbaff       = 0;

    if (sps->frame_mbs_only_flag) {
        picture_structure = PICT_FRAME;
    } else {
        if (!sps->direct_8x8_inference_flag && slice_type == AV_PICTURE_TYPE_B) {
            av_log(h->avctx, AV_LOG_ERROR, "This stream was generated by a broken encoder, invalid 8x8 inference\n");
            return -1;
        }
        field_pic_flag = get_bits1(&sl->gb);
        if (field_pic_flag) {
            bottom_field_flag = get_bits1(&sl->gb);
            picture_structure = PICT_TOP_FIELD + bottom_field_flag;
        } else {
            picture_structure = PICT_FRAME;
        }
    }
    sl->picture_structure      = picture_structure;
    sl->mb_field_decoding_flag = picture_structure != PICT_FRAME;

    if (picture_structure == PICT_FRAME) {
        sl->curr_pic_num = sl->frame_num;
        sl->max_pic_num  = 1 << sps->log2_max_frame_num;
    } else {
        sl->curr_pic_num = 2 * sl->frame_num + 1;
        sl->max_pic_num  = 1 << (sps->log2_max_frame_num + 1);
    }

    if (nal->type == H264_NAL_IDR_SLICE)
        get_ue_golomb_long(&sl->gb); /* idr_pic_id */

    if (sps->poc_type == 0) {
        sl->poc_lsb = get_bits(&sl->gb, sps->log2_max_poc_lsb);

        if (pps->pic_order_present == 1 && picture_structure == PICT_FRAME)
            sl->delta_poc_bottom = get_se_golomb(&sl->gb);
    }

    if (sps->poc_type == 1 && !sps->delta_pic_order_always_zero_flag) {
        sl->delta_poc[0] = get_se_golomb(&sl->gb);

        if (pps->pic_order_present == 1 && picture_structure == PICT_FRAME)
            sl->delta_poc[1] = get_se_golomb(&sl->gb);
    }

    sl->redundant_pic_count = 0;
    if (pps->redundant_pic_cnt_present)
        sl->redundant_pic_count = get_ue_golomb(&sl->gb);

    if (sl->slice_type_nos == AV_PICTURE_TYPE_B)
        sl->direct_spatial_mv_pred = get_bits1(&sl->gb);

    ret = ff_h264_parse_ref_count(&sl->list_count, sl->ref_count,
                                  &sl->gb, pps, sl->slice_type_nos,
                                  picture_structure, h->avctx);
    if (ret < 0)
        return ret;

    if (sl->slice_type_nos != AV_PICTURE_TYPE_I) {
       ret = ff_h264_decode_ref_pic_list_reordering(sl, h->avctx);
       if (ret < 0) {
           sl->ref_count[1] = sl->ref_count[0] = 0;
           return ret;
       }
    }

    sl->pwt.use_weight = 0;
    for (i = 0; i < 2; i++) {
        sl->pwt.luma_weight_flag[i]   = 0;
        sl->pwt.chroma_weight_flag[i] = 0;
    }
    if ((pps->weighted_pred && sl->slice_type_nos == AV_PICTURE_TYPE_P) ||
        (pps->weighted_bipred_idc == 1 &&
         sl->slice_type_nos == AV_PICTURE_TYPE_B)) {
        ret = ff_h264_pred_weight_table(&sl->gb, sps, sl->ref_count,
<<<<<<< HEAD
                                  sl->slice_type_nos, &sl->pwt, h->avctx);
=======
                                  sl->slice_type_nos, &sl->pwt,
                                  picture_structure, h->avctx);
>>>>>>> 6b6b9e59
        if (ret < 0)
            return ret;
    }

    sl->explicit_ref_marking = 0;
    if (nal->ref_idc) {
        ret = ff_h264_decode_ref_pic_marking(sl, &sl->gb, nal, h->avctx);
        if (ret < 0 && (h->avctx->err_recognition & AV_EF_EXPLODE))
            return AVERROR_INVALIDDATA;
    }

    if (sl->slice_type_nos != AV_PICTURE_TYPE_I && pps->cabac) {
        tmp = get_ue_golomb_31(&sl->gb);
        if (tmp > 2) {
            av_log(h->avctx, AV_LOG_ERROR, "cabac_init_idc %u overflow\n", tmp);
            return AVERROR_INVALIDDATA;
        }
        sl->cabac_init_idc = tmp;
    }

    sl->last_qscale_diff = 0;
    tmp = pps->init_qp + (unsigned)get_se_golomb(&sl->gb);
    if (tmp > 51 + 6 * (sps->bit_depth_luma - 8)) {
        av_log(h->avctx, AV_LOG_ERROR, "QP %u out of range\n", tmp);
        return AVERROR_INVALIDDATA;
    }
    sl->qscale       = tmp;
    sl->chroma_qp[0] = get_chroma_qp(pps, 0, sl->qscale);
    sl->chroma_qp[1] = get_chroma_qp(pps, 1, sl->qscale);
    // FIXME qscale / qp ... stuff
    if (sl->slice_type == AV_PICTURE_TYPE_SP)
        get_bits1(&sl->gb); /* sp_for_switch_flag */
    if (sl->slice_type == AV_PICTURE_TYPE_SP ||
        sl->slice_type == AV_PICTURE_TYPE_SI)
        get_se_golomb(&sl->gb); /* slice_qs_delta */

    sl->deblocking_filter     = 1;
    sl->slice_alpha_c0_offset = 0;
    sl->slice_beta_offset     = 0;
    if (pps->deblocking_filter_parameters_present) {
        tmp = get_ue_golomb_31(&sl->gb);
        if (tmp > 2) {
            av_log(h->avctx, AV_LOG_ERROR,
                   "deblocking_filter_idc %u out of range\n", tmp);
            return AVERROR_INVALIDDATA;
        }
        sl->deblocking_filter = tmp;
        if (sl->deblocking_filter < 2)
            sl->deblocking_filter ^= 1;  // 1<->0

        if (sl->deblocking_filter) {
            int slice_alpha_c0_offset_div2 = get_se_golomb(&sl->gb);
            int slice_beta_offset_div2     = get_se_golomb(&sl->gb);
            if (slice_alpha_c0_offset_div2 >  6 ||
                slice_alpha_c0_offset_div2 < -6 ||
                slice_beta_offset_div2 >  6     ||
                slice_beta_offset_div2 < -6) {
                av_log(h->avctx, AV_LOG_ERROR,
                       "deblocking filter parameters %d %d out of range\n",
                       slice_alpha_c0_offset_div2, slice_beta_offset_div2);
                return AVERROR_INVALIDDATA;
            }
            sl->slice_alpha_c0_offset = slice_alpha_c0_offset_div2 * 2;
            sl->slice_beta_offset     = slice_beta_offset_div2 * 2;
        }
    }

    return 0;
}

/* do all the per-slice initialization needed before we can start decoding the
 * actual MBs */
static int h264_slice_init(H264Context *h, H264SliceContext *sl,
                           const H2645NAL *nal)
{
    int i, j, ret = 0;

    if (h->picture_idr && nal->type != H264_NAL_IDR_SLICE) {
        av_log(h->avctx, AV_LOG_ERROR, "Invalid mix of IDR and non-IDR slices\n");
        return AVERROR_INVALIDDATA;
    }

    av_assert1(h->mb_num == h->mb_width * h->mb_height);
    if (sl->first_mb_addr << FIELD_OR_MBAFF_PICTURE(h) >= h->mb_num ||
        sl->first_mb_addr >= h->mb_num) {
        av_log(h->avctx, AV_LOG_ERROR, "first_mb_in_slice overflow\n");
        return AVERROR_INVALIDDATA;
    }
    sl->resync_mb_x = sl->mb_x =  sl->first_mb_addr % h->mb_width;
    sl->resync_mb_y = sl->mb_y = (sl->first_mb_addr / h->mb_width) <<
                                 FIELD_OR_MBAFF_PICTURE(h);
    if (h->picture_structure == PICT_BOTTOM_FIELD)
        sl->resync_mb_y = sl->mb_y = sl->mb_y + 1;
    av_assert1(sl->mb_y < h->mb_height);

    ret = ff_h264_build_ref_list(h, sl);
    if (ret < 0)
        return ret;

    if (h->ps.pps->weighted_bipred_idc == 2 &&
        sl->slice_type_nos == AV_PICTURE_TYPE_B) {
        implicit_weight_table(h, sl, -1);
        if (FRAME_MBAFF(h)) {
            implicit_weight_table(h, sl, 0);
            implicit_weight_table(h, sl, 1);
        }
    }

    if (sl->slice_type_nos == AV_PICTURE_TYPE_B && !sl->direct_spatial_mv_pred)
        ff_h264_direct_dist_scale_factor(h, sl);
    if (!h->setup_finished)
        ff_h264_direct_ref_list_init(h, sl);

    if (h->avctx->skip_loop_filter >= AVDISCARD_ALL ||
        (h->avctx->skip_loop_filter >= AVDISCARD_NONKEY &&
         h->nal_unit_type != H264_NAL_IDR_SLICE) ||
        (h->avctx->skip_loop_filter >= AVDISCARD_NONINTRA &&
         sl->slice_type_nos != AV_PICTURE_TYPE_I) ||
        (h->avctx->skip_loop_filter >= AVDISCARD_BIDIR  &&
         sl->slice_type_nos == AV_PICTURE_TYPE_B) ||
        (h->avctx->skip_loop_filter >= AVDISCARD_NONREF &&
         nal->ref_idc == 0))
        sl->deblocking_filter = 0;

    if (sl->deblocking_filter == 1 && h->nb_slice_ctx > 1) {
        if (h->avctx->flags2 & AV_CODEC_FLAG2_FAST) {
            /* Cheat slightly for speed:
             * Do not bother to deblock across slices. */
            sl->deblocking_filter = 2;
        } else {
            h->postpone_filter = 1;
        }
    }
    sl->qp_thresh = 15 -
                   FFMIN(sl->slice_alpha_c0_offset, sl->slice_beta_offset) -
                   FFMAX3(0,
                          h->ps.pps->chroma_qp_index_offset[0],
                          h->ps.pps->chroma_qp_index_offset[1]) +
                   6 * (h->ps.sps->bit_depth_luma - 8);

    sl->slice_num       = ++h->current_slice;

    if (sl->slice_num)
        h->slice_row[(sl->slice_num-1)&(MAX_SLICES-1)]= sl->resync_mb_y;
    if (   h->slice_row[sl->slice_num&(MAX_SLICES-1)] + 3 >= sl->resync_mb_y
        && h->slice_row[sl->slice_num&(MAX_SLICES-1)] <= sl->resync_mb_y
        && sl->slice_num >= MAX_SLICES) {
        //in case of ASO this check needs to be updated depending on how we decide to assign slice numbers in this case
        av_log(h->avctx, AV_LOG_WARNING, "Possibly too many slices (%d >= %d), increase MAX_SLICES and recompile if there are artifacts\n", sl->slice_num, MAX_SLICES);
    }

    for (j = 0; j < 2; j++) {
        int id_list[16];
        int *ref2frm = h->ref2frm[sl->slice_num & (MAX_SLICES - 1)][j];
        for (i = 0; i < 16; i++) {
            id_list[i] = 60;
            if (j < sl->list_count && i < sl->ref_count[j] &&
                sl->ref_list[j][i].parent->f->buf[0]) {
                int k;
                AVBuffer *buf = sl->ref_list[j][i].parent->f->buf[0]->buffer;
                for (k = 0; k < h->short_ref_count; k++)
                    if (h->short_ref[k]->f->buf[0]->buffer == buf) {
                        id_list[i] = k;
                        break;
                    }
                for (k = 0; k < h->long_ref_count; k++)
                    if (h->long_ref[k] && h->long_ref[k]->f->buf[0]->buffer == buf) {
                        id_list[i] = h->short_ref_count + k;
                        break;
                    }
            }
        }

        ref2frm[0] =
        ref2frm[1] = -1;
        for (i = 0; i < 16; i++)
            ref2frm[i + 2] = 4 * id_list[i] + (sl->ref_list[j][i].reference & 3);
        ref2frm[18 + 0] =
        ref2frm[18 + 1] = -1;
        for (i = 16; i < 48; i++)
            ref2frm[i + 4] = 4 * id_list[(i - 16) >> 1] +
                             (sl->ref_list[j][i].reference & 3);
    }

    if (h->avctx->debug & FF_DEBUG_PICT_INFO) {
        av_log(h->avctx, AV_LOG_DEBUG,
               "slice:%d %s mb:%d %c%s%s frame:%d poc:%d/%d ref:%d/%d qp:%d loop:%d:%d:%d weight:%d%s %s\n",
               sl->slice_num,
               (h->picture_structure == PICT_FRAME ? "F" : h->picture_structure == PICT_TOP_FIELD ? "T" : "B"),
               sl->mb_y * h->mb_width + sl->mb_x,
               av_get_picture_type_char(sl->slice_type),
               sl->slice_type_fixed ? " fix" : "",
               nal->type == H264_NAL_IDR_SLICE ? " IDR" : "",
               h->poc.frame_num,
               h->cur_pic_ptr->field_poc[0],
               h->cur_pic_ptr->field_poc[1],
               sl->ref_count[0], sl->ref_count[1],
               sl->qscale,
               sl->deblocking_filter,
               sl->slice_alpha_c0_offset, sl->slice_beta_offset,
               sl->pwt.use_weight,
               sl->pwt.use_weight == 1 && sl->pwt.use_weight_chroma ? "c" : "",
               sl->slice_type == AV_PICTURE_TYPE_B ? (sl->direct_spatial_mv_pred ? "SPAT" : "TEMP") : "");
    }

    return 0;
}

int ff_h264_queue_decode_slice(H264Context *h, const H2645NAL *nal)
{
    H264SliceContext *sl = h->slice_ctx + h->nb_slice_ctx_queued;
    int first_slice = sl == h->slice_ctx && !h->current_slice;
    int ret;

    sl->gb = nal->gb;

    ret = h264_slice_header_parse(h, sl, nal);
    if (ret < 0)
        return ret;

    // discard redundant pictures
    if (sl->redundant_pic_count > 0) {
        sl->ref_count[0] = sl->ref_count[1] = 0;
        return 0;
    }

    if (sl->first_mb_addr == 0 || !h->current_slice) {
        if (h->setup_finished) {
            av_log(h->avctx, AV_LOG_ERROR, "Too many fields\n");
            return AVERROR_INVALIDDATA;
        }
    }

    if (sl->first_mb_addr == 0) { // FIXME better field boundary detection
        if (h->current_slice) {
            // this slice starts a new field
            // first decode any pending queued slices
            if (h->nb_slice_ctx_queued) {
                H264SliceContext tmp_ctx;

                ret = ff_h264_execute_decode_slices(h);
                if (ret < 0 && (h->avctx->err_recognition & AV_EF_EXPLODE))
                    return ret;

                memcpy(&tmp_ctx, h->slice_ctx, sizeof(tmp_ctx));
                memcpy(h->slice_ctx, sl, sizeof(tmp_ctx));
                memcpy(sl, &tmp_ctx, sizeof(tmp_ctx));
                sl = h->slice_ctx;
            }

            if (h->cur_pic_ptr && FIELD_PICTURE(h) && h->first_field) {
                ret = ff_h264_field_end(h, h->slice_ctx, 1);
                if (ret < 0)
                    return ret;
            } else if (h->cur_pic_ptr && !FIELD_PICTURE(h) && !h->first_field && h->nal_unit_type  == H264_NAL_IDR_SLICE) {
                av_log(h, AV_LOG_WARNING, "Broken frame packetizing\n");
                ret = ff_h264_field_end(h, h->slice_ctx, 1);
                ff_thread_report_progress(&h->cur_pic_ptr->tf, INT_MAX, 0);
                ff_thread_report_progress(&h->cur_pic_ptr->tf, INT_MAX, 1);
                h->cur_pic_ptr = NULL;
                if (ret < 0)
                    return ret;
            } else
                return AVERROR_INVALIDDATA;
        }

        if (!h->first_field) {
            if (h->cur_pic_ptr && !h->droppable) {
                ff_thread_report_progress(&h->cur_pic_ptr->tf, INT_MAX,
                                          h->picture_structure == PICT_BOTTOM_FIELD);
            }
            h->cur_pic_ptr = NULL;
        }
    }

    if (!h->current_slice)
        av_assert0(sl == h->slice_ctx);

    if (h->current_slice == 0 && !h->first_field) {
        if (
            (h->avctx->skip_frame >= AVDISCARD_NONREF && !h->nal_ref_idc) ||
            (h->avctx->skip_frame >= AVDISCARD_BIDIR  && sl->slice_type_nos == AV_PICTURE_TYPE_B) ||
            (h->avctx->skip_frame >= AVDISCARD_NONINTRA && sl->slice_type_nos != AV_PICTURE_TYPE_I) ||
            (h->avctx->skip_frame >= AVDISCARD_NONKEY && h->nal_unit_type != H264_NAL_IDR_SLICE && h->sei.recovery_point.recovery_frame_cnt < 0) ||
            h->avctx->skip_frame >= AVDISCARD_ALL) {
            return 0;
        }
    }

    if (!first_slice) {
        const PPS *pps = (const PPS*)h->ps.pps_list[sl->pps_id]->data;

        if (h->ps.pps->sps_id != pps->sps_id ||
            h->ps.pps->transform_8x8_mode != pps->transform_8x8_mode /*||
            (h->setup_finished && h->ps.pps != pps)*/) {
            av_log(h->avctx, AV_LOG_ERROR, "PPS changed between slices\n");
            return AVERROR_INVALIDDATA;
        }
        if (h->ps.sps != pps->sps) {
            av_log(h->avctx, AV_LOG_ERROR,
               "SPS changed in the middle of the frame\n");
            return AVERROR_INVALIDDATA;
        }
    }

    if (h->current_slice == 0) {
        ret = h264_field_start(h, sl, nal, first_slice);
        if (ret < 0)
            return ret;
    } else {
        if (h->picture_structure != sl->picture_structure ||
            h->droppable         != (nal->ref_idc == 0)) {
            av_log(h->avctx, AV_LOG_ERROR,
                   "Changing field mode (%d -> %d) between slices is not allowed\n",
                   h->picture_structure, sl->picture_structure);
            return AVERROR_INVALIDDATA;
        } else if (!h->cur_pic_ptr) {
            av_log(h->avctx, AV_LOG_ERROR,
                   "unset cur_pic_ptr on slice %d\n",
                   h->current_slice + 1);
            return AVERROR_INVALIDDATA;
        }
    }

    ret = h264_slice_init(h, sl, nal);
    if (ret < 0)
        return ret;

    h->nb_slice_ctx_queued++;

    return 0;
}

int ff_h264_get_slice_type(const H264SliceContext *sl)
{
    switch (sl->slice_type) {
    case AV_PICTURE_TYPE_P:
        return 0;
    case AV_PICTURE_TYPE_B:
        return 1;
    case AV_PICTURE_TYPE_I:
        return 2;
    case AV_PICTURE_TYPE_SP:
        return 3;
    case AV_PICTURE_TYPE_SI:
        return 4;
    default:
        return AVERROR_INVALIDDATA;
    }
}

static av_always_inline void fill_filter_caches_inter(const H264Context *h,
                                                      H264SliceContext *sl,
                                                      int mb_type, int top_xy,
                                                      int left_xy[LEFT_MBS],
                                                      int top_type,
                                                      int left_type[LEFT_MBS],
                                                      int mb_xy, int list)
{
    int b_stride = h->b_stride;
    int16_t(*mv_dst)[2] = &sl->mv_cache[list][scan8[0]];
    int8_t *ref_cache   = &sl->ref_cache[list][scan8[0]];
    if (IS_INTER(mb_type) || IS_DIRECT(mb_type)) {
        if (USES_LIST(top_type, list)) {
            const int b_xy  = h->mb2b_xy[top_xy] + 3 * b_stride;
            const int b8_xy = 4 * top_xy + 2;
            const int *ref2frm = &h->ref2frm[h->slice_table[top_xy] & (MAX_SLICES - 1)][list][(MB_MBAFF(sl) ? 20 : 2)];
            AV_COPY128(mv_dst - 1 * 8, h->cur_pic.motion_val[list][b_xy + 0]);
            ref_cache[0 - 1 * 8] =
            ref_cache[1 - 1 * 8] = ref2frm[h->cur_pic.ref_index[list][b8_xy + 0]];
            ref_cache[2 - 1 * 8] =
            ref_cache[3 - 1 * 8] = ref2frm[h->cur_pic.ref_index[list][b8_xy + 1]];
        } else {
            AV_ZERO128(mv_dst - 1 * 8);
            AV_WN32A(&ref_cache[0 - 1 * 8], ((LIST_NOT_USED) & 0xFF) * 0x01010101u);
        }

        if (!IS_INTERLACED(mb_type ^ left_type[LTOP])) {
            if (USES_LIST(left_type[LTOP], list)) {
                const int b_xy  = h->mb2b_xy[left_xy[LTOP]] + 3;
                const int b8_xy = 4 * left_xy[LTOP] + 1;
                const int *ref2frm = &h->ref2frm[h->slice_table[left_xy[LTOP]] & (MAX_SLICES - 1)][list][(MB_MBAFF(sl) ? 20 : 2)];
                AV_COPY32(mv_dst - 1 +  0, h->cur_pic.motion_val[list][b_xy + b_stride * 0]);
                AV_COPY32(mv_dst - 1 +  8, h->cur_pic.motion_val[list][b_xy + b_stride * 1]);
                AV_COPY32(mv_dst - 1 + 16, h->cur_pic.motion_val[list][b_xy + b_stride * 2]);
                AV_COPY32(mv_dst - 1 + 24, h->cur_pic.motion_val[list][b_xy + b_stride * 3]);
                ref_cache[-1 +  0] =
                ref_cache[-1 +  8] = ref2frm[h->cur_pic.ref_index[list][b8_xy + 2 * 0]];
                ref_cache[-1 + 16] =
                ref_cache[-1 + 24] = ref2frm[h->cur_pic.ref_index[list][b8_xy + 2 * 1]];
            } else {
                AV_ZERO32(mv_dst - 1 +  0);
                AV_ZERO32(mv_dst - 1 +  8);
                AV_ZERO32(mv_dst - 1 + 16);
                AV_ZERO32(mv_dst - 1 + 24);
                ref_cache[-1 +  0] =
                ref_cache[-1 +  8] =
                ref_cache[-1 + 16] =
                ref_cache[-1 + 24] = LIST_NOT_USED;
            }
        }
    }

    if (!USES_LIST(mb_type, list)) {
        fill_rectangle(mv_dst, 4, 4, 8, pack16to32(0, 0), 4);
        AV_WN32A(&ref_cache[0 * 8], ((LIST_NOT_USED) & 0xFF) * 0x01010101u);
        AV_WN32A(&ref_cache[1 * 8], ((LIST_NOT_USED) & 0xFF) * 0x01010101u);
        AV_WN32A(&ref_cache[2 * 8], ((LIST_NOT_USED) & 0xFF) * 0x01010101u);
        AV_WN32A(&ref_cache[3 * 8], ((LIST_NOT_USED) & 0xFF) * 0x01010101u);
        return;
    }

    {
        int8_t *ref = &h->cur_pic.ref_index[list][4 * mb_xy];
        const int *ref2frm = &h->ref2frm[sl->slice_num & (MAX_SLICES - 1)][list][(MB_MBAFF(sl) ? 20 : 2)];
        uint32_t ref01 = (pack16to32(ref2frm[ref[0]], ref2frm[ref[1]]) & 0x00FF00FF) * 0x0101;
        uint32_t ref23 = (pack16to32(ref2frm[ref[2]], ref2frm[ref[3]]) & 0x00FF00FF) * 0x0101;
        AV_WN32A(&ref_cache[0 * 8], ref01);
        AV_WN32A(&ref_cache[1 * 8], ref01);
        AV_WN32A(&ref_cache[2 * 8], ref23);
        AV_WN32A(&ref_cache[3 * 8], ref23);
    }

    {
        int16_t(*mv_src)[2] = &h->cur_pic.motion_val[list][4 * sl->mb_x + 4 * sl->mb_y * b_stride];
        AV_COPY128(mv_dst + 8 * 0, mv_src + 0 * b_stride);
        AV_COPY128(mv_dst + 8 * 1, mv_src + 1 * b_stride);
        AV_COPY128(mv_dst + 8 * 2, mv_src + 2 * b_stride);
        AV_COPY128(mv_dst + 8 * 3, mv_src + 3 * b_stride);
    }
}

/**
 * @return non zero if the loop filter can be skipped
 */
static int fill_filter_caches(const H264Context *h, H264SliceContext *sl, int mb_type)
{
    const int mb_xy = sl->mb_xy;
    int top_xy, left_xy[LEFT_MBS];
    int top_type, left_type[LEFT_MBS];
    uint8_t *nnz;
    uint8_t *nnz_cache;

    top_xy = mb_xy - (h->mb_stride << MB_FIELD(sl));

    left_xy[LBOT] = left_xy[LTOP] = mb_xy - 1;
    if (FRAME_MBAFF(h)) {
        const int left_mb_field_flag = IS_INTERLACED(h->cur_pic.mb_type[mb_xy - 1]);
        const int curr_mb_field_flag = IS_INTERLACED(mb_type);
        if (sl->mb_y & 1) {
            if (left_mb_field_flag != curr_mb_field_flag)
                left_xy[LTOP] -= h->mb_stride;
        } else {
            if (curr_mb_field_flag)
                top_xy += h->mb_stride &
                          (((h->cur_pic.mb_type[top_xy] >> 7) & 1) - 1);
            if (left_mb_field_flag != curr_mb_field_flag)
                left_xy[LBOT] += h->mb_stride;
        }
    }

    sl->top_mb_xy        = top_xy;
    sl->left_mb_xy[LTOP] = left_xy[LTOP];
    sl->left_mb_xy[LBOT] = left_xy[LBOT];
    {
        /* For sufficiently low qp, filtering wouldn't do anything.
         * This is a conservative estimate: could also check beta_offset
         * and more accurate chroma_qp. */
        int qp_thresh = sl->qp_thresh; // FIXME strictly we should store qp_thresh for each mb of a slice
        int qp        = h->cur_pic.qscale_table[mb_xy];
        if (qp <= qp_thresh &&
            (left_xy[LTOP] < 0 ||
             ((qp + h->cur_pic.qscale_table[left_xy[LTOP]] + 1) >> 1) <= qp_thresh) &&
            (top_xy < 0 ||
             ((qp + h->cur_pic.qscale_table[top_xy] + 1) >> 1) <= qp_thresh)) {
            if (!FRAME_MBAFF(h))
                return 1;
            if ((left_xy[LTOP] < 0 ||
                 ((qp + h->cur_pic.qscale_table[left_xy[LBOT]] + 1) >> 1) <= qp_thresh) &&
                (top_xy < h->mb_stride ||
                 ((qp + h->cur_pic.qscale_table[top_xy - h->mb_stride] + 1) >> 1) <= qp_thresh))
                return 1;
        }
    }

    top_type        = h->cur_pic.mb_type[top_xy];
    left_type[LTOP] = h->cur_pic.mb_type[left_xy[LTOP]];
    left_type[LBOT] = h->cur_pic.mb_type[left_xy[LBOT]];
    if (sl->deblocking_filter == 2) {
        if (h->slice_table[top_xy] != sl->slice_num)
            top_type = 0;
        if (h->slice_table[left_xy[LBOT]] != sl->slice_num)
            left_type[LTOP] = left_type[LBOT] = 0;
    } else {
        if (h->slice_table[top_xy] == 0xFFFF)
            top_type = 0;
        if (h->slice_table[left_xy[LBOT]] == 0xFFFF)
            left_type[LTOP] = left_type[LBOT] = 0;
    }
    sl->top_type        = top_type;
    sl->left_type[LTOP] = left_type[LTOP];
    sl->left_type[LBOT] = left_type[LBOT];

    if (IS_INTRA(mb_type))
        return 0;

    fill_filter_caches_inter(h, sl, mb_type, top_xy, left_xy,
                             top_type, left_type, mb_xy, 0);
    if (sl->list_count == 2)
        fill_filter_caches_inter(h, sl, mb_type, top_xy, left_xy,
                                 top_type, left_type, mb_xy, 1);

    nnz       = h->non_zero_count[mb_xy];
    nnz_cache = sl->non_zero_count_cache;
    AV_COPY32(&nnz_cache[4 + 8 * 1], &nnz[0]);
    AV_COPY32(&nnz_cache[4 + 8 * 2], &nnz[4]);
    AV_COPY32(&nnz_cache[4 + 8 * 3], &nnz[8]);
    AV_COPY32(&nnz_cache[4 + 8 * 4], &nnz[12]);
    sl->cbp = h->cbp_table[mb_xy];

    if (top_type) {
        nnz = h->non_zero_count[top_xy];
        AV_COPY32(&nnz_cache[4 + 8 * 0], &nnz[3 * 4]);
    }

    if (left_type[LTOP]) {
        nnz = h->non_zero_count[left_xy[LTOP]];
        nnz_cache[3 + 8 * 1] = nnz[3 + 0 * 4];
        nnz_cache[3 + 8 * 2] = nnz[3 + 1 * 4];
        nnz_cache[3 + 8 * 3] = nnz[3 + 2 * 4];
        nnz_cache[3 + 8 * 4] = nnz[3 + 3 * 4];
    }

    /* CAVLC 8x8dct requires NNZ values for residual decoding that differ
     * from what the loop filter needs */
    if (!CABAC(h) && h->ps.pps->transform_8x8_mode) {
        if (IS_8x8DCT(top_type)) {
            nnz_cache[4 + 8 * 0] =
            nnz_cache[5 + 8 * 0] = (h->cbp_table[top_xy] & 0x4000) >> 12;
            nnz_cache[6 + 8 * 0] =
            nnz_cache[7 + 8 * 0] = (h->cbp_table[top_xy] & 0x8000) >> 12;
        }
        if (IS_8x8DCT(left_type[LTOP])) {
            nnz_cache[3 + 8 * 1] =
            nnz_cache[3 + 8 * 2] = (h->cbp_table[left_xy[LTOP]] & 0x2000) >> 12; // FIXME check MBAFF
        }
        if (IS_8x8DCT(left_type[LBOT])) {
            nnz_cache[3 + 8 * 3] =
            nnz_cache[3 + 8 * 4] = (h->cbp_table[left_xy[LBOT]] & 0x8000) >> 12; // FIXME check MBAFF
        }

        if (IS_8x8DCT(mb_type)) {
            nnz_cache[scan8[0]] =
            nnz_cache[scan8[1]] =
            nnz_cache[scan8[2]] =
            nnz_cache[scan8[3]] = (sl->cbp & 0x1000) >> 12;

            nnz_cache[scan8[0 + 4]] =
            nnz_cache[scan8[1 + 4]] =
            nnz_cache[scan8[2 + 4]] =
            nnz_cache[scan8[3 + 4]] = (sl->cbp & 0x2000) >> 12;

            nnz_cache[scan8[0 + 8]] =
            nnz_cache[scan8[1 + 8]] =
            nnz_cache[scan8[2 + 8]] =
            nnz_cache[scan8[3 + 8]] = (sl->cbp & 0x4000) >> 12;

            nnz_cache[scan8[0 + 12]] =
            nnz_cache[scan8[1 + 12]] =
            nnz_cache[scan8[2 + 12]] =
            nnz_cache[scan8[3 + 12]] = (sl->cbp & 0x8000) >> 12;
        }
    }

    return 0;
}

static void loop_filter(const H264Context *h, H264SliceContext *sl, int start_x, int end_x)
{
    uint8_t *dest_y, *dest_cb, *dest_cr;
    int linesize, uvlinesize, mb_x, mb_y;
    const int end_mb_y       = sl->mb_y + FRAME_MBAFF(h);
    const int old_slice_type = sl->slice_type;
    const int pixel_shift    = h->pixel_shift;
    const int block_h        = 16 >> h->chroma_y_shift;

    if (h->postpone_filter)
        return;

    if (sl->deblocking_filter) {
        for (mb_x = start_x; mb_x < end_x; mb_x++)
            for (mb_y = end_mb_y - FRAME_MBAFF(h); mb_y <= end_mb_y; mb_y++) {
                int mb_xy, mb_type;
                mb_xy         = sl->mb_xy = mb_x + mb_y * h->mb_stride;
                mb_type       = h->cur_pic.mb_type[mb_xy];

                if (FRAME_MBAFF(h))
                    sl->mb_mbaff               =
                    sl->mb_field_decoding_flag = !!IS_INTERLACED(mb_type);

                sl->mb_x = mb_x;
                sl->mb_y = mb_y;
                dest_y  = h->cur_pic.f->data[0] +
                          ((mb_x << pixel_shift) + mb_y * sl->linesize) * 16;
                dest_cb = h->cur_pic.f->data[1] +
                          (mb_x << pixel_shift) * (8 << CHROMA444(h)) +
                          mb_y * sl->uvlinesize * block_h;
                dest_cr = h->cur_pic.f->data[2] +
                          (mb_x << pixel_shift) * (8 << CHROMA444(h)) +
                          mb_y * sl->uvlinesize * block_h;
                // FIXME simplify above

                if (MB_FIELD(sl)) {
                    linesize   = sl->mb_linesize   = sl->linesize   * 2;
                    uvlinesize = sl->mb_uvlinesize = sl->uvlinesize * 2;
                    if (mb_y & 1) { // FIXME move out of this function?
                        dest_y  -= sl->linesize   * 15;
                        dest_cb -= sl->uvlinesize * (block_h - 1);
                        dest_cr -= sl->uvlinesize * (block_h - 1);
                    }
                } else {
                    linesize   = sl->mb_linesize   = sl->linesize;
                    uvlinesize = sl->mb_uvlinesize = sl->uvlinesize;
                }
                backup_mb_border(h, sl, dest_y, dest_cb, dest_cr, linesize,
                                 uvlinesize, 0);
                if (fill_filter_caches(h, sl, mb_type))
                    continue;
                sl->chroma_qp[0] = get_chroma_qp(h->ps.pps, 0, h->cur_pic.qscale_table[mb_xy]);
                sl->chroma_qp[1] = get_chroma_qp(h->ps.pps, 1, h->cur_pic.qscale_table[mb_xy]);

                if (FRAME_MBAFF(h)) {
                    ff_h264_filter_mb(h, sl, mb_x, mb_y, dest_y, dest_cb, dest_cr,
                                      linesize, uvlinesize);
                } else {
                    ff_h264_filter_mb_fast(h, sl, mb_x, mb_y, dest_y, dest_cb,
                                           dest_cr, linesize, uvlinesize);
                }
            }
    }
    sl->slice_type  = old_slice_type;
    sl->mb_x         = end_x;
    sl->mb_y         = end_mb_y - FRAME_MBAFF(h);
    sl->chroma_qp[0] = get_chroma_qp(h->ps.pps, 0, sl->qscale);
    sl->chroma_qp[1] = get_chroma_qp(h->ps.pps, 1, sl->qscale);
}

static void predict_field_decoding_flag(const H264Context *h, H264SliceContext *sl)
{
    const int mb_xy = sl->mb_x + sl->mb_y * h->mb_stride;
    int mb_type     = (h->slice_table[mb_xy - 1] == sl->slice_num) ?
                      h->cur_pic.mb_type[mb_xy - 1] :
                      (h->slice_table[mb_xy - h->mb_stride] == sl->slice_num) ?
                      h->cur_pic.mb_type[mb_xy - h->mb_stride] : 0;
    sl->mb_mbaff    = sl->mb_field_decoding_flag = IS_INTERLACED(mb_type) ? 1 : 0;
}

/**
 * Draw edges and report progress for the last MB row.
 */
static void decode_finish_row(const H264Context *h, H264SliceContext *sl)
{
    int top            = 16 * (sl->mb_y      >> FIELD_PICTURE(h));
    int pic_height     = 16 *  h->mb_height >> FIELD_PICTURE(h);
    int height         =  16      << FRAME_MBAFF(h);
    int deblock_border = (16 + 4) << FRAME_MBAFF(h);

    if (sl->deblocking_filter) {
        if ((top + height) >= pic_height)
            height += deblock_border;
        top -= deblock_border;
    }

    if (top >= pic_height || (top + height) < 0)
        return;

    height = FFMIN(height, pic_height - top);
    if (top < 0) {
        height = top + height;
        top    = 0;
    }

    ff_h264_draw_horiz_band(h, sl, top, height);

    if (h->droppable || sl->h264->slice_ctx[0].er.error_occurred)
        return;

    ff_thread_report_progress(&h->cur_pic_ptr->tf, top + height - 1,
                              h->picture_structure == PICT_BOTTOM_FIELD);
}

static void er_add_slice(H264SliceContext *sl,
                         int startx, int starty,
                         int endx, int endy, int status)
{
    if (!sl->h264->enable_er)
        return;

    if (CONFIG_ERROR_RESILIENCE) {
        ERContext *er = &sl->h264->slice_ctx[0].er;

        ff_er_add_slice(er, startx, starty, endx, endy, status);
    }
}

static int decode_slice(struct AVCodecContext *avctx, void *arg)
{
    H264SliceContext *sl = arg;
    const H264Context *h = sl->h264;
    int lf_x_start = sl->mb_x;
    int orig_deblock = sl->deblocking_filter;
    int ret;

    sl->linesize   = h->cur_pic_ptr->f->linesize[0];
    sl->uvlinesize = h->cur_pic_ptr->f->linesize[1];

    ret = alloc_scratch_buffers(sl, sl->linesize);
    if (ret < 0)
        return ret;

    sl->mb_skip_run = -1;

    av_assert0(h->block_offset[15] == (4 * ((scan8[15] - scan8[0]) & 7) << h->pixel_shift) + 4 * sl->linesize * ((scan8[15] - scan8[0]) >> 3));

    if (h->postpone_filter)
        sl->deblocking_filter = 0;

    sl->is_complex = FRAME_MBAFF(h) || h->picture_structure != PICT_FRAME ||
                     (CONFIG_GRAY && (h->flags & AV_CODEC_FLAG_GRAY));

    if (!(h->avctx->active_thread_type & FF_THREAD_SLICE) && h->picture_structure == PICT_FRAME && h->slice_ctx[0].er.error_status_table) {
        const int start_i  = av_clip(sl->resync_mb_x + sl->resync_mb_y * h->mb_width, 0, h->mb_num - 1);
        if (start_i) {
            int prev_status = h->slice_ctx[0].er.error_status_table[h->slice_ctx[0].er.mb_index2xy[start_i - 1]];
            prev_status &= ~ VP_START;
            if (prev_status != (ER_MV_END | ER_DC_END | ER_AC_END))
                h->slice_ctx[0].er.error_occurred = 1;
        }
    }

    if (h->ps.pps->cabac) {
        /* realign */
        align_get_bits(&sl->gb);

        /* init cabac */
        ret = ff_init_cabac_decoder(&sl->cabac,
                              sl->gb.buffer + get_bits_count(&sl->gb) / 8,
                              (get_bits_left(&sl->gb) + 7) / 8);
        if (ret < 0)
            return ret;

        ff_h264_init_cabac_states(h, sl);

        for (;;) {
            int ret, eos;
            if (sl->mb_x + sl->mb_y * h->mb_width >= sl->next_slice_idx) {
                av_log(h->avctx, AV_LOG_ERROR, "Slice overlaps with next at %d\n",
                       sl->next_slice_idx);
                er_add_slice(sl, sl->resync_mb_x, sl->resync_mb_y, sl->mb_x,
                             sl->mb_y, ER_MB_ERROR);
                return AVERROR_INVALIDDATA;
            }

            ret = ff_h264_decode_mb_cabac(h, sl);

            if (ret >= 0)
                ff_h264_hl_decode_mb(h, sl);

            // FIXME optimal? or let mb_decode decode 16x32 ?
            if (ret >= 0 && FRAME_MBAFF(h)) {
                sl->mb_y++;

                ret = ff_h264_decode_mb_cabac(h, sl);

                if (ret >= 0)
                    ff_h264_hl_decode_mb(h, sl);
                sl->mb_y--;
            }
            eos = get_cabac_terminate(&sl->cabac);

            if ((h->workaround_bugs & FF_BUG_TRUNCATED) &&
                sl->cabac.bytestream > sl->cabac.bytestream_end + 2) {
                er_add_slice(sl, sl->resync_mb_x, sl->resync_mb_y, sl->mb_x - 1,
                             sl->mb_y, ER_MB_END);
                if (sl->mb_x >= lf_x_start)
                    loop_filter(h, sl, lf_x_start, sl->mb_x + 1);
                goto finish;
            }
            if (sl->cabac.bytestream > sl->cabac.bytestream_end + 2 )
                av_log(h->avctx, AV_LOG_DEBUG, "bytestream overread %"PTRDIFF_SPECIFIER"\n", sl->cabac.bytestream_end - sl->cabac.bytestream);
            if (ret < 0 || sl->cabac.bytestream > sl->cabac.bytestream_end + 4) {
                av_log(h->avctx, AV_LOG_ERROR,
                       "error while decoding MB %d %d, bytestream %"PTRDIFF_SPECIFIER"\n",
                       sl->mb_x, sl->mb_y,
                       sl->cabac.bytestream_end - sl->cabac.bytestream);
                er_add_slice(sl, sl->resync_mb_x, sl->resync_mb_y, sl->mb_x,
                             sl->mb_y, ER_MB_ERROR);
                return AVERROR_INVALIDDATA;
            }

            if (++sl->mb_x >= h->mb_width) {
                loop_filter(h, sl, lf_x_start, sl->mb_x);
                sl->mb_x = lf_x_start = 0;
                decode_finish_row(h, sl);
                ++sl->mb_y;
                if (FIELD_OR_MBAFF_PICTURE(h)) {
                    ++sl->mb_y;
                    if (FRAME_MBAFF(h) && sl->mb_y < h->mb_height)
                        predict_field_decoding_flag(h, sl);
                }
            }

            if (eos || sl->mb_y >= h->mb_height) {
                ff_tlog(h->avctx, "slice end %d %d\n",
                        get_bits_count(&sl->gb), sl->gb.size_in_bits);
                er_add_slice(sl, sl->resync_mb_x, sl->resync_mb_y, sl->mb_x - 1,
                             sl->mb_y, ER_MB_END);
                if (sl->mb_x > lf_x_start)
                    loop_filter(h, sl, lf_x_start, sl->mb_x);
                goto finish;
            }
        }
    } else {
        for (;;) {
            int ret;

            if (sl->mb_x + sl->mb_y * h->mb_width >= sl->next_slice_idx) {
                av_log(h->avctx, AV_LOG_ERROR, "Slice overlaps with next at %d\n",
                       sl->next_slice_idx);
                er_add_slice(sl, sl->resync_mb_x, sl->resync_mb_y, sl->mb_x,
                             sl->mb_y, ER_MB_ERROR);
                return AVERROR_INVALIDDATA;
            }

            ret = ff_h264_decode_mb_cavlc(h, sl);

            if (ret >= 0)
                ff_h264_hl_decode_mb(h, sl);

            // FIXME optimal? or let mb_decode decode 16x32 ?
            if (ret >= 0 && FRAME_MBAFF(h)) {
                sl->mb_y++;
                ret = ff_h264_decode_mb_cavlc(h, sl);

                if (ret >= 0)
                    ff_h264_hl_decode_mb(h, sl);
                sl->mb_y--;
            }

            if (ret < 0) {
                av_log(h->avctx, AV_LOG_ERROR,
                       "error while decoding MB %d %d\n", sl->mb_x, sl->mb_y);
                er_add_slice(sl, sl->resync_mb_x, sl->resync_mb_y, sl->mb_x,
                             sl->mb_y, ER_MB_ERROR);
                return ret;
            }

            if (++sl->mb_x >= h->mb_width) {
                loop_filter(h, sl, lf_x_start, sl->mb_x);
                sl->mb_x = lf_x_start = 0;
                decode_finish_row(h, sl);
                ++sl->mb_y;
                if (FIELD_OR_MBAFF_PICTURE(h)) {
                    ++sl->mb_y;
                    if (FRAME_MBAFF(h) && sl->mb_y < h->mb_height)
                        predict_field_decoding_flag(h, sl);
                }
                if (sl->mb_y >= h->mb_height) {
                    ff_tlog(h->avctx, "slice end %d %d\n",
                            get_bits_count(&sl->gb), sl->gb.size_in_bits);

                    if (   get_bits_left(&sl->gb) == 0
                        || get_bits_left(&sl->gb) > 0 && !(h->avctx->err_recognition & AV_EF_AGGRESSIVE)) {
                        er_add_slice(sl, sl->resync_mb_x, sl->resync_mb_y,
                                     sl->mb_x - 1, sl->mb_y, ER_MB_END);

                        goto finish;
                    } else {
                        er_add_slice(sl, sl->resync_mb_x, sl->resync_mb_y,
                                     sl->mb_x, sl->mb_y, ER_MB_END);

                        return AVERROR_INVALIDDATA;
                    }
                }
            }

            if (get_bits_left(&sl->gb) <= 0 && sl->mb_skip_run <= 0) {
                ff_tlog(h->avctx, "slice end %d %d\n",
                        get_bits_count(&sl->gb), sl->gb.size_in_bits);

                if (get_bits_left(&sl->gb) == 0) {
                    er_add_slice(sl, sl->resync_mb_x, sl->resync_mb_y,
                                 sl->mb_x - 1, sl->mb_y, ER_MB_END);
                    if (sl->mb_x > lf_x_start)
                        loop_filter(h, sl, lf_x_start, sl->mb_x);

                    goto finish;
                } else {
                    er_add_slice(sl, sl->resync_mb_x, sl->resync_mb_y, sl->mb_x,
                                 sl->mb_y, ER_MB_ERROR);

                    return AVERROR_INVALIDDATA;
                }
            }
        }
    }

finish:
    sl->deblocking_filter = orig_deblock;
    return 0;
}

/**
 * Call decode_slice() for each context.
 *
 * @param h h264 master context
 */
int ff_h264_execute_decode_slices(H264Context *h)
{
    AVCodecContext *const avctx = h->avctx;
    H264SliceContext *sl;
    int context_count = h->nb_slice_ctx_queued;
    int ret = 0;
    int i, j;

    h->slice_ctx[0].next_slice_idx = INT_MAX;

    if (h->avctx->hwaccel || context_count < 1)
        return 0;

    av_assert0(context_count && h->slice_ctx[context_count - 1].mb_y < h->mb_height);

    if (context_count == 1) {

        h->slice_ctx[0].next_slice_idx = h->mb_width * h->mb_height;
        h->postpone_filter = 0;

        ret = decode_slice(avctx, &h->slice_ctx[0]);
        h->mb_y = h->slice_ctx[0].mb_y;
        if (ret < 0)
            goto finish;
    } else {
        av_assert0(context_count > 0);
        for (i = 0; i < context_count; i++) {
            int next_slice_idx = h->mb_width * h->mb_height;
            int slice_idx;

            sl                 = &h->slice_ctx[i];
            if (CONFIG_ERROR_RESILIENCE) {
                sl->er.error_count = 0;
            }

            /* make sure none of those slices overlap */
            slice_idx = sl->mb_y * h->mb_width + sl->mb_x;
            for (j = 0; j < context_count; j++) {
                H264SliceContext *sl2 = &h->slice_ctx[j];
                int        slice_idx2 = sl2->mb_y * h->mb_width + sl2->mb_x;

                if (i == j || slice_idx2 < slice_idx)
                    continue;
                next_slice_idx = FFMIN(next_slice_idx, slice_idx2);
            }
            sl->next_slice_idx = next_slice_idx;
        }

        avctx->execute(avctx, decode_slice, h->slice_ctx,
                       NULL, context_count, sizeof(h->slice_ctx[0]));

        /* pull back stuff from slices to master context */
        sl                   = &h->slice_ctx[context_count - 1];
        h->mb_y              = sl->mb_y;
        if (CONFIG_ERROR_RESILIENCE) {
            for (i = 1; i < context_count; i++)
                h->slice_ctx[0].er.error_count += h->slice_ctx[i].er.error_count;
        }

        if (h->postpone_filter) {
            h->postpone_filter = 0;

            for (i = 0; i < context_count; i++) {
                int y_end, x_end;

                sl = &h->slice_ctx[i];
                y_end = FFMIN(sl->mb_y + 1, h->mb_height);
                x_end = (sl->mb_y >= h->mb_height) ? h->mb_width : sl->mb_x;

                for (j = sl->resync_mb_y; j < y_end; j += 1 + FIELD_OR_MBAFF_PICTURE(h)) {
                    sl->mb_y = j;
                    loop_filter(h, sl, j > sl->resync_mb_y ? 0 : sl->resync_mb_x,
                                j == y_end - 1 ? x_end : h->mb_width);
                }
            }
        }
    }

finish:
    h->nb_slice_ctx_queued = 0;
    return ret;
}<|MERGE_RESOLUTION|>--- conflicted
+++ resolved
@@ -1863,12 +1863,8 @@
         (pps->weighted_bipred_idc == 1 &&
          sl->slice_type_nos == AV_PICTURE_TYPE_B)) {
         ret = ff_h264_pred_weight_table(&sl->gb, sps, sl->ref_count,
-<<<<<<< HEAD
-                                  sl->slice_type_nos, &sl->pwt, h->avctx);
-=======
                                   sl->slice_type_nos, &sl->pwt,
                                   picture_structure, h->avctx);
->>>>>>> 6b6b9e59
         if (ret < 0)
             return ret;
     }
