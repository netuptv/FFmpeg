/*
 * H.26L/H.264/AVC/JVT/14496-10/... cavlc bitstream decoding
 * Copyright (c) 2003 Michael Niedermayer <michaelni@gmx.at>
 *
 * This file is part of FFmpeg.
 *
 * FFmpeg is free software; you can redistribute it and/or
 * modify it under the terms of the GNU Lesser General Public
 * License as published by the Free Software Foundation; either
 * version 2.1 of the License, or (at your option) any later version.
 *
 * FFmpeg is distributed in the hope that it will be useful,
 * but WITHOUT ANY WARRANTY; without even the implied warranty of
 * MERCHANTABILITY or FITNESS FOR A PARTICULAR PURPOSE.  See the GNU
 * Lesser General Public License for more details.
 *
 * You should have received a copy of the GNU Lesser General Public
 * License along with FFmpeg; if not, write to the Free Software
 * Foundation, Inc., 51 Franklin Street, Fifth Floor, Boston, MA 02110-1301 USA
 */

/**
 * @file
 * H.264 / AVC / MPEG4 part10 cavlc bitstream decoding.
 * @author Michael Niedermayer <michaelni@gmx.at>
 */

#define CABAC 0
#define UNCHECKED_BITSTREAM_READER 1

#include "internal.h"
#include "avcodec.h"
#include "mpegvideo.h"
#include "h264.h"
#include "h264data.h" // FIXME FIXME FIXME
#include "h264_mvpred.h"
#include "golomb.h"
#include "libavutil/avassert.h"


static const uint8_t golomb_to_inter_cbp_gray[16]={
 0, 1, 2, 4, 8, 3, 5,10,12,15, 7,11,13,14, 6, 9,
};

static const uint8_t golomb_to_intra4x4_cbp_gray[16]={
15, 0, 7,11,13,14, 3, 5,10,12, 1, 2, 4, 8, 6, 9,
};

static const uint8_t chroma_dc_coeff_token_len[4*5]={
 2, 0, 0, 0,
 6, 1, 0, 0,
 6, 6, 3, 0,
 6, 7, 7, 6,
 6, 8, 8, 7,
};

static const uint8_t chroma_dc_coeff_token_bits[4*5]={
 1, 0, 0, 0,
 7, 1, 0, 0,
 4, 6, 1, 0,
 3, 3, 2, 5,
 2, 3, 2, 0,
};

static const uint8_t chroma422_dc_coeff_token_len[4*9]={
  1,  0,  0,  0,
  7,  2,  0,  0,
  7,  7,  3,  0,
  9,  7,  7,  5,
  9,  9,  7,  6,
 10, 10,  9,  7,
 11, 11, 10,  7,
 12, 12, 11, 10,
 13, 12, 12, 11,
};

static const uint8_t chroma422_dc_coeff_token_bits[4*9]={
  1,   0,  0, 0,
 15,   1,  0, 0,
 14,  13,  1, 0,
  7,  12, 11, 1,
  6,   5, 10, 1,
  7,   6,  4, 9,
  7,   6,  5, 8,
  7,   6,  5, 4,
  7,   5,  4, 4,
};

static const uint8_t coeff_token_len[4][4*17]={
{
     1, 0, 0, 0,
     6, 2, 0, 0,     8, 6, 3, 0,     9, 8, 7, 5,    10, 9, 8, 6,
    11,10, 9, 7,    13,11,10, 8,    13,13,11, 9,    13,13,13,10,
    14,14,13,11,    14,14,14,13,    15,15,14,14,    15,15,15,14,
    16,15,15,15,    16,16,16,15,    16,16,16,16,    16,16,16,16,
},
{
     2, 0, 0, 0,
     6, 2, 0, 0,     6, 5, 3, 0,     7, 6, 6, 4,     8, 6, 6, 4,
     8, 7, 7, 5,     9, 8, 8, 6,    11, 9, 9, 6,    11,11,11, 7,
    12,11,11, 9,    12,12,12,11,    12,12,12,11,    13,13,13,12,
    13,13,13,13,    13,14,13,13,    14,14,14,13,    14,14,14,14,
},
{
     4, 0, 0, 0,
     6, 4, 0, 0,     6, 5, 4, 0,     6, 5, 5, 4,     7, 5, 5, 4,
     7, 5, 5, 4,     7, 6, 6, 4,     7, 6, 6, 4,     8, 7, 7, 5,
     8, 8, 7, 6,     9, 8, 8, 7,     9, 9, 8, 8,     9, 9, 9, 8,
    10, 9, 9, 9,    10,10,10,10,    10,10,10,10,    10,10,10,10,
},
{
     6, 0, 0, 0,
     6, 6, 0, 0,     6, 6, 6, 0,     6, 6, 6, 6,     6, 6, 6, 6,
     6, 6, 6, 6,     6, 6, 6, 6,     6, 6, 6, 6,     6, 6, 6, 6,
     6, 6, 6, 6,     6, 6, 6, 6,     6, 6, 6, 6,     6, 6, 6, 6,
     6, 6, 6, 6,     6, 6, 6, 6,     6, 6, 6, 6,     6, 6, 6, 6,
}
};

static const uint8_t coeff_token_bits[4][4*17]={
{
     1, 0, 0, 0,
     5, 1, 0, 0,     7, 4, 1, 0,     7, 6, 5, 3,     7, 6, 5, 3,
     7, 6, 5, 4,    15, 6, 5, 4,    11,14, 5, 4,     8,10,13, 4,
    15,14, 9, 4,    11,10,13,12,    15,14, 9,12,    11,10,13, 8,
    15, 1, 9,12,    11,14,13, 8,     7,10, 9,12,     4, 6, 5, 8,
},
{
     3, 0, 0, 0,
    11, 2, 0, 0,     7, 7, 3, 0,     7,10, 9, 5,     7, 6, 5, 4,
     4, 6, 5, 6,     7, 6, 5, 8,    15, 6, 5, 4,    11,14,13, 4,
    15,10, 9, 4,    11,14,13,12,     8,10, 9, 8,    15,14,13,12,
    11,10, 9,12,     7,11, 6, 8,     9, 8,10, 1,     7, 6, 5, 4,
},
{
    15, 0, 0, 0,
    15,14, 0, 0,    11,15,13, 0,     8,12,14,12,    15,10,11,11,
    11, 8, 9,10,     9,14,13, 9,     8,10, 9, 8,    15,14,13,13,
    11,14,10,12,    15,10,13,12,    11,14, 9,12,     8,10,13, 8,
    13, 7, 9,12,     9,12,11,10,     5, 8, 7, 6,     1, 4, 3, 2,
},
{
     3, 0, 0, 0,
     0, 1, 0, 0,     4, 5, 6, 0,     8, 9,10,11,    12,13,14,15,
    16,17,18,19,    20,21,22,23,    24,25,26,27,    28,29,30,31,
    32,33,34,35,    36,37,38,39,    40,41,42,43,    44,45,46,47,
    48,49,50,51,    52,53,54,55,    56,57,58,59,    60,61,62,63,
}
};

static const uint8_t total_zeros_len[16][16]= {
    {1,3,3,4,4,5,5,6,6,7,7,8,8,9,9,9},
    {3,3,3,3,3,4,4,4,4,5,5,6,6,6,6},
    {4,3,3,3,4,4,3,3,4,5,5,6,5,6},
    {5,3,4,4,3,3,3,4,3,4,5,5,5},
    {4,4,4,3,3,3,3,3,4,5,4,5},
    {6,5,3,3,3,3,3,3,4,3,6},
    {6,5,3,3,3,2,3,4,3,6},
    {6,4,5,3,2,2,3,3,6},
    {6,6,4,2,2,3,2,5},
    {5,5,3,2,2,2,4},
    {4,4,3,3,1,3},
    {4,4,2,1,3},
    {3,3,1,2},
    {2,2,1},
    {1,1},
};

static const uint8_t total_zeros_bits[16][16]= {
    {1,3,2,3,2,3,2,3,2,3,2,3,2,3,2,1},
    {7,6,5,4,3,5,4,3,2,3,2,3,2,1,0},
    {5,7,6,5,4,3,4,3,2,3,2,1,1,0},
    {3,7,5,4,6,5,4,3,3,2,2,1,0},
    {5,4,3,7,6,5,4,3,2,1,1,0},
    {1,1,7,6,5,4,3,2,1,1,0},
    {1,1,5,4,3,3,2,1,1,0},
    {1,1,1,3,3,2,2,1,0},
    {1,0,1,3,2,1,1,1},
    {1,0,1,3,2,1,1},
    {0,1,1,2,1,3},
    {0,1,1,1,1},
    {0,1,1,1},
    {0,1,1},
    {0,1},
};

static const uint8_t chroma_dc_total_zeros_len[3][4]= {
    { 1, 2, 3, 3,},
    { 1, 2, 2, 0,},
    { 1, 1, 0, 0,},
};

static const uint8_t chroma_dc_total_zeros_bits[3][4]= {
    { 1, 1, 1, 0,},
    { 1, 1, 0, 0,},
    { 1, 0, 0, 0,},
};

static const uint8_t chroma422_dc_total_zeros_len[7][8]= {
    { 1, 3, 3, 4, 4, 4, 5, 5 },
    { 3, 2, 3, 3, 3, 3, 3 },
    { 3, 3, 2, 2, 3, 3 },
    { 3, 2, 2, 2, 3 },
    { 2, 2, 2, 2 },
    { 2, 2, 1 },
    { 1, 1 },
};

static const uint8_t chroma422_dc_total_zeros_bits[7][8]= {
    { 1, 2, 3, 2, 3, 1, 1, 0 },
    { 0, 1, 1, 4, 5, 6, 7 },
    { 0, 1, 1, 2, 6, 7 },
    { 6, 0, 1, 2, 7 },
    { 0, 1, 2, 3 },
    { 0, 1, 1 },
    { 0, 1 },
};

static const uint8_t run_len[7][16]={
    {1,1},
    {1,2,2},
    {2,2,2,2},
    {2,2,2,3,3},
    {2,2,3,3,3,3},
    {2,3,3,3,3,3,3},
    {3,3,3,3,3,3,3,4,5,6,7,8,9,10,11},
};

static const uint8_t run_bits[7][16]={
    {1,0},
    {1,1,0},
    {3,2,1,0},
    {3,2,1,1,0},
    {3,2,3,2,1,0},
    {3,0,1,3,2,5,4},
    {7,6,5,4,3,2,1,1,1,1,1,1,1,1,1},
};

static VLC coeff_token_vlc[4];
static VLC_TYPE coeff_token_vlc_tables[520+332+280+256][2];
static const int coeff_token_vlc_tables_size[4]={520,332,280,256};

static VLC chroma_dc_coeff_token_vlc;
static VLC_TYPE chroma_dc_coeff_token_vlc_table[256][2];
static const int chroma_dc_coeff_token_vlc_table_size = 256;

static VLC chroma422_dc_coeff_token_vlc;
static VLC_TYPE chroma422_dc_coeff_token_vlc_table[8192][2];
static const int chroma422_dc_coeff_token_vlc_table_size = 8192;

static VLC total_zeros_vlc[15];
static VLC_TYPE total_zeros_vlc_tables[15][512][2];
static const int total_zeros_vlc_tables_size = 512;

static VLC chroma_dc_total_zeros_vlc[3];
static VLC_TYPE chroma_dc_total_zeros_vlc_tables[3][8][2];
static const int chroma_dc_total_zeros_vlc_tables_size = 8;

static VLC chroma422_dc_total_zeros_vlc[7];
static VLC_TYPE chroma422_dc_total_zeros_vlc_tables[7][32][2];
static const int chroma422_dc_total_zeros_vlc_tables_size = 32;

static VLC run_vlc[6];
static VLC_TYPE run_vlc_tables[6][8][2];
static const int run_vlc_tables_size = 8;

static VLC run7_vlc;
static VLC_TYPE run7_vlc_table[96][2];
static const int run7_vlc_table_size = 96;

#define LEVEL_TAB_BITS 8
static int8_t cavlc_level_tab[7][1<<LEVEL_TAB_BITS][2];

#define CHROMA_DC_COEFF_TOKEN_VLC_BITS 8
#define CHROMA422_DC_COEFF_TOKEN_VLC_BITS 13
#define COEFF_TOKEN_VLC_BITS           8
#define TOTAL_ZEROS_VLC_BITS           9
#define CHROMA_DC_TOTAL_ZEROS_VLC_BITS 3
#define CHROMA422_DC_TOTAL_ZEROS_VLC_BITS 5
#define RUN_VLC_BITS                   3
#define RUN7_VLC_BITS                  6

/**
 * Get the predicted number of non-zero coefficients.
 * @param n block index
 */
static inline int pred_non_zero_count(H264Context *h, int n){
    const int index8= scan8[n];
    const int left= h->non_zero_count_cache[index8 - 1];
    const int top = h->non_zero_count_cache[index8 - 8];
    int i= left + top;

    if(i<64) i= (i+1)>>1;

    tprintf(h->s.avctx, "pred_nnz L%X T%X n%d s%d P%X\n", left, top, n, scan8[n], i&31);

    return i&31;
}

static av_cold void init_cavlc_level_tab(void){
    int suffix_length;
    unsigned int i;

    for(suffix_length=0; suffix_length<7; suffix_length++){
        for(i=0; i<(1<<LEVEL_TAB_BITS); i++){
            int prefix= LEVEL_TAB_BITS - av_log2(2*i);

            if(prefix + 1 + suffix_length <= LEVEL_TAB_BITS){
                int level_code = (prefix << suffix_length) +
                    (i >> (av_log2(i) - suffix_length)) - (1 << suffix_length);
                int mask = -(level_code&1);
                level_code = (((2 + level_code) >> 1) ^ mask) - mask;
                cavlc_level_tab[suffix_length][i][0]= level_code;
                cavlc_level_tab[suffix_length][i][1]= prefix + 1 + suffix_length;
            }else if(prefix + 1 <= LEVEL_TAB_BITS){
                cavlc_level_tab[suffix_length][i][0]= prefix+100;
                cavlc_level_tab[suffix_length][i][1]= prefix + 1;
            }else{
                cavlc_level_tab[suffix_length][i][0]= LEVEL_TAB_BITS+100;
                cavlc_level_tab[suffix_length][i][1]= LEVEL_TAB_BITS;
            }
        }
    }
}

av_cold void ff_h264_decode_init_vlc(void){
    static int done = 0;

    if (!done) {
        int i;
        int offset;
        done = 1;

        chroma_dc_coeff_token_vlc.table = chroma_dc_coeff_token_vlc_table;
        chroma_dc_coeff_token_vlc.table_allocated = chroma_dc_coeff_token_vlc_table_size;
        init_vlc(&chroma_dc_coeff_token_vlc, CHROMA_DC_COEFF_TOKEN_VLC_BITS, 4*5,
                 &chroma_dc_coeff_token_len [0], 1, 1,
                 &chroma_dc_coeff_token_bits[0], 1, 1,
                 INIT_VLC_USE_NEW_STATIC);

        chroma422_dc_coeff_token_vlc.table = chroma422_dc_coeff_token_vlc_table;
        chroma422_dc_coeff_token_vlc.table_allocated = chroma422_dc_coeff_token_vlc_table_size;
        init_vlc(&chroma422_dc_coeff_token_vlc, CHROMA422_DC_COEFF_TOKEN_VLC_BITS, 4*9,
                 &chroma422_dc_coeff_token_len [0], 1, 1,
                 &chroma422_dc_coeff_token_bits[0], 1, 1,
                 INIT_VLC_USE_NEW_STATIC);

        offset = 0;
        for(i=0; i<4; i++){
            coeff_token_vlc[i].table = coeff_token_vlc_tables+offset;
            coeff_token_vlc[i].table_allocated = coeff_token_vlc_tables_size[i];
            init_vlc(&coeff_token_vlc[i], COEFF_TOKEN_VLC_BITS, 4*17,
                     &coeff_token_len [i][0], 1, 1,
                     &coeff_token_bits[i][0], 1, 1,
                     INIT_VLC_USE_NEW_STATIC);
            offset += coeff_token_vlc_tables_size[i];
        }
        /*
         * This is a one time safety check to make sure that
         * the packed static coeff_token_vlc table sizes
         * were initialized correctly.
         */
        av_assert0(offset == FF_ARRAY_ELEMS(coeff_token_vlc_tables));

        for(i=0; i<3; i++){
            chroma_dc_total_zeros_vlc[i].table = chroma_dc_total_zeros_vlc_tables[i];
            chroma_dc_total_zeros_vlc[i].table_allocated = chroma_dc_total_zeros_vlc_tables_size;
            init_vlc(&chroma_dc_total_zeros_vlc[i],
                     CHROMA_DC_TOTAL_ZEROS_VLC_BITS, 4,
                     &chroma_dc_total_zeros_len [i][0], 1, 1,
                     &chroma_dc_total_zeros_bits[i][0], 1, 1,
                     INIT_VLC_USE_NEW_STATIC);
        }

        for(i=0; i<7; i++){
            chroma422_dc_total_zeros_vlc[i].table = chroma422_dc_total_zeros_vlc_tables[i];
            chroma422_dc_total_zeros_vlc[i].table_allocated = chroma422_dc_total_zeros_vlc_tables_size;
            init_vlc(&chroma422_dc_total_zeros_vlc[i],
                     CHROMA422_DC_TOTAL_ZEROS_VLC_BITS, 8,
                     &chroma422_dc_total_zeros_len [i][0], 1, 1,
                     &chroma422_dc_total_zeros_bits[i][0], 1, 1,
                     INIT_VLC_USE_NEW_STATIC);
        }

        for(i=0; i<15; i++){
            total_zeros_vlc[i].table = total_zeros_vlc_tables[i];
            total_zeros_vlc[i].table_allocated = total_zeros_vlc_tables_size;
            init_vlc(&total_zeros_vlc[i],
                     TOTAL_ZEROS_VLC_BITS, 16,
                     &total_zeros_len [i][0], 1, 1,
                     &total_zeros_bits[i][0], 1, 1,
                     INIT_VLC_USE_NEW_STATIC);
        }

        for(i=0; i<6; i++){
            run_vlc[i].table = run_vlc_tables[i];
            run_vlc[i].table_allocated = run_vlc_tables_size;
            init_vlc(&run_vlc[i],
                     RUN_VLC_BITS, 7,
                     &run_len [i][0], 1, 1,
                     &run_bits[i][0], 1, 1,
                     INIT_VLC_USE_NEW_STATIC);
        }
        run7_vlc.table = run7_vlc_table,
        run7_vlc.table_allocated = run7_vlc_table_size;
        init_vlc(&run7_vlc, RUN7_VLC_BITS, 16,
                 &run_len [6][0], 1, 1,
                 &run_bits[6][0], 1, 1,
                 INIT_VLC_USE_NEW_STATIC);

        init_cavlc_level_tab();
    }
}

/**
 *
 */
static inline int get_level_prefix(GetBitContext *gb){
    unsigned int buf;
    int log;

    OPEN_READER(re, gb);
    UPDATE_CACHE(re, gb);
    buf=GET_CACHE(re, gb);

    log= 32 - av_log2(buf);
#ifdef TRACE
    print_bin(buf>>(32-log), log);
    av_log(NULL, AV_LOG_DEBUG, "%5d %2d %3d lpr @%5d in %s get_level_prefix\n", buf>>(32-log), log, log-1, get_bits_count(gb), __FILE__);
#endif

    LAST_SKIP_BITS(re, gb, log);
    CLOSE_READER(re, gb);

    return log-1;
}

/**
 * Decode a residual block.
 * @param n block index
 * @param scantable scantable
 * @param max_coeff number of coefficients in the block
 * @return <0 if an error occurred
 */
static int decode_residual(H264Context *h, GetBitContext *gb, int16_t *block, int n, const uint8_t *scantable, const uint32_t *qmul, int max_coeff){
    MpegEncContext * const s = &h->s;
    static const int coeff_token_table_index[17]= {0, 0, 1, 1, 2, 2, 2, 2, 3, 3, 3, 3, 3, 3, 3, 3, 3};
    int level[16];
    int zeros_left, coeff_token, total_coeff, i, trailing_ones, run_before;

    //FIXME put trailing_onex into the context

    if(max_coeff <= 8){
        if (max_coeff == 4)
            coeff_token = get_vlc2(gb, chroma_dc_coeff_token_vlc.table, CHROMA_DC_COEFF_TOKEN_VLC_BITS, 1);
        else
            coeff_token = get_vlc2(gb, chroma422_dc_coeff_token_vlc.table, CHROMA422_DC_COEFF_TOKEN_VLC_BITS, 1);
        total_coeff= coeff_token>>2;
    }else{
        if(n >= LUMA_DC_BLOCK_INDEX){
            total_coeff= pred_non_zero_count(h, (n - LUMA_DC_BLOCK_INDEX)*16);
            coeff_token= get_vlc2(gb, coeff_token_vlc[ coeff_token_table_index[total_coeff] ].table, COEFF_TOKEN_VLC_BITS, 2);
            total_coeff= coeff_token>>2;
        }else{
            total_coeff= pred_non_zero_count(h, n);
            coeff_token= get_vlc2(gb, coeff_token_vlc[ coeff_token_table_index[total_coeff] ].table, COEFF_TOKEN_VLC_BITS, 2);
            total_coeff= coeff_token>>2;
        }
    }
    h->non_zero_count_cache[ scan8[n] ]= total_coeff;

    //FIXME set last_non_zero?

    if(total_coeff==0)
        return 0;
    if(total_coeff > (unsigned)max_coeff) {
        av_log(h->s.avctx, AV_LOG_ERROR, "corrupted macroblock %d %d (total_coeff=%d)\n", s->mb_x, s->mb_y, total_coeff);
        return -1;
    }

    trailing_ones= coeff_token&3;
    tprintf(h->s.avctx, "trailing:%d, total:%d\n", trailing_ones, total_coeff);
    av_assert2(total_coeff<=16);

    i = show_bits(gb, 3);
    skip_bits(gb, trailing_ones);
    level[0] = 1-((i&4)>>1);
    level[1] = 1-((i&2)   );
    level[2] = 1-((i&1)<<1);

    if(trailing_ones<total_coeff) {
        int mask, prefix;
        int suffix_length = total_coeff > 10 & trailing_ones < 3;
        int bitsi= show_bits(gb, LEVEL_TAB_BITS);
        int level_code= cavlc_level_tab[suffix_length][bitsi][0];

        skip_bits(gb, cavlc_level_tab[suffix_length][bitsi][1]);
        if(level_code >= 100){
            prefix= level_code - 100;
            if(prefix == LEVEL_TAB_BITS)
                prefix += get_level_prefix(gb);

            //first coefficient has suffix_length equal to 0 or 1
            if(prefix<14){ //FIXME try to build a large unified VLC table for all this
                if(suffix_length)
                    level_code= (prefix<<1) + get_bits1(gb); //part
                else
                    level_code= prefix; //part
            }else if(prefix==14){
                if(suffix_length)
                    level_code= (prefix<<1) + get_bits1(gb); //part
                else
                    level_code= prefix + get_bits(gb, 4); //part
            }else{
                level_code= 30;
                if(prefix>=16){
                    if(prefix > 25+3){
                        av_log(h->s.avctx, AV_LOG_ERROR, "Invalid level prefix\n");
                        return -1;
                    }
                    level_code += (1<<(prefix-3))-4096;
                }
                level_code += get_bits(gb, prefix-3); //part
            }

            if(trailing_ones < 3) level_code += 2;

            suffix_length = 2;
            mask= -(level_code&1);
            level[trailing_ones]= (((2+level_code)>>1) ^ mask) - mask;
        }else{
            level_code += ((level_code>>31)|1) & -(trailing_ones < 3);

            suffix_length = 1 + (level_code + 3U > 6U);
            level[trailing_ones]= level_code;
        }

        //remaining coefficients have suffix_length > 0
        for(i=trailing_ones+1;i<total_coeff;i++) {
            static const unsigned int suffix_limit[7] = {0,3,6,12,24,48,INT_MAX };
            int bitsi= show_bits(gb, LEVEL_TAB_BITS);
            level_code= cavlc_level_tab[suffix_length][bitsi][0];

            skip_bits(gb, cavlc_level_tab[suffix_length][bitsi][1]);
            if(level_code >= 100){
                prefix= level_code - 100;
                if(prefix == LEVEL_TAB_BITS){
                    prefix += get_level_prefix(gb);
                }
                if(prefix<15){
                    level_code = (prefix<<suffix_length) + get_bits(gb, suffix_length);
                }else{
                    level_code = (15<<suffix_length) + get_bits(gb, prefix-3);
                    if(prefix>=16)
                        level_code += (1<<(prefix-3))-4096;
                }
                mask= -(level_code&1);
                level_code= (((2+level_code)>>1) ^ mask) - mask;
            }
            level[i]= level_code;
            suffix_length+= suffix_limit[suffix_length] + level_code > 2U*suffix_limit[suffix_length];
        }
    }

    if(total_coeff == max_coeff)
        zeros_left=0;
    else{
        if (max_coeff <= 8) {
            if (max_coeff == 4)
                zeros_left = get_vlc2(gb, (chroma_dc_total_zeros_vlc-1)[total_coeff].table,
                                      CHROMA_DC_TOTAL_ZEROS_VLC_BITS, 1);
            else
                zeros_left = get_vlc2(gb, (chroma422_dc_total_zeros_vlc-1)[total_coeff].table,
                                      CHROMA422_DC_TOTAL_ZEROS_VLC_BITS, 1);
        } else {
            zeros_left= get_vlc2(gb, (total_zeros_vlc-1)[ total_coeff ].table, TOTAL_ZEROS_VLC_BITS, 1);
        }
    }

#define STORE_BLOCK(type) \
    scantable += zeros_left + total_coeff - 1; \
    if(n >= LUMA_DC_BLOCK_INDEX){ \
        ((type*)block)[*scantable] = level[0]; \
        for(i=1;i<total_coeff && zeros_left > 0;i++) { \
            if(zeros_left < 7) \
                run_before= get_vlc2(gb, (run_vlc-1)[zeros_left].table, RUN_VLC_BITS, 1); \
            else \
                run_before= get_vlc2(gb, run7_vlc.table, RUN7_VLC_BITS, 2); \
            zeros_left -= run_before; \
            scantable -= 1 + run_before; \
            ((type*)block)[*scantable]= level[i]; \
        } \
        for(;i<total_coeff;i++) { \
            scantable--; \
            ((type*)block)[*scantable]= level[i]; \
        } \
    }else{ \
        ((type*)block)[*scantable] = ((int)(level[0] * qmul[*scantable] + 32))>>6; \
        for(i=1;i<total_coeff && zeros_left > 0;i++) { \
            if(zeros_left < 7) \
                run_before= get_vlc2(gb, (run_vlc-1)[zeros_left].table, RUN_VLC_BITS, 1); \
            else \
                run_before= get_vlc2(gb, run7_vlc.table, RUN7_VLC_BITS, 2); \
            zeros_left -= run_before; \
            scantable -= 1 + run_before; \
            ((type*)block)[*scantable]= ((int)(level[i] * qmul[*scantable] + 32))>>6; \
        } \
        for(;i<total_coeff;i++) { \
            scantable--; \
            ((type*)block)[*scantable]= ((int)(level[i] * qmul[*scantable] + 32))>>6; \
        } \
    }

    if (h->pixel_shift) {
        STORE_BLOCK(int32_t)
    } else {
        STORE_BLOCK(int16_t)
    }

    if(zeros_left<0){
        av_log(h->s.avctx, AV_LOG_ERROR, "negative number of zero coeffs at %d %d\n", s->mb_x, s->mb_y);
        return -1;
    }

    return 0;
}

static av_always_inline int decode_luma_residual(H264Context *h, GetBitContext *gb, const uint8_t *scan, const uint8_t *scan8x8, int pixel_shift, int mb_type, int cbp, int p){
    int i4x4, i8x8;
    MpegEncContext * const s = &h->s;
    int qscale = p == 0 ? s->qscale : h->chroma_qp[p-1];
    if(IS_INTRA16x16(mb_type)){
        AV_ZERO128(h->mb_luma_dc[p]+0);
        AV_ZERO128(h->mb_luma_dc[p]+8);
        AV_ZERO128(h->mb_luma_dc[p]+16);
        AV_ZERO128(h->mb_luma_dc[p]+24);
        if( decode_residual(h, h->intra_gb_ptr, h->mb_luma_dc[p], LUMA_DC_BLOCK_INDEX+p, scan, NULL, 16) < 0){
            return -1; //FIXME continue if partitioned and other return -1 too
        }

        av_assert2((cbp&15) == 0 || (cbp&15) == 15);

        if(cbp&15){
            for(i8x8=0; i8x8<4; i8x8++){
                for(i4x4=0; i4x4<4; i4x4++){
                    const int index= i4x4 + 4*i8x8 + p*16;
                    if( decode_residual(h, h->intra_gb_ptr, h->mb + (16*index << pixel_shift),
                        index, scan + 1, h->dequant4_coeff[p][qscale], 15) < 0 ){
                        return -1;
                    }
                }
            }
            return 0xf;
        }else{
            fill_rectangle(&h->non_zero_count_cache[scan8[p*16]], 4, 4, 8, 0, 1);
            return 0;
        }
    }else{
        int cqm = (IS_INTRA( mb_type ) ? 0:3)+p;
        /* For CAVLC 4:4:4, we need to keep track of the luma 8x8 CBP for deblocking nnz purposes. */
        int new_cbp = 0;
        for(i8x8=0; i8x8<4; i8x8++){
            if(cbp & (1<<i8x8)){
                if(IS_8x8DCT(mb_type)){
                    int16_t *buf = &h->mb[64*i8x8+256*p << pixel_shift];
                    uint8_t *nnz;
                    for(i4x4=0; i4x4<4; i4x4++){
                        const int index= i4x4 + 4*i8x8 + p*16;
                        if( decode_residual(h, gb, buf, index, scan8x8+16*i4x4,
                                            h->dequant8_coeff[cqm][qscale], 16) < 0 )
                            return -1;
                    }
                    nnz= &h->non_zero_count_cache[ scan8[4*i8x8+p*16] ];
                    nnz[0] += nnz[1] + nnz[8] + nnz[9];
                    new_cbp |= !!nnz[0] << i8x8;
                }else{
                    for(i4x4=0; i4x4<4; i4x4++){
                        const int index= i4x4 + 4*i8x8 + p*16;
                        if( decode_residual(h, gb, h->mb + (16*index << pixel_shift), index,
                                            scan, h->dequant4_coeff[cqm][qscale], 16) < 0 ){
                            return -1;
                        }
                        new_cbp |= h->non_zero_count_cache[ scan8[index] ] << i8x8;
                    }
                }
            }else{
                uint8_t * const nnz= &h->non_zero_count_cache[ scan8[4*i8x8+p*16] ];
                nnz[0] = nnz[1] = nnz[8] = nnz[9] = 0;
            }
        }
        return new_cbp;
    }
}

int ff_h264_decode_mb_cavlc(H264Context *h){
    MpegEncContext * const s = &h->s;
    int mb_xy;
    int partition_count;
    unsigned int mb_type, cbp;
    int dct8x8_allowed= h->pps.transform_8x8_mode;
    int decode_chroma = h->sps.chroma_format_idc == 1 || h->sps.chroma_format_idc == 2;
    const int pixel_shift = h->pixel_shift;
    unsigned local_ref_count[2];

    mb_xy = h->mb_xy = s->mb_x + s->mb_y*s->mb_stride;

    tprintf(s->avctx, "pic:%d mb:%d/%d\n", h->frame_num, s->mb_x, s->mb_y);
    cbp = 0; /* avoid warning. FIXME: find a solution without slowing
                down the code */
    if(h->slice_type_nos != AV_PICTURE_TYPE_I){
        if(s->mb_skip_run==-1)
            s->mb_skip_run= get_ue_golomb(&s->gb);

        if (s->mb_skip_run--) {
            if(FRAME_MBAFF && (s->mb_y&1) == 0){
                if(s->mb_skip_run==0)
                    h->mb_mbaff = h->mb_field_decoding_flag = get_bits1(&s->gb);
            }
            decode_mb_skip(h);
            return 0;
        }
    }
    if(FRAME_MBAFF){
        if( (s->mb_y&1) == 0 )
            h->mb_mbaff = h->mb_field_decoding_flag = get_bits1(&s->gb);
    }

    h->prev_mb_skipped= 0;

    mb_type= get_ue_golomb(&s->gb);
    if(h->slice_type_nos == AV_PICTURE_TYPE_B){
        if(mb_type < 23){
            partition_count= b_mb_type_info[mb_type].partition_count;
            mb_type=         b_mb_type_info[mb_type].type;
        }else{
            mb_type -= 23;
            goto decode_intra_mb;
        }
    }else if(h->slice_type_nos == AV_PICTURE_TYPE_P){
        if(mb_type < 5){
            partition_count= p_mb_type_info[mb_type].partition_count;
            mb_type=         p_mb_type_info[mb_type].type;
        }else{
            mb_type -= 5;
            goto decode_intra_mb;
        }
    }else{
       av_assert2(h->slice_type_nos == AV_PICTURE_TYPE_I);
        if(h->slice_type == AV_PICTURE_TYPE_SI && mb_type)
            mb_type--;
decode_intra_mb:
        if(mb_type > 25){
            av_log(h->s.avctx, AV_LOG_ERROR, "mb_type %d in %c slice too large at %d %d\n", mb_type, av_get_picture_type_char(h->slice_type), s->mb_x, s->mb_y);
            return -1;
        }
        partition_count=0;
        cbp= i_mb_type_info[mb_type].cbp;
        h->intra16x16_pred_mode= i_mb_type_info[mb_type].pred_mode;
        mb_type= i_mb_type_info[mb_type].type;
    }

    if(MB_FIELD)
        mb_type |= MB_TYPE_INTERLACED;

    h->slice_table[ mb_xy ]= h->slice_num;

    if(IS_INTRA_PCM(mb_type)){
        unsigned int x;
        const int mb_size = ff_h264_mb_sizes[h->sps.chroma_format_idc] *
                            h->sps.bit_depth_luma >> 3;

        // We assume these blocks are very rare so we do not optimize it.
        align_get_bits(&s->gb);

        // The pixels are stored in the same order as levels in h->mb array.
        for(x=0; x < mb_size; x++){
            ((uint8_t*)h->mb)[x]= get_bits(&s->gb, 8);
        }

        // In deblocking, the quantizer is 0
        s->current_picture.f.qscale_table[mb_xy] = 0;
        // All coeffs are present
        memset(h->non_zero_count[mb_xy], 16, 48);

        s->current_picture.f.mb_type[mb_xy] = mb_type;
        return 0;
    }

    local_ref_count[0] = h->ref_count[0] << MB_MBAFF;
    local_ref_count[1] = h->ref_count[1] << MB_MBAFF;

    fill_decode_neighbors(h, mb_type);
    fill_decode_caches(h, mb_type);

    //mb_pred
    if(IS_INTRA(mb_type)){
        int pred_mode;
//            init_top_left_availability(h);
        if(IS_INTRA4x4(mb_type)){
            int i;
            int di = 1;
            if(dct8x8_allowed && get_bits1(&s->gb)){
                mb_type |= MB_TYPE_8x8DCT;
                di = 4;
            }

//                fill_intra4x4_pred_table(h);
            for(i=0; i<16; i+=di){
                int mode= pred_intra_mode(h, i);

                if(!get_bits1(&s->gb)){
                    const int rem_mode= get_bits(&s->gb, 3);
                    mode = rem_mode + (rem_mode >= mode);
                }

                if(di==4)
                    fill_rectangle( &h->intra4x4_pred_mode_cache[ scan8[i] ], 2, 2, 8, mode, 1 );
                else
                    h->intra4x4_pred_mode_cache[ scan8[i] ] = mode;
            }
            write_back_intra_pred_mode(h);
            if( ff_h264_check_intra4x4_pred_mode(h) < 0)
                return -1;
        }else{
            h->intra16x16_pred_mode= ff_h264_check_intra_pred_mode(h, h->intra16x16_pred_mode, 0);
            if(h->intra16x16_pred_mode < 0)
                return -1;
        }
        if(decode_chroma){
            pred_mode= ff_h264_check_intra_pred_mode(h, get_ue_golomb_31(&s->gb), 1);
            if(pred_mode < 0)
                return -1;
            h->chroma_pred_mode= pred_mode;
        } else {
            h->chroma_pred_mode = DC_128_PRED8x8;
        }
    }else if(partition_count==4){
        int i, j, sub_partition_count[4], list, ref[2][4];

        if(h->slice_type_nos == AV_PICTURE_TYPE_B){
            for(i=0; i<4; i++){
                h->sub_mb_type[i]= get_ue_golomb_31(&s->gb);
                if(h->sub_mb_type[i] >=13){
                    av_log(h->s.avctx, AV_LOG_ERROR, "B sub_mb_type %u out of range at %d %d\n", h->sub_mb_type[i], s->mb_x, s->mb_y);
                    return -1;
                }
                sub_partition_count[i]= b_sub_mb_type_info[ h->sub_mb_type[i] ].partition_count;
                h->sub_mb_type[i]=      b_sub_mb_type_info[ h->sub_mb_type[i] ].type;
            }
            if( IS_DIRECT(h->sub_mb_type[0]|h->sub_mb_type[1]|h->sub_mb_type[2]|h->sub_mb_type[3])) {
                ff_h264_pred_direct_motion(h, &mb_type);
                h->ref_cache[0][scan8[4]] =
                h->ref_cache[1][scan8[4]] =
                h->ref_cache[0][scan8[12]] =
                h->ref_cache[1][scan8[12]] = PART_NOT_AVAILABLE;
            }
        }else{
            av_assert2(h->slice_type_nos == AV_PICTURE_TYPE_P); //FIXME SP correct ?
            for(i=0; i<4; i++){
                h->sub_mb_type[i]= get_ue_golomb_31(&s->gb);
                if(h->sub_mb_type[i] >=4){
                    av_log(h->s.avctx, AV_LOG_ERROR, "P sub_mb_type %u out of range at %d %d\n", h->sub_mb_type[i], s->mb_x, s->mb_y);
                    return -1;
                }
                sub_partition_count[i]= p_sub_mb_type_info[ h->sub_mb_type[i] ].partition_count;
                h->sub_mb_type[i]=      p_sub_mb_type_info[ h->sub_mb_type[i] ].type;
            }
        }

        for(list=0; list<h->list_count; list++){
            int ref_count= IS_REF0(mb_type) ? 1 : local_ref_count[list];
            for(i=0; i<4; i++){
                if(IS_DIRECT(h->sub_mb_type[i])) continue;
                if(IS_DIR(h->sub_mb_type[i], 0, list)){
                    unsigned int tmp;
                    if(ref_count == 1){
                        tmp= 0;
                    }else if(ref_count == 2){
                        tmp= get_bits1(&s->gb)^1;
                    }else{
                        tmp= get_ue_golomb_31(&s->gb);
                        if(tmp>=ref_count){
                            av_log(h->s.avctx, AV_LOG_ERROR, "ref %u overflow\n", tmp);
                            return -1;
                        }
                    }
                    ref[list][i]= tmp;
                }else{
                 //FIXME
                    ref[list][i] = -1;
                }
            }
        }

        if(dct8x8_allowed)
            dct8x8_allowed = get_dct8x8_allowed(h);

        for(list=0; list<h->list_count; list++){
            for(i=0; i<4; i++){
                if(IS_DIRECT(h->sub_mb_type[i])) {
                    h->ref_cache[list][ scan8[4*i] ] = h->ref_cache[list][ scan8[4*i]+1 ];
                    continue;
                }
                h->ref_cache[list][ scan8[4*i]   ]=h->ref_cache[list][ scan8[4*i]+1 ]=
                h->ref_cache[list][ scan8[4*i]+8 ]=h->ref_cache[list][ scan8[4*i]+9 ]= ref[list][i];

                if(IS_DIR(h->sub_mb_type[i], 0, list)){
                    const int sub_mb_type= h->sub_mb_type[i];
                    const int block_width= (sub_mb_type & (MB_TYPE_16x16|MB_TYPE_16x8)) ? 2 : 1;
                    for(j=0; j<sub_partition_count[i]; j++){
                        int mx, my;
                        const int index= 4*i + block_width*j;
                        int16_t (* mv_cache)[2]= &h->mv_cache[list][ scan8[index] ];
                        pred_motion(h, index, block_width, list, h->ref_cache[list][ scan8[index] ], &mx, &my);
                        mx += get_se_golomb(&s->gb);
                        my += get_se_golomb(&s->gb);
                        tprintf(s->avctx, "final mv:%d %d\n", mx, my);

                        if(IS_SUB_8X8(sub_mb_type)){
                            mv_cache[ 1 ][0]=
                            mv_cache[ 8 ][0]= mv_cache[ 9 ][0]= mx;
                            mv_cache[ 1 ][1]=
                            mv_cache[ 8 ][1]= mv_cache[ 9 ][1]= my;
                        }else if(IS_SUB_8X4(sub_mb_type)){
                            mv_cache[ 1 ][0]= mx;
                            mv_cache[ 1 ][1]= my;
                        }else if(IS_SUB_4X8(sub_mb_type)){
                            mv_cache[ 8 ][0]= mx;
                            mv_cache[ 8 ][1]= my;
                        }
                        mv_cache[ 0 ][0]= mx;
                        mv_cache[ 0 ][1]= my;
                    }
                }else{
                    uint32_t *p= (uint32_t *)&h->mv_cache[list][ scan8[4*i] ][0];
                    p[0] = p[1]=
                    p[8] = p[9]= 0;
                }
            }
        }
    }else if(IS_DIRECT(mb_type)){
        ff_h264_pred_direct_motion(h, &mb_type);
        dct8x8_allowed &= h->sps.direct_8x8_inference_flag;
    }else{
        int list, mx, my, i;
         //FIXME we should set ref_idx_l? to 0 if we use that later ...
        if(IS_16X16(mb_type)){
            for(list=0; list<h->list_count; list++){
                    unsigned int val;
                    if(IS_DIR(mb_type, 0, list)){
                        if(local_ref_count[list]==1){
                            val= 0;
                        }else if(local_ref_count[list]==2){
                            val= get_bits1(&s->gb)^1;
                        }else{
                            val= get_ue_golomb_31(&s->gb);
                            if(val >= local_ref_count[list]){
                                av_log(h->s.avctx, AV_LOG_ERROR, "ref %u overflow\n", val);
                                return -1;
                            }
                        }
                    fill_rectangle(&h->ref_cache[list][ scan8[0] ], 4, 4, 8, val, 1);
                    }
            }
            for(list=0; list<h->list_count; list++){
                if(IS_DIR(mb_type, 0, list)){
                    pred_motion(h, 0, 4, list, h->ref_cache[list][ scan8[0] ], &mx, &my);
                    mx += get_se_golomb(&s->gb);
                    my += get_se_golomb(&s->gb);
                    tprintf(s->avctx, "final mv:%d %d\n", mx, my);

                    fill_rectangle(h->mv_cache[list][ scan8[0] ], 4, 4, 8, pack16to32(mx,my), 4);
                }
            }
        }
        else if(IS_16X8(mb_type)){
            for(list=0; list<h->list_count; list++){
                    for(i=0; i<2; i++){
                        unsigned int val;
                        if(IS_DIR(mb_type, i, list)){
                            if(local_ref_count[list] == 1){
                                val= 0;
                            }else if(local_ref_count[list] == 2){
                                val= get_bits1(&s->gb)^1;
                            }else{
                                val= get_ue_golomb_31(&s->gb);
                                if(val >= local_ref_count[list]){
                                    av_log(h->s.avctx, AV_LOG_ERROR, "ref %u overflow\n", val);
                                    return -1;
                                }
                            }
                        }else
                            val= LIST_NOT_USED&0xFF;
                        fill_rectangle(&h->ref_cache[list][ scan8[0] + 16*i ], 4, 2, 8, val, 1);
                    }
            }
            for(list=0; list<h->list_count; list++){
                for(i=0; i<2; i++){
                    unsigned int val;
                    if(IS_DIR(mb_type, i, list)){
                        pred_16x8_motion(h, 8*i, list, h->ref_cache[list][scan8[0] + 16*i], &mx, &my);
                        mx += get_se_golomb(&s->gb);
                        my += get_se_golomb(&s->gb);
                        tprintf(s->avctx, "final mv:%d %d\n", mx, my);

                        val= pack16to32(mx,my);
                    }else
                        val=0;
                    fill_rectangle(h->mv_cache[list][ scan8[0] + 16*i ], 4, 2, 8, val, 4);
                }
            }
        }else{
            av_assert2(IS_8X16(mb_type));
            for(list=0; list<h->list_count; list++){
                    for(i=0; i<2; i++){
                        unsigned int val;
                        if(IS_DIR(mb_type, i, list)){ //FIXME optimize
                            if(local_ref_count[list]==1){
                                val= 0;
                            }else if(local_ref_count[list]==2){
                                val= get_bits1(&s->gb)^1;
                            }else{
                                val= get_ue_golomb_31(&s->gb);
                                if(val >= local_ref_count[list]){
                                    av_log(h->s.avctx, AV_LOG_ERROR, "ref %u overflow\n", val);
                                    return -1;
                                }
                            }
                        }else
                            val= LIST_NOT_USED&0xFF;
                        fill_rectangle(&h->ref_cache[list][ scan8[0] + 2*i ], 2, 4, 8, val, 1);
                    }
            }
            for(list=0; list<h->list_count; list++){
                for(i=0; i<2; i++){
                    unsigned int val;
                    if(IS_DIR(mb_type, i, list)){
                        pred_8x16_motion(h, i*4, list, h->ref_cache[list][ scan8[0] + 2*i ], &mx, &my);
                        mx += get_se_golomb(&s->gb);
                        my += get_se_golomb(&s->gb);
                        tprintf(s->avctx, "final mv:%d %d\n", mx, my);

                        val= pack16to32(mx,my);
                    }else
                        val=0;
                    fill_rectangle(h->mv_cache[list][ scan8[0] + 2*i ], 2, 4, 8, val, 4);
                }
            }
        }
    }

    if(IS_INTER(mb_type))
        write_back_motion(h, mb_type);

    if(!IS_INTRA16x16(mb_type)){
        cbp= get_ue_golomb(&s->gb);

        if(decode_chroma){
            if(cbp > 47){
                av_log(h->s.avctx, AV_LOG_ERROR, "cbp too large (%u) at %d %d\n", cbp, s->mb_x, s->mb_y);
                return -1;
            }
            if(IS_INTRA4x4(mb_type)) cbp= golomb_to_intra4x4_cbp[cbp];
            else                     cbp= golomb_to_inter_cbp   [cbp];
        }else{
            if(cbp > 15){
                av_log(h->s.avctx, AV_LOG_ERROR, "cbp too large (%u) at %d %d\n", cbp, s->mb_x, s->mb_y);
                return -1;
            }
            if(IS_INTRA4x4(mb_type)) cbp= golomb_to_intra4x4_cbp_gray[cbp];
            else                     cbp= golomb_to_inter_cbp_gray[cbp];
        }
    } else {
        if (!decode_chroma && cbp>15) {
            av_log(s->avctx, AV_LOG_ERROR, "gray chroma\n");
            return AVERROR_INVALIDDATA;
        }
    }

    if(dct8x8_allowed && (cbp&15) && !IS_INTRA(mb_type)){
        mb_type |= MB_TYPE_8x8DCT*get_bits1(&s->gb);
    }
    h->cbp=
    h->cbp_table[mb_xy]= cbp;
    s->current_picture.f.mb_type[mb_xy] = mb_type;

    if(cbp || IS_INTRA16x16(mb_type)){
        int i4x4, i8x8, chroma_idx;
        int dquant;
        int ret;
        GetBitContext *gb= IS_INTRA(mb_type) ? h->intra_gb_ptr : h->inter_gb_ptr;
        const uint8_t *scan, *scan8x8;
        const int max_qp = 51 + 6*(h->sps.bit_depth_luma-8);

        if(IS_INTERLACED(mb_type)){
            scan8x8= s->qscale ? h->field_scan8x8_cavlc : h->field_scan8x8_cavlc_q0;
            scan= s->qscale ? h->field_scan : h->field_scan_q0;
        }else{
            scan8x8= s->qscale ? h->zigzag_scan8x8_cavlc : h->zigzag_scan8x8_cavlc_q0;
            scan= s->qscale ? h->zigzag_scan : h->zigzag_scan_q0;
        }

        dquant= get_se_golomb(&s->gb);

        s->qscale += dquant;

        if(((unsigned)s->qscale) > max_qp){
            if(s->qscale<0) s->qscale+= max_qp+1;
            else            s->qscale-= max_qp+1;
            if(((unsigned)s->qscale) > max_qp){
                av_log(h->s.avctx, AV_LOG_ERROR, "dquant out of range (%d) at %d %d\n", dquant, s->mb_x, s->mb_y);
                return -1;
            }
        }

        h->chroma_qp[0]= get_chroma_qp(h, 0, s->qscale);
        h->chroma_qp[1]= get_chroma_qp(h, 1, s->qscale);

        if( (ret = decode_luma_residual(h, gb, scan, scan8x8, pixel_shift, mb_type, cbp, 0)) < 0 ){
            return -1;
        }
        h->cbp_table[mb_xy] |= ret << 12;
        if(CHROMA444){
            if( decode_luma_residual(h, gb, scan, scan8x8, pixel_shift, mb_type, cbp, 1) < 0 ){
                return -1;
            }
            if( decode_luma_residual(h, gb, scan, scan8x8, pixel_shift, mb_type, cbp, 2) < 0 ){
                return -1;
            }
        } else {
            const int num_c8x8 = h->sps.chroma_format_idc;

            if(cbp&0x30){
                for(chroma_idx=0; chroma_idx<2; chroma_idx++)
                    if (decode_residual(h, gb, h->mb + ((256 + 16*16*chroma_idx) << pixel_shift),
                                        CHROMA_DC_BLOCK_INDEX+chroma_idx,
                                        CHROMA422 ? chroma422_dc_scan : chroma_dc_scan,
                                        NULL, 4*num_c8x8) < 0) {
                        return -1;
                    }
            }

            if(cbp&0x20){
                for(chroma_idx=0; chroma_idx<2; chroma_idx++){
                    const uint32_t *qmul = h->dequant4_coeff[chroma_idx+1+(IS_INTRA( mb_type ) ? 0:3)][h->chroma_qp[chroma_idx]];
<<<<<<< HEAD
                    DCTELEM *mb = h->mb + (16*(16 + 16*chroma_idx) << pixel_shift);
                    for (i8x8=0; i8x8<num_c8x8; i8x8++) {
                        for (i4x4=0; i4x4<4; i4x4++) {
                            const int index= 16 + 16*chroma_idx + 8*i8x8 + i4x4;
=======
                    int16_t *mb = h->mb + (16*(16 + 16*chroma_idx) << pixel_shift);
                    for (i8x8 = 0; i8x8 < 2; i8x8++) {
                        for (i4x4 = 0; i4x4 < 4; i4x4++) {
                            const int index = 16 + 16*chroma_idx + 8*i8x8 + i4x4;
>>>>>>> 88bd7fdc
                            if (decode_residual(h, gb, mb, index, scan + 1, qmul, 15) < 0)
                                return -1;
                            mb += 16<<pixel_shift;
                        }
                    }
                }
            }else{
                fill_rectangle(&h->non_zero_count_cache[scan8[16]], 4, 4, 8, 0, 1);
                fill_rectangle(&h->non_zero_count_cache[scan8[32]], 4, 4, 8, 0, 1);
            }
        }
    }else{
        fill_rectangle(&h->non_zero_count_cache[scan8[ 0]], 4, 4, 8, 0, 1);
        fill_rectangle(&h->non_zero_count_cache[scan8[16]], 4, 4, 8, 0, 1);
        fill_rectangle(&h->non_zero_count_cache[scan8[32]], 4, 4, 8, 0, 1);
    }
    s->current_picture.f.qscale_table[mb_xy] = s->qscale;
    write_back_non_zero_count(h);

    return 0;
}<|MERGE_RESOLUTION|>--- conflicted
+++ resolved
@@ -1143,17 +1143,10 @@
             if(cbp&0x20){
                 for(chroma_idx=0; chroma_idx<2; chroma_idx++){
                     const uint32_t *qmul = h->dequant4_coeff[chroma_idx+1+(IS_INTRA( mb_type ) ? 0:3)][h->chroma_qp[chroma_idx]];
-<<<<<<< HEAD
-                    DCTELEM *mb = h->mb + (16*(16 + 16*chroma_idx) << pixel_shift);
+                    int16_t *mb = h->mb + (16*(16 + 16*chroma_idx) << pixel_shift);
                     for (i8x8=0; i8x8<num_c8x8; i8x8++) {
                         for (i4x4=0; i4x4<4; i4x4++) {
                             const int index= 16 + 16*chroma_idx + 8*i8x8 + i4x4;
-=======
-                    int16_t *mb = h->mb + (16*(16 + 16*chroma_idx) << pixel_shift);
-                    for (i8x8 = 0; i8x8 < 2; i8x8++) {
-                        for (i4x4 = 0; i4x4 < 4; i4x4++) {
-                            const int index = 16 + 16*chroma_idx + 8*i8x8 + i4x4;
->>>>>>> 88bd7fdc
                             if (decode_residual(h, gb, mb, index, scan + 1, qmul, 15) < 0)
                                 return -1;
                             mb += 16<<pixel_shift;
