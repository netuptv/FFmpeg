/*
 * Mirillis FIC decoder
 *
 * Copyright (c) 2014 Konstantin Shishkov
 * Copyright (c) 2014 Derek Buitenhuis
 *
 * This file is part of FFmpeg.
 *
 * FFmpeg is free software; you can redistribute it and/or
 * modify it under the terms of the GNU Lesser General Public
 * License as published by the Free Software Foundation; either
 * version 2.1 of the License, or (at your option) any later version.
 *
 * FFmpeg is distributed in the hope that it will be useful,
 * but WITHOUT ANY WARRANTY; without even the implied warranty of
 * MERCHANTABILITY or FITNESS FOR A PARTICULAR PURPOSE.  See the GNU
 * Lesser General Public License for more details.
 *
 * You should have received a copy of the GNU Lesser General Public
 * License along with FFmpeg; if not, write to the Free Software
 * Foundation, Inc., 51 Franklin Street, Fifth Floor, Boston, MA 02110-1301 USA
 */

#include "libavutil/common.h"
#include "libavutil/opt.h"
#include "avcodec.h"
#include "internal.h"
#include "get_bits.h"
#include "golomb.h"

typedef struct FICThreadContext {
    DECLARE_ALIGNED(16, int16_t, block)[64];
    uint8_t *src;
    int slice_h;
    int src_size;
    int y_off;
    int p_frame;
} FICThreadContext;

typedef struct FICContext {
    AVClass *class;
    AVCodecContext *avctx;
    AVFrame *frame;
    AVFrame *final_frame;

    FICThreadContext *slice_data;
    int slice_data_size;

    const uint8_t *qmat;

    enum AVPictureType cur_frame_type;

    int aligned_width, aligned_height;
    int num_slices, slice_h;

    uint8_t cursor_buf[4096];
    int skip_cursor;
} FICContext;

static const uint8_t fic_qmat_hq[64] = {
    1, 2, 2, 2, 3, 3, 3, 4,
    2, 2, 2, 3, 3, 3, 4, 4,
    2, 2, 3, 3, 3, 4, 4, 4,
    2, 2, 3, 3, 3, 4, 4, 5,
    2, 3, 3, 3, 4, 4, 5, 6,
    3, 3, 3, 4, 4, 5, 6, 7,
    3, 3, 3, 4, 4, 5, 7, 7,
    3, 3, 4, 4, 5, 7, 7, 7,
};

static const uint8_t fic_qmat_lq[64] = {
    1,  5,  6,  7,  8,  9,  9, 11,
    5,  5,  7,  8,  9,  9, 11, 12,
    6,  7,  8,  9,  9, 11, 11, 12,
    7,  7,  8,  9,  9, 11, 12, 13,
    7,  8,  9,  9, 10, 11, 13, 16,
    8,  9,  9, 10, 11, 13, 16, 19,
    8,  9,  9, 11, 12, 15, 18, 23,
    9,  9, 11, 12, 15, 18, 23, 27
};

static const uint8_t fic_header[7] = { 0, 0, 1, 'F', 'I', 'C', 'V' };

#define FIC_HEADER_SIZE 27
#define CURSOR_OFFSET 59

static av_always_inline void fic_idct(int16_t *blk, int step, int shift, int rnd)
{
<<<<<<< HEAD
    const int t0 =  27246 * blk[3 * step] + 18405 * blk[5 * step];
    const int t1 =  27246 * blk[5 * step] - 18405 * blk[3 * step];
    const int t2 =   6393 * blk[7 * step] + 32139 * blk[1 * step];
    const int t3 =   6393 * blk[1 * step] - 32139 * blk[7 * step];
    const int t4 = 5793 * (t2 + t0 + 0x800 >> 12);
    const int t5 = 5793 * (t3 + t1 + 0x800 >> 12);
    const int t6 = t2 - t0;
    const int t7 = t3 - t1;
    const int t8 =  17734 * blk[2 * step] - 42813 * blk[6 * step];
    const int t9 =  17734 * blk[6 * step] + 42814 * blk[2 * step];
    const int tA = (blk[0 * step] - blk[4 * step]) * 32768 + rnd;
    const int tB = (blk[0 * step] + blk[4 * step]) * 32768 + rnd;
    blk[0 * step] = (  t4       + t9 + tB) >> shift;
    blk[1 * step] = (  t6 + t7  + t8 + tA) >> shift;
    blk[2 * step] = (  t6 - t7  - t8 + tA) >> shift;
    blk[3 * step] = (  t5       - t9 + tB) >> shift;
    blk[4 * step] = ( -t5       - t9 + tB) >> shift;
    blk[5 * step] = (-(t6 - t7) - t8 + tA) >> shift;
    blk[6 * step] = (-(t6 + t7) + t8 + tA) >> shift;
    blk[7 * step] = ( -t4       + t9 + tB) >> shift;
=======
    const unsigned t0 =  27246 * blk[3 * step] + 18405 * blk[5 * step];
    const unsigned t1 =  27246 * blk[5 * step] - 18405 * blk[3 * step];
    const unsigned t2 =   6393 * blk[7 * step] + 32139 * blk[1 * step];
    const unsigned t3 =   6393 * blk[1 * step] - 32139 * blk[7 * step];
    const unsigned t4 = 5793U * ((int)(t2 + t0 + 0x800) >> 12);
    const unsigned t5 = 5793U * ((int)(t3 + t1 + 0x800) >> 12);
    const unsigned t6 = t2 - t0;
    const unsigned t7 = t3 - t1;
    const unsigned t8 =  17734 * blk[2 * step] - 42813 * blk[6 * step];
    const unsigned t9 =  17734 * blk[6 * step] + 42814 * blk[2 * step];
    const unsigned tA = (blk[0 * step] - blk[4 * step]) * 32768 + rnd;
    const unsigned tB = (blk[0 * step] + blk[4 * step]) * 32768 + rnd;
    blk[0 * step] = (int)(  t4       + t9 + tB) >> shift;
    blk[1 * step] = (int)(  t6 + t7  + t8 + tA) >> shift;
    blk[2 * step] = (int)(  t6 - t7  - t8 + tA) >> shift;
    blk[3 * step] = (int)(  t5       - t9 + tB) >> shift;
    blk[4 * step] = (int)( -t5       - t9 + tB) >> shift;
    blk[5 * step] = (int)(-(t6 - t7) - t8 + tA) >> shift;
    blk[6 * step] = (int)(-(t6 + t7) + t8 + tA) >> shift;
    blk[7 * step] = (int)( -t4       + t9 + tB) >> shift;
>>>>>>> 6b6b9e59
}

static void fic_idct_put(uint8_t *dst, int stride, int16_t *block)
{
    int i, j;
    int16_t *ptr;

    ptr = block;
    fic_idct(ptr++, 8, 13, (1 << 12) + (1 << 17));
    for (i = 1; i < 8; i++) {
        fic_idct(ptr, 8, 13, 1 << 12);
        ptr++;
    }

    ptr = block;
    for (i = 0; i < 8; i++) {
        fic_idct(ptr, 1, 20, 0);
        ptr += 8;
    }

    ptr = block;
    for (j = 0; j < 8; j++) {
        for (i = 0; i < 8; i++)
            dst[i] = av_clip_uint8(ptr[i]);
        dst += stride;
        ptr += 8;
    }
}
static int fic_decode_block(FICContext *ctx, GetBitContext *gb,
                            uint8_t *dst, int stride, int16_t *block, int *is_p)
{
    int i, num_coeff;

    if (get_bits_left(gb) < 8)
        return AVERROR_INVALIDDATA;

    /* Is it a skip block? */
    if (get_bits1(gb)) {
        *is_p = 1;
        return 0;
    }

    memset(block, 0, sizeof(*block) * 64);

    num_coeff = get_bits(gb, 7);
    if (num_coeff > 64)
        return AVERROR_INVALIDDATA;

    for (i = 0; i < num_coeff; i++) {
        int v = get_se_golomb(gb);
        if (v < -2048 || v > 2048)
             return AVERROR_INVALIDDATA;
        block[ff_zigzag_direct[i]] = v *
                                     ctx->qmat[ff_zigzag_direct[i]];
    }

    fic_idct_put(dst, stride, block);

    return 0;
}

static int fic_decode_slice(AVCodecContext *avctx, void *tdata)
{
    FICContext *ctx        = avctx->priv_data;
    FICThreadContext *tctx = tdata;
    GetBitContext gb;
    uint8_t *src = tctx->src;
    int slice_h  = tctx->slice_h;
    int src_size = tctx->src_size;
    int y_off    = tctx->y_off;
    int x, y, p, ret;

    ret = init_get_bits8(&gb, src, src_size);
    if (ret < 0)
        return ret;

    for (p = 0; p < 3; p++) {
        int stride   = ctx->frame->linesize[p];
        uint8_t* dst = ctx->frame->data[p] + (y_off >> !!p) * stride;

        for (y = 0; y < (slice_h >> !!p); y += 8) {
            for (x = 0; x < (ctx->aligned_width >> !!p); x += 8) {
                int ret;

                if ((ret = fic_decode_block(ctx, &gb, dst + x, stride,
                                            tctx->block, &tctx->p_frame)) != 0)
                    return ret;
            }

            dst += 8 * stride;
        }
    }

    return 0;
}

static av_always_inline void fic_alpha_blend(uint8_t *dst, uint8_t *src,
                                             int size, uint8_t *alpha)
{
    int i;

    for (i = 0; i < size; i++)
        dst[i] += ((src[i] - dst[i]) * alpha[i]) >> 8;
}

static void fic_draw_cursor(AVCodecContext *avctx, int cur_x, int cur_y)
{
    FICContext *ctx = avctx->priv_data;
    uint8_t *ptr    = ctx->cursor_buf;
    uint8_t *dstptr[3];
    uint8_t planes[4][1024];
    uint8_t chroma[3][256];
    int i, j, p;

    /* Convert to YUVA444. */
    for (i = 0; i < 1024; i++) {
        planes[0][i] = (( 25 * ptr[0] + 129 * ptr[1] +  66 * ptr[2]) / 255) + 16;
        planes[1][i] = ((-38 * ptr[0] + 112 * ptr[1] + -74 * ptr[2]) / 255) + 128;
        planes[2][i] = ((-18 * ptr[0] + 112 * ptr[1] + -94 * ptr[2]) / 255) + 128;
        planes[3][i] = ptr[3];

        ptr += 4;
    }

    /* Subsample chroma. */
    for (i = 0; i < 32; i += 2)
        for (j = 0; j < 32; j += 2)
            for (p = 0; p < 3; p++)
                chroma[p][16 * (i / 2) + j / 2] = (planes[p + 1][32 *  i      + j    ] +
                                                   planes[p + 1][32 *  i      + j + 1] +
                                                   planes[p + 1][32 * (i + 1) + j    ] +
                                                   planes[p + 1][32 * (i + 1) + j + 1]) / 4;

    /* Seek to x/y pos of cursor. */
    for (i = 0; i < 3; i++)
        dstptr[i] = ctx->final_frame->data[i]                        +
                    (ctx->final_frame->linesize[i] * (cur_y >> !!i)) +
                    (cur_x >> !!i) + !!i;

    /* Copy. */
    for (i = 0; i < FFMIN(32, avctx->height - cur_y) - 1; i += 2) {
        int lsize = FFMIN(32, avctx->width - cur_x);
        int csize = lsize / 2;

        fic_alpha_blend(dstptr[0],
                        planes[0] + i * 32, lsize, planes[3] + i * 32);
        fic_alpha_blend(dstptr[0] + ctx->final_frame->linesize[0],
                        planes[0] + (i + 1) * 32, lsize, planes[3] + (i + 1) * 32);
        fic_alpha_blend(dstptr[1],
                        chroma[0] + (i / 2) * 16, csize, chroma[2] + (i / 2) * 16);
        fic_alpha_blend(dstptr[2],
                        chroma[1] + (i / 2) * 16, csize, chroma[2] + (i / 2) * 16);

        dstptr[0] += ctx->final_frame->linesize[0] * 2;
        dstptr[1] += ctx->final_frame->linesize[1];
        dstptr[2] += ctx->final_frame->linesize[2];
    }
}

static int fic_decode_frame(AVCodecContext *avctx, void *data,
                            int *got_frame, AVPacket *avpkt)
{
    FICContext *ctx = avctx->priv_data;
    uint8_t *src = avpkt->data;
    int ret;
    int slice, nslices;
    int msize;
    int tsize;
    int cur_x, cur_y;
    int skip_cursor = ctx->skip_cursor;
    uint8_t *sdata;

    if ((ret = ff_reget_buffer(avctx, ctx->frame, 0)) < 0)
        return ret;

    /* Header + at least one slice (4) */
    if (avpkt->size < FIC_HEADER_SIZE + 4) {
        av_log(avctx, AV_LOG_ERROR, "Frame data is too small.\n");
        return AVERROR_INVALIDDATA;
    }

    /* Check for header. */
    if (memcmp(src, fic_header, 7))
        av_log(avctx, AV_LOG_WARNING, "Invalid FIC Header.\n");

    /* Is it a skip frame? */
    if (src[17]) {
        if (!ctx->final_frame) {
            av_log(avctx, AV_LOG_WARNING, "Initial frame is skipped\n");
            return AVERROR_INVALIDDATA;
        }
        goto skip;
    }

    nslices = src[13];
    if (!nslices) {
        av_log(avctx, AV_LOG_ERROR, "Zero slices found.\n");
        return AVERROR_INVALIDDATA;
    }

    /* High or Low Quality Matrix? */
    ctx->qmat = src[23] ? fic_qmat_hq : fic_qmat_lq;

    /* Skip cursor data. */
    tsize = AV_RB24(src + 24);
    if (tsize > avpkt->size - FIC_HEADER_SIZE) {
        av_log(avctx, AV_LOG_ERROR,
               "Packet is too small to contain cursor (%d vs %d bytes).\n",
               tsize, avpkt->size - FIC_HEADER_SIZE);
        return AVERROR_INVALIDDATA;
    }

    if (!tsize || !AV_RL16(src + 37) || !AV_RL16(src + 39))
        skip_cursor = 1;

    if (!skip_cursor && tsize < 32) {
        av_log(avctx, AV_LOG_WARNING,
               "Cursor data too small. Skipping cursor.\n");
        skip_cursor = 1;
    }

    /* Cursor position. */
    cur_x = AV_RL16(src + 33);
    cur_y = AV_RL16(src + 35);
    if (!skip_cursor && (cur_x > avctx->width || cur_y > avctx->height)) {
        av_log(avctx, AV_LOG_DEBUG,
               "Invalid cursor position: (%d,%d). Skipping cursor.\n",
               cur_x, cur_y);
        skip_cursor = 1;
    }

    if (!skip_cursor && (AV_RL16(src + 37) != 32 || AV_RL16(src + 39) != 32)) {
        av_log(avctx, AV_LOG_WARNING,
               "Invalid cursor size. Skipping cursor.\n");
        skip_cursor = 1;
    }

    if (!skip_cursor && avpkt->size < CURSOR_OFFSET + sizeof(ctx->cursor_buf)) {
        skip_cursor = 1;
    }

    /* Slice height for all but the last slice. */
    ctx->slice_h = 16 * (ctx->aligned_height >> 4) / nslices;
    if (ctx->slice_h % 16)
        ctx->slice_h = FFALIGN(ctx->slice_h - 16, 16);

    /* First slice offset and remaining data. */
    sdata = src + tsize + FIC_HEADER_SIZE + 4 * nslices;
    msize = avpkt->size - nslices * 4 - tsize - FIC_HEADER_SIZE;

    if (msize <= ctx->aligned_width/8 * (ctx->aligned_height/8) / 8) {
        av_log(avctx, AV_LOG_ERROR, "Not enough frame data to decode.\n");
        return AVERROR_INVALIDDATA;
    }

    /* Allocate slice data. */
    av_fast_malloc(&ctx->slice_data, &ctx->slice_data_size,
                   nslices * sizeof(ctx->slice_data[0]));
    if (!ctx->slice_data_size) {
        av_log(avctx, AV_LOG_ERROR, "Could not allocate slice data.\n");
        return AVERROR(ENOMEM);
    }
    memset(ctx->slice_data, 0, nslices * sizeof(ctx->slice_data[0]));

    for (slice = 0; slice < nslices; slice++) {
        unsigned slice_off = AV_RB32(src + tsize + FIC_HEADER_SIZE + slice * 4);
        unsigned slice_size;
        int y_off   = ctx->slice_h * slice;
        int slice_h = ctx->slice_h;

        /*
         * Either read the slice size, or consume all data left.
         * Also, special case the last slight height.
         */
        if (slice == nslices - 1) {
            slice_size   = msize;
            slice_h      = FFALIGN(avctx->height - ctx->slice_h * (nslices - 1), 16);
        } else {
            slice_size = AV_RB32(src + tsize + FIC_HEADER_SIZE + slice * 4 + 4);
            if (slice_size < slice_off)
                return AVERROR_INVALIDDATA;
        }

        if (slice_size < slice_off || slice_size > msize)
            continue;

        slice_size -= slice_off;

        ctx->slice_data[slice].src      = sdata + slice_off;
        ctx->slice_data[slice].src_size = slice_size;
        ctx->slice_data[slice].slice_h  = slice_h;
        ctx->slice_data[slice].y_off    = y_off;
    }

    if ((ret = avctx->execute(avctx, fic_decode_slice, ctx->slice_data,
                              NULL, nslices, sizeof(ctx->slice_data[0]))) < 0)
        return ret;

    ctx->frame->key_frame = 1;
    ctx->frame->pict_type = AV_PICTURE_TYPE_I;
    for (slice = 0; slice < nslices; slice++) {
        if (ctx->slice_data[slice].p_frame) {
            ctx->frame->key_frame = 0;
            ctx->frame->pict_type = AV_PICTURE_TYPE_P;
            break;
        }
    }
    av_frame_free(&ctx->final_frame);
    ctx->final_frame = av_frame_clone(ctx->frame);
    if (!ctx->final_frame) {
        av_log(avctx, AV_LOG_ERROR, "Could not clone frame buffer.\n");
        return AVERROR(ENOMEM);
    }

    /* Make sure we use a user-supplied buffer. */
    if ((ret = ff_reget_buffer(avctx, ctx->final_frame, 0)) < 0) {
        av_log(avctx, AV_LOG_ERROR, "Could not make frame writable.\n");
        return ret;
    }

    /* Draw cursor. */
    if (!skip_cursor) {
        memcpy(ctx->cursor_buf, src + CURSOR_OFFSET, sizeof(ctx->cursor_buf));
        fic_draw_cursor(avctx, cur_x, cur_y);
    }

skip:
    *got_frame = 1;
    if ((ret = av_frame_ref(data, ctx->final_frame)) < 0)
        return ret;

    return avpkt->size;
}

static av_cold int fic_decode_close(AVCodecContext *avctx)
{
    FICContext *ctx = avctx->priv_data;

    av_freep(&ctx->slice_data);
    av_frame_free(&ctx->final_frame);
    av_frame_free(&ctx->frame);

    return 0;
}

static av_cold int fic_decode_init(AVCodecContext *avctx)
{
    FICContext *ctx = avctx->priv_data;

    /* Initialize various context values */
    ctx->avctx            = avctx;
    ctx->aligned_width    = FFALIGN(avctx->width,  16);
    ctx->aligned_height   = FFALIGN(avctx->height, 16);

    avctx->pix_fmt             = AV_PIX_FMT_YUV420P;
    avctx->bits_per_raw_sample = 8;

    ctx->frame = av_frame_alloc();
    if (!ctx->frame)
        return AVERROR(ENOMEM);

    return 0;
}

static const AVOption options[] = {
{ "skip_cursor", "skip the cursor", offsetof(FICContext, skip_cursor), AV_OPT_TYPE_BOOL, {.i64 = 0 }, 0, 1, AV_OPT_FLAG_DECODING_PARAM | AV_OPT_FLAG_VIDEO_PARAM },
{ NULL },
};

static const AVClass fic_decoder_class = {
    .class_name = "FIC decoder",
    .item_name  = av_default_item_name,
    .option     = options,
    .version    = LIBAVUTIL_VERSION_INT,
};

AVCodec ff_fic_decoder = {
    .name           = "fic",
    .long_name      = NULL_IF_CONFIG_SMALL("Mirillis FIC"),
    .type           = AVMEDIA_TYPE_VIDEO,
    .id             = AV_CODEC_ID_FIC,
    .priv_data_size = sizeof(FICContext),
    .init           = fic_decode_init,
    .decode         = fic_decode_frame,
    .close          = fic_decode_close,
    .capabilities   = AV_CODEC_CAP_DR1 | AV_CODEC_CAP_SLICE_THREADS,
    .priv_class     = &fic_decoder_class,
};<|MERGE_RESOLUTION|>--- conflicted
+++ resolved
@@ -86,28 +86,6 @@
 
 static av_always_inline void fic_idct(int16_t *blk, int step, int shift, int rnd)
 {
-<<<<<<< HEAD
-    const int t0 =  27246 * blk[3 * step] + 18405 * blk[5 * step];
-    const int t1 =  27246 * blk[5 * step] - 18405 * blk[3 * step];
-    const int t2 =   6393 * blk[7 * step] + 32139 * blk[1 * step];
-    const int t3 =   6393 * blk[1 * step] - 32139 * blk[7 * step];
-    const int t4 = 5793 * (t2 + t0 + 0x800 >> 12);
-    const int t5 = 5793 * (t3 + t1 + 0x800 >> 12);
-    const int t6 = t2 - t0;
-    const int t7 = t3 - t1;
-    const int t8 =  17734 * blk[2 * step] - 42813 * blk[6 * step];
-    const int t9 =  17734 * blk[6 * step] + 42814 * blk[2 * step];
-    const int tA = (blk[0 * step] - blk[4 * step]) * 32768 + rnd;
-    const int tB = (blk[0 * step] + blk[4 * step]) * 32768 + rnd;
-    blk[0 * step] = (  t4       + t9 + tB) >> shift;
-    blk[1 * step] = (  t6 + t7  + t8 + tA) >> shift;
-    blk[2 * step] = (  t6 - t7  - t8 + tA) >> shift;
-    blk[3 * step] = (  t5       - t9 + tB) >> shift;
-    blk[4 * step] = ( -t5       - t9 + tB) >> shift;
-    blk[5 * step] = (-(t6 - t7) - t8 + tA) >> shift;
-    blk[6 * step] = (-(t6 + t7) + t8 + tA) >> shift;
-    blk[7 * step] = ( -t4       + t9 + tB) >> shift;
-=======
     const unsigned t0 =  27246 * blk[3 * step] + 18405 * blk[5 * step];
     const unsigned t1 =  27246 * blk[5 * step] - 18405 * blk[3 * step];
     const unsigned t2 =   6393 * blk[7 * step] + 32139 * blk[1 * step];
@@ -128,7 +106,6 @@
     blk[5 * step] = (int)(-(t6 - t7) - t8 + tA) >> shift;
     blk[6 * step] = (int)(-(t6 + t7) + t8 + tA) >> shift;
     blk[7 * step] = (int)( -t4       + t9 + tB) >> shift;
->>>>>>> 6b6b9e59
 }
 
 static void fic_idct_put(uint8_t *dst, int stride, int16_t *block)
