--- conflicted
+++ resolved
@@ -46,7 +46,6 @@
     }
 }
 
-<<<<<<< HEAD
 static inline
 int image_get_linesize(int width, int plane,
                        int max_step, int max_step_comp,
@@ -66,16 +65,13 @@
     return linesize;
 }
 
-int av_image_get_linesize(enum PixelFormat pix_fmt, int width, int plane)
-=======
 int av_image_get_linesize(enum AVPixelFormat pix_fmt, int width, int plane)
->>>>>>> 716d413c
 {
     const AVPixFmtDescriptor *desc = &av_pix_fmt_descriptors[pix_fmt];
     int max_step     [4];       /* max pixel step for each plane */
     int max_step_comp[4];       /* the component for each plane which has the max pixel step */
 
-    if ((unsigned)pix_fmt >= PIX_FMT_NB || desc->flags & PIX_FMT_HWACCEL)
+    if ((unsigned)pix_fmt >= AV_PIX_FMT_NB || desc->flags & PIX_FMT_HWACCEL)
         return AVERROR(EINVAL);
 
     av_image_fill_max_pixsteps(max_step, max_step_comp, desc);
@@ -285,7 +281,7 @@
 
 int av_image_fill_arrays(uint8_t *dst_data[4], int dst_linesize[4],
                          const uint8_t *src,
-                         enum PixelFormat pix_fmt, int width, int height, int align)
+                         enum AVPixelFormat pix_fmt, int width, int height, int align)
 {
     int ret, i;
 
@@ -304,7 +300,7 @@
     return av_image_fill_pointers(dst_data, pix_fmt, height, (uint8_t *)src, dst_linesize);
 }
 
-int av_image_get_buffer_size(enum PixelFormat pix_fmt, int width, int height, int align)
+int av_image_get_buffer_size(enum AVPixelFormat pix_fmt, int width, int height, int align)
 {
     uint8_t *data[4];
     int linesize[4];
@@ -318,7 +314,7 @@
 
 int av_image_copy_to_buffer(uint8_t *dst, int dst_size,
                             const uint8_t * const src_data[4], const int src_linesize[4],
-                            enum PixelFormat pix_fmt, int width, int height, int align)
+                            enum AVPixelFormat pix_fmt, int width, int height, int align)
 {
     int i, j, nb_planes = 0, linesize[4];
     const AVPixFmtDescriptor *desc = &av_pix_fmt_descriptors[pix_fmt];
