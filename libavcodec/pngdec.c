/*
 * PNG image format
 * Copyright (c) 2003 Fabrice Bellard
 *
 * This file is part of FFmpeg.
 *
 * FFmpeg is free software; you can redistribute it and/or
 * modify it under the terms of the GNU Lesser General Public
 * License as published by the Free Software Foundation; either
 * version 2.1 of the License, or (at your option) any later version.
 *
 * FFmpeg is distributed in the hope that it will be useful,
 * but WITHOUT ANY WARRANTY; without even the implied warranty of
 * MERCHANTABILITY or FITNESS FOR A PARTICULAR PURPOSE.  See the GNU
 * Lesser General Public License for more details.
 *
 * You should have received a copy of the GNU Lesser General Public
 * License along with FFmpeg; if not, write to the Free Software
 * Foundation, Inc., 51 Franklin Street, Fifth Floor, Boston, MA 02110-1301 USA
 */

//#define DEBUG

#include "libavutil/bprint.h"
#include "libavutil/imgutils.h"
#include "avcodec.h"
#include "bytestream.h"
#include "internal.h"
#include "apng.h"
#include "png.h"
#include "pngdsp.h"
#include "thread.h"

#include <zlib.h>

typedef struct PNGDecContext {
    PNGDSPContext dsp;
    AVCodecContext *avctx;

    GetByteContext gb;
    ThreadFrame previous_picture;
    ThreadFrame last_picture;
    ThreadFrame picture;

    int state;
    int width, height;
    int cur_w, cur_h;
    int x_offset, y_offset;
    uint8_t dispose_op, blend_op;
    int bit_depth;
    int color_type;
    int compression_type;
    int interlace_type;
    int filter_type;
    int channels;
    int bits_per_pixel;
    int bpp;

    int frame_id;
    uint8_t *image_buf;
    int image_linesize;
    uint32_t palette[256];
    uint8_t *crow_buf;
    uint8_t *last_row;
    unsigned int last_row_size;
    uint8_t *tmp_row;
    unsigned int tmp_row_size;
    uint8_t *buffer;
    int buffer_size;
    int pass;
    int crow_size; /* compressed row size (include filter type) */
    int row_size; /* decompressed row size */
    int pass_row_size; /* decompress row size of the current pass */
    int y;
    z_stream zstream;
} PNGDecContext;

/* Mask to determine which pixels are valid in a pass */
static const uint8_t png_pass_mask[NB_PASSES] = {
    0x01, 0x01, 0x11, 0x11, 0x55, 0x55, 0xff,
};

/* Mask to determine which y pixels can be written in a pass */
static const uint8_t png_pass_dsp_ymask[NB_PASSES] = {
    0xff, 0xff, 0x0f, 0xff, 0x33, 0xff, 0x55,
};

/* Mask to determine which pixels to overwrite while displaying */
static const uint8_t png_pass_dsp_mask[NB_PASSES] = {
    0xff, 0x0f, 0xff, 0x33, 0xff, 0x55, 0xff
};

/* NOTE: we try to construct a good looking image at each pass. width
 * is the original image width. We also do pixel format conversion at
 * this stage */
static void png_put_interlaced_row(uint8_t *dst, int width,
                                   int bits_per_pixel, int pass,
                                   int color_type, const uint8_t *src)
{
    int x, mask, dsp_mask, j, src_x, b, bpp;
    uint8_t *d;
    const uint8_t *s;

    mask     = png_pass_mask[pass];
    dsp_mask = png_pass_dsp_mask[pass];

    switch (bits_per_pixel) {
    case 1:
        src_x = 0;
        for (x = 0; x < width; x++) {
            j = (x & 7);
            if ((dsp_mask << j) & 0x80) {
                b = (src[src_x >> 3] >> (7 - (src_x & 7))) & 1;
                dst[x >> 3] &= 0xFF7F>>j;
                dst[x >> 3] |= b << (7 - j);
            }
            if ((mask << j) & 0x80)
                src_x++;
        }
        break;
    case 2:
        src_x = 0;
        for (x = 0; x < width; x++) {
            int j2 = 2 * (x & 3);
            j = (x & 7);
            if ((dsp_mask << j) & 0x80) {
                b = (src[src_x >> 2] >> (6 - 2*(src_x & 3))) & 3;
                dst[x >> 2] &= 0xFF3F>>j2;
                dst[x >> 2] |= b << (6 - j2);
            }
            if ((mask << j) & 0x80)
                src_x++;
        }
        break;
    case 4:
        src_x = 0;
        for (x = 0; x < width; x++) {
            int j2 = 4*(x&1);
            j = (x & 7);
            if ((dsp_mask << j) & 0x80) {
                b = (src[src_x >> 1] >> (4 - 4*(src_x & 1))) & 15;
                dst[x >> 1] &= 0xFF0F>>j2;
                dst[x >> 1] |= b << (4 - j2);
            }
            if ((mask << j) & 0x80)
                src_x++;
        }
        break;
    default:
        bpp = bits_per_pixel >> 3;
        d   = dst;
        s   = src;
            for (x = 0; x < width; x++) {
                j = x & 7;
                if ((dsp_mask << j) & 0x80) {
                    memcpy(d, s, bpp);
                }
                d += bpp;
                if ((mask << j) & 0x80)
                    s += bpp;
            }
        break;
    }
}

void ff_add_png_paeth_prediction(uint8_t *dst, uint8_t *src, uint8_t *top,
                                 int w, int bpp)
{
    int i;
    for (i = 0; i < w; i++) {
        int a, b, c, p, pa, pb, pc;

        a = dst[i - bpp];
        b = top[i];
        c = top[i - bpp];

        p  = b - c;
        pc = a - c;

        pa = abs(p);
        pb = abs(pc);
        pc = abs(p + pc);

        if (pa <= pb && pa <= pc)
            p = a;
        else if (pb <= pc)
            p = b;
        else
            p = c;
        dst[i] = p + src[i];
    }
}

#define UNROLL1(bpp, op)                                                      \
    {                                                                         \
        r = dst[0];                                                           \
        if (bpp >= 2)                                                         \
            g = dst[1];                                                       \
        if (bpp >= 3)                                                         \
            b = dst[2];                                                       \
        if (bpp >= 4)                                                         \
            a = dst[3];                                                       \
        for (; i <= size - bpp; i += bpp) {                                   \
            dst[i + 0] = r = op(r, src[i + 0], last[i + 0]);                  \
            if (bpp == 1)                                                     \
                continue;                                                     \
            dst[i + 1] = g = op(g, src[i + 1], last[i + 1]);                  \
            if (bpp == 2)                                                     \
                continue;                                                     \
            dst[i + 2] = b = op(b, src[i + 2], last[i + 2]);                  \
            if (bpp == 3)                                                     \
                continue;                                                     \
            dst[i + 3] = a = op(a, src[i + 3], last[i + 3]);                  \
        }                                                                     \
    }

#define UNROLL_FILTER(op)                                                     \
    if (bpp == 1) {                                                           \
        UNROLL1(1, op)                                                        \
    } else if (bpp == 2) {                                                    \
        UNROLL1(2, op)                                                        \
    } else if (bpp == 3) {                                                    \
        UNROLL1(3, op)                                                        \
    } else if (bpp == 4) {                                                    \
        UNROLL1(4, op)                                                        \
    }                                                                         \
    for (; i < size; i++) {                                                   \
        dst[i] = op(dst[i - bpp], src[i], last[i]);                           \
    }

/* NOTE: 'dst' can be equal to 'last' */
static void png_filter_row(PNGDSPContext *dsp, uint8_t *dst, int filter_type,
                           uint8_t *src, uint8_t *last, int size, int bpp)
{
    int i, p, r, g, b, a;

    switch (filter_type) {
    case PNG_FILTER_VALUE_NONE:
        memcpy(dst, src, size);
        break;
    case PNG_FILTER_VALUE_SUB:
        for (i = 0; i < bpp; i++)
            dst[i] = src[i];
        if (bpp == 4) {
            p = *(int *)dst;
            for (; i < size; i += bpp) {
                unsigned s = *(int *)(src + i);
                p = ((s & 0x7f7f7f7f) + (p & 0x7f7f7f7f)) ^ ((s ^ p) & 0x80808080);
                *(int *)(dst + i) = p;
            }
        } else {
#define OP_SUB(x, s, l) ((x) + (s))
            UNROLL_FILTER(OP_SUB);
        }
        break;
    case PNG_FILTER_VALUE_UP:
        dsp->add_bytes_l2(dst, src, last, size);
        break;
    case PNG_FILTER_VALUE_AVG:
        for (i = 0; i < bpp; i++) {
            p      = (last[i] >> 1);
            dst[i] = p + src[i];
        }
#define OP_AVG(x, s, l) (((((x) + (l)) >> 1) + (s)) & 0xff)
        UNROLL_FILTER(OP_AVG);
        break;
    case PNG_FILTER_VALUE_PAETH:
        for (i = 0; i < bpp; i++) {
            p      = last[i];
            dst[i] = p + src[i];
        }
        if (bpp > 2 && size > 4) {
            /* would write off the end of the array if we let it process
             * the last pixel with bpp=3 */
            int w = (bpp & 3) ? size - 3 : size;

            if (w > i) {
                dsp->add_paeth_prediction(dst + i, src + i, last + i, size - i, bpp);
                i = w;
            }
        }
        ff_add_png_paeth_prediction(dst + i, src + i, last + i, size - i, bpp);
        break;
    }
}

/* This used to be called "deloco" in FFmpeg
 * and is actually an inverse reversible colorspace transformation */
#define YUV2RGB(NAME, TYPE) \
static void deloco_ ## NAME(TYPE *dst, int size, int alpha) \
{ \
    int i; \
    for (i = 0; i < size; i += 3 + alpha) { \
        int g = dst [i + 1]; \
        dst[i + 0] += g; \
        dst[i + 2] += g; \
    } \
}

YUV2RGB(rgb8, uint8_t)
YUV2RGB(rgb16, uint16_t)

/* process exactly one decompressed row */
static void png_handle_row(PNGDecContext *s)
{
    uint8_t *ptr, *last_row;
    int got_line;

    if (!s->interlace_type) {
        ptr = s->image_buf + s->image_linesize * (s->y + s->y_offset) + s->x_offset * s->bpp;
        if (s->y == 0)
            last_row = s->last_row;
        else
            last_row = ptr - s->image_linesize;

        png_filter_row(&s->dsp, ptr, s->crow_buf[0], s->crow_buf + 1,
                       last_row, s->row_size, s->bpp);
        /* loco lags by 1 row so that it doesn't interfere with top prediction */
        if (s->filter_type == PNG_FILTER_TYPE_LOCO && s->y > 0) {
            if (s->bit_depth == 16) {
                deloco_rgb16((uint16_t *)(ptr - s->image_linesize), s->row_size / 2,
                             s->color_type == PNG_COLOR_TYPE_RGB_ALPHA);
            } else {
                deloco_rgb8(ptr - s->image_linesize, s->row_size,
                            s->color_type == PNG_COLOR_TYPE_RGB_ALPHA);
            }
        }
        s->y++;
        if (s->y == s->cur_h) {
            s->state |= PNG_ALLIMAGE;
            if (s->filter_type == PNG_FILTER_TYPE_LOCO) {
                if (s->bit_depth == 16) {
                    deloco_rgb16((uint16_t *)ptr, s->row_size / 2,
                                 s->color_type == PNG_COLOR_TYPE_RGB_ALPHA);
                } else {
                    deloco_rgb8(ptr, s->row_size,
                                s->color_type == PNG_COLOR_TYPE_RGB_ALPHA);
                }
            }
        }
    } else {
        got_line = 0;
        for (;;) {
            ptr = s->image_buf + s->image_linesize * (s->y + s->y_offset) + s->x_offset * s->bpp;
            if ((ff_png_pass_ymask[s->pass] << (s->y & 7)) & 0x80) {
                /* if we already read one row, it is time to stop to
                 * wait for the next one */
                if (got_line)
                    break;
                png_filter_row(&s->dsp, s->tmp_row, s->crow_buf[0], s->crow_buf + 1,
                               s->last_row, s->pass_row_size, s->bpp);
                FFSWAP(uint8_t *, s->last_row, s->tmp_row);
                FFSWAP(unsigned int, s->last_row_size, s->tmp_row_size);
                got_line = 1;
            }
            if ((png_pass_dsp_ymask[s->pass] << (s->y & 7)) & 0x80) {
                png_put_interlaced_row(ptr, s->cur_w, s->bits_per_pixel, s->pass,
                                       s->color_type, s->last_row);
            }
            s->y++;
            if (s->y == s->cur_h) {
                memset(s->last_row, 0, s->row_size);
                for (;;) {
                    if (s->pass == NB_PASSES - 1) {
                        s->state |= PNG_ALLIMAGE;
                        goto the_end;
                    } else {
                        s->pass++;
                        s->y = 0;
                        s->pass_row_size = ff_png_pass_row_size(s->pass,
                                                                s->bits_per_pixel,
                                                                s->cur_w);
                        s->crow_size = s->pass_row_size + 1;
                        if (s->pass_row_size != 0)
                            break;
                        /* skip pass if empty row */
                    }
                }
            }
        }
the_end:;
    }
}

static int png_decode_idat(PNGDecContext *s, int length)
{
    int ret;
    s->zstream.avail_in = FFMIN(length, bytestream2_get_bytes_left(&s->gb));
    s->zstream.next_in  = (unsigned char *)s->gb.buffer;
    bytestream2_skip(&s->gb, length);

    /* decode one line if possible */
    while (s->zstream.avail_in > 0) {
        ret = inflate(&s->zstream, Z_PARTIAL_FLUSH);
        if (ret != Z_OK && ret != Z_STREAM_END) {
            av_log(s->avctx, AV_LOG_ERROR, "inflate returned error %d\n", ret);
            return AVERROR_EXTERNAL;
        }
        if (s->zstream.avail_out == 0) {
            if (!(s->state & PNG_ALLIMAGE)) {
                png_handle_row(s);
            }
            s->zstream.avail_out = s->crow_size;
            s->zstream.next_out  = s->crow_buf;
        }
        if (ret == Z_STREAM_END && s->zstream.avail_in > 0) {
            av_log(NULL, AV_LOG_WARNING,
                   "%d undecompressed bytes left in buffer\n", s->zstream.avail_in);
            return 0;
        }
    }
    return 0;
}

static int decode_zbuf(AVBPrint *bp, const uint8_t *data,
                       const uint8_t *data_end)
{
    z_stream zstream;
    unsigned char *buf;
    unsigned buf_size;
    int ret;

<<<<<<< HEAD
    zstream.zalloc = ff_png_zalloc;
    zstream.zfree  = ff_png_zfree;
    zstream.opaque = NULL;
    if (inflateInit(&zstream) != Z_OK)
        return AVERROR_EXTERNAL;
    zstream.next_in  = (unsigned char *)data;
    zstream.avail_in = data_end - data;
    av_bprint_init(bp, 0, -1);
=======
    /* check signature */
    if (buf_size < 8 ||
        (memcmp(buf, ff_pngsig, 8) != 0 && memcmp(buf, ff_mngsig, 8) != 0)) {
        av_log(avctx, AV_LOG_ERROR, "Invalid PNG signature (%d).\n", buf_size);
        return AVERROR_INVALIDDATA;
    }
>>>>>>> 1e763454

    while (zstream.avail_in > 0) {
        av_bprint_get_buffer(bp, 1, &buf, &buf_size);
        if (!buf_size) {
            ret = AVERROR(ENOMEM);
            goto fail;
        }
        zstream.next_out  = buf;
        zstream.avail_out = buf_size;
        ret = inflate(&zstream, Z_PARTIAL_FLUSH);
        if (ret != Z_OK && ret != Z_STREAM_END) {
            ret = AVERROR_EXTERNAL;
            goto fail;
        }
        bp->len += zstream.next_out - buf;
        if (ret == Z_STREAM_END)
            break;
    }
    inflateEnd(&zstream);
    bp->str[bp->len] = 0;
    return 0;

fail:
    inflateEnd(&zstream);
    av_bprint_finalize(bp, NULL);
    return ret;
}

static uint8_t *iso88591_to_utf8(const uint8_t *in, size_t size_in)
{
    size_t extra = 0, i;
    uint8_t *out, *q;

    for (i = 0; i < size_in; i++)
        extra += in[i] >= 0x80;
    if (size_in == SIZE_MAX || extra > SIZE_MAX - size_in - 1)
        return NULL;
    q = out = av_malloc(size_in + extra + 1);
    if (!out)
        return NULL;
    for (i = 0; i < size_in; i++) {
        if (in[i] >= 0x80) {
            *(q++) = 0xC0 | (in[i] >> 6);
            *(q++) = 0x80 | (in[i] & 0x3F);
        } else {
            *(q++) = in[i];
        }
    }
    *(q++) = 0;
    return out;
}

static int decode_text_chunk(PNGDecContext *s, uint32_t length, int compressed,
                             AVDictionary **dict)
{
    int ret, method;
    const uint8_t *data        = s->gb.buffer;
    const uint8_t *data_end    = data + length;
    const uint8_t *keyword     = data;
    const uint8_t *keyword_end = memchr(keyword, 0, data_end - keyword);
    uint8_t *kw_utf8 = NULL, *text, *txt_utf8 = NULL;
    unsigned text_len;
    AVBPrint bp;

    if (!keyword_end)
        return AVERROR_INVALIDDATA;
    data = keyword_end + 1;

    if (compressed) {
        if (data == data_end)
            return AVERROR_INVALIDDATA;
        method = *(data++);
        if (method)
            return AVERROR_INVALIDDATA;
        if ((ret = decode_zbuf(&bp, data, data_end)) < 0)
            return ret;
        text_len = bp.len;
        av_bprint_finalize(&bp, (char **)&text);
        if (!text)
            return AVERROR(ENOMEM);
    } else {
        text = (uint8_t *)data;
        text_len = data_end - text;
    }

    kw_utf8  = iso88591_to_utf8(keyword, keyword_end - keyword);
    txt_utf8 = iso88591_to_utf8(text, text_len);
    if (text != data)
        av_free(text);
    if (!(kw_utf8 && txt_utf8)) {
        av_free(kw_utf8);
        av_free(txt_utf8);
        return AVERROR(ENOMEM);
    }

    av_dict_set(dict, kw_utf8, txt_utf8,
                AV_DICT_DONT_STRDUP_KEY | AV_DICT_DONT_STRDUP_VAL);
    return 0;
}

static int decode_ihdr_chunk(AVCodecContext *avctx, PNGDecContext *s,
                             uint32_t length)
{
    if (length != 13)
        return AVERROR_INVALIDDATA;

    if (s->state & PNG_IDAT) {
        av_log(avctx, AV_LOG_ERROR, "IHDR after IDAT\n");
        return AVERROR_INVALIDDATA;
    }

    s->width  = s->cur_w = bytestream2_get_be32(&s->gb);
    s->height = s->cur_h = bytestream2_get_be32(&s->gb);
    if (av_image_check_size(s->width, s->height, 0, avctx)) {
        s->width = s->height = 0;
        av_log(avctx, AV_LOG_ERROR, "Invalid image size\n");
        return AVERROR_INVALIDDATA;
    }
    s->bit_depth        = bytestream2_get_byte(&s->gb);
    s->color_type       = bytestream2_get_byte(&s->gb);
    s->compression_type = bytestream2_get_byte(&s->gb);
    s->filter_type      = bytestream2_get_byte(&s->gb);
    s->interlace_type   = bytestream2_get_byte(&s->gb);
    bytestream2_skip(&s->gb, 4); /* crc */
    s->state |= PNG_IHDR;
    if (avctx->debug & FF_DEBUG_PICT_INFO)
        av_log(avctx, AV_LOG_DEBUG, "width=%d height=%d depth=%d color_type=%d "
                "compression_type=%d filter_type=%d interlace_type=%d\n",
                s->width, s->height, s->bit_depth, s->color_type,
                s->compression_type, s->filter_type, s->interlace_type);

    return 0;
}

static int decode_phys_chunk(AVCodecContext *avctx, PNGDecContext *s)
{
    if (s->state & PNG_IDAT) {
        av_log(avctx, AV_LOG_ERROR, "pHYs after IDAT\n");
        return AVERROR_INVALIDDATA;
    }
    avctx->sample_aspect_ratio.num = bytestream2_get_be32(&s->gb);
    avctx->sample_aspect_ratio.den = bytestream2_get_be32(&s->gb);
    if (avctx->sample_aspect_ratio.num < 0 || avctx->sample_aspect_ratio.den < 0)
        avctx->sample_aspect_ratio = (AVRational){ 0, 1 };
    bytestream2_skip(&s->gb, 1); /* unit specifier */
    bytestream2_skip(&s->gb, 4); /* crc */

    return 0;
}

static int decode_idat_chunk(AVCodecContext *avctx, PNGDecContext *s,
                             uint32_t length, AVFrame *p)
{
    int ret;

    if (!(s->state & PNG_IHDR)) {
        av_log(avctx, AV_LOG_ERROR, "IDAT without IHDR\n");
        return AVERROR_INVALIDDATA;
    }
    if (!(s->state & PNG_IDAT)) {
        /* init image info */
        avctx->width  = s->width;
        avctx->height = s->height;

        s->channels       = ff_png_get_nb_channels(s->color_type);
        s->bits_per_pixel = s->bit_depth * s->channels;
        s->bpp            = (s->bits_per_pixel + 7) >> 3;
        s->row_size       = (s->cur_w * s->bits_per_pixel + 7) >> 3;

        if ((s->bit_depth == 2 || s->bit_depth == 4 || s->bit_depth == 8) &&
                s->color_type == PNG_COLOR_TYPE_RGB) {
            avctx->pix_fmt = AV_PIX_FMT_RGB24;
        } else if ((s->bit_depth == 2 || s->bit_depth == 4 || s->bit_depth == 8) &&
                s->color_type == PNG_COLOR_TYPE_RGB_ALPHA) {
            avctx->pix_fmt = AV_PIX_FMT_RGBA;
        } else if ((s->bit_depth == 2 || s->bit_depth == 4 || s->bit_depth == 8) &&
                s->color_type == PNG_COLOR_TYPE_GRAY) {
            avctx->pix_fmt = AV_PIX_FMT_GRAY8;
        } else if (s->bit_depth == 16 &&
                s->color_type == PNG_COLOR_TYPE_GRAY) {
            avctx->pix_fmt = AV_PIX_FMT_GRAY16BE;
        } else if (s->bit_depth == 16 &&
                s->color_type == PNG_COLOR_TYPE_RGB) {
            avctx->pix_fmt = AV_PIX_FMT_RGB48BE;
        } else if (s->bit_depth == 16 &&
                s->color_type == PNG_COLOR_TYPE_RGB_ALPHA) {
            avctx->pix_fmt = AV_PIX_FMT_RGBA64BE;
        } else if ((s->bits_per_pixel == 1 || s->bits_per_pixel == 2 || s->bits_per_pixel == 4 || s->bits_per_pixel == 8) &&
                s->color_type == PNG_COLOR_TYPE_PALETTE) {
            avctx->pix_fmt = AV_PIX_FMT_PAL8;
        } else if (s->bit_depth == 1 && s->bits_per_pixel == 1) {
            avctx->pix_fmt = AV_PIX_FMT_MONOBLACK;
        } else if (s->bit_depth == 8 &&
                s->color_type == PNG_COLOR_TYPE_GRAY_ALPHA) {
            avctx->pix_fmt = AV_PIX_FMT_YA8;
        } else if (s->bit_depth == 16 &&
                s->color_type == PNG_COLOR_TYPE_GRAY_ALPHA) {
            avctx->pix_fmt = AV_PIX_FMT_YA16BE;
        } else {
            av_log(avctx, AV_LOG_ERROR, "unsupported bit depth %d "
                    "and color type %d\n",
                    s->bit_depth, s->color_type);
            return AVERROR_INVALIDDATA;
        }

        if ((ret = ff_thread_get_buffer(avctx, &s->picture, AV_GET_BUFFER_FLAG_REF)) < 0)
            return ret;
        ff_thread_finish_setup(avctx);

        p->pict_type        = AV_PICTURE_TYPE_I;
        p->key_frame        = 1;
        p->interlaced_frame = !!s->interlace_type;

        /* compute the compressed row size */
        if (!s->interlace_type) {
            s->crow_size = s->row_size + 1;
        } else {
            s->pass          = 0;
            s->pass_row_size = ff_png_pass_row_size(s->pass,
                    s->bits_per_pixel,
                    s->cur_w);
            s->crow_size = s->pass_row_size + 1;
        }
        av_dlog(avctx, "row_size=%d crow_size =%d\n",
                s->row_size, s->crow_size);
        s->image_buf      = p->data[0];
        s->image_linesize = p->linesize[0];
        /* copy the palette if needed */
        if (avctx->pix_fmt == AV_PIX_FMT_PAL8)
            memcpy(p->data[1], s->palette, 256 * sizeof(uint32_t));
        /* empty row is used if differencing to the first row */
        av_fast_padded_mallocz(&s->last_row, &s->last_row_size, s->row_size);
        if (!s->last_row)
            return AVERROR_INVALIDDATA;
        if (s->interlace_type ||
                s->color_type == PNG_COLOR_TYPE_RGB_ALPHA) {
            av_fast_padded_malloc(&s->tmp_row, &s->tmp_row_size, s->row_size);
            if (!s->tmp_row)
                return AVERROR_INVALIDDATA;
        }
        /* compressed row */
        av_fast_padded_malloc(&s->buffer, &s->buffer_size, s->row_size + 16);
        if (!s->buffer)
            return AVERROR(ENOMEM);

        /* we want crow_buf+1 to be 16-byte aligned */
        s->crow_buf          = s->buffer + 15;
        s->zstream.avail_out = s->crow_size;
        s->zstream.next_out  = s->crow_buf;
    }
    s->state |= PNG_IDAT;
    if ((ret = png_decode_idat(s, length)) < 0)
        return ret;
    bytestream2_skip(&s->gb, 4); /* crc */

    return 0;
}

static int decode_plte_chunk(AVCodecContext *avctx, PNGDecContext *s,
                             uint32_t length)
{
    int n, i, r, g, b;

    if ((length % 3) != 0 || length > 256 * 3)
        return AVERROR_INVALIDDATA;
    /* read the palette */
    n = length / 3;
    for (i = 0; i < n; i++) {
        r = bytestream2_get_byte(&s->gb);
        g = bytestream2_get_byte(&s->gb);
        b = bytestream2_get_byte(&s->gb);
        s->palette[i] = (0xFFU << 24) | (r << 16) | (g << 8) | b;
    }
    for (; i < 256; i++)
        s->palette[i] = (0xFFU << 24);
    s->state |= PNG_PLTE;
    bytestream2_skip(&s->gb, 4);     /* crc */

    return 0;
}

static int decode_trns_chunk(AVCodecContext *avctx, PNGDecContext *s,
                             uint32_t length)
{
    int v, i;

    /* read the transparency. XXX: Only palette mode supported */
    if (s->color_type != PNG_COLOR_TYPE_PALETTE ||
            length > 256 ||
            !(s->state & PNG_PLTE))
        return AVERROR_INVALIDDATA;
    for (i = 0; i < length; i++) {
        v = bytestream2_get_byte(&s->gb);
        s->palette[i] = (s->palette[i] & 0x00ffffff) | (v << 24);
    }
    bytestream2_skip(&s->gb, 4);     /* crc */

    return 0;
}

static void handle_small_bpp(PNGDecContext *s, AVFrame *p)
{
    if (s->bits_per_pixel == 1 && s->color_type == PNG_COLOR_TYPE_PALETTE) {
        int i, j, k;
        uint8_t *pd = p->data[0];
        for (j = 0; j < s->height; j++) {
            i = s->width / 8;
            for (k = 7; k >= 1; k--)
                if ((s->width&7) >= k)
                    pd[8*i + k - 1] = (pd[i]>>8-k) & 1;
            for (i--; i >= 0; i--) {
                pd[8*i + 7]=  pd[i]     & 1;
                pd[8*i + 6]= (pd[i]>>1) & 1;
                pd[8*i + 5]= (pd[i]>>2) & 1;
                pd[8*i + 4]= (pd[i]>>3) & 1;
                pd[8*i + 3]= (pd[i]>>4) & 1;
                pd[8*i + 2]= (pd[i]>>5) & 1;
                pd[8*i + 1]= (pd[i]>>6) & 1;
                pd[8*i + 0]=  pd[i]>>7;
            }
            pd += s->image_linesize;
        }
    } else if (s->bits_per_pixel == 2) {
        int i, j;
        uint8_t *pd = p->data[0];
        for (j = 0; j < s->height; j++) {
            i = s->width / 4;
            if (s->color_type == PNG_COLOR_TYPE_PALETTE) {
                if ((s->width&3) >= 3) pd[4*i + 2]= (pd[i] >> 2) & 3;
                if ((s->width&3) >= 2) pd[4*i + 1]= (pd[i] >> 4) & 3;
                if ((s->width&3) >= 1) pd[4*i + 0]=  pd[i] >> 6;
                for (i--; i >= 0; i--) {
                    pd[4*i + 3]=  pd[i]     & 3;
                    pd[4*i + 2]= (pd[i]>>2) & 3;
                    pd[4*i + 1]= (pd[i]>>4) & 3;
                    pd[4*i + 0]=  pd[i]>>6;
                }
            } else {
                if ((s->width&3) >= 3) pd[4*i + 2]= ((pd[i]>>2) & 3)*0x55;
                if ((s->width&3) >= 2) pd[4*i + 1]= ((pd[i]>>4) & 3)*0x55;
                if ((s->width&3) >= 1) pd[4*i + 0]= ( pd[i]>>6     )*0x55;
                for (i--; i >= 0; i--) {
                    pd[4*i + 3]= ( pd[i]     & 3)*0x55;
                    pd[4*i + 2]= ((pd[i]>>2) & 3)*0x55;
                    pd[4*i + 1]= ((pd[i]>>4) & 3)*0x55;
                    pd[4*i + 0]= ( pd[i]>>6     )*0x55;
                }
            }
            pd += s->image_linesize;
        }
    } else if (s->bits_per_pixel == 4) {
        int i, j;
        uint8_t *pd = p->data[0];
        for (j = 0; j < s->height; j++) {
            i = s->width/2;
            if (s->color_type == PNG_COLOR_TYPE_PALETTE) {
                if (s->width&1) pd[2*i+0]= pd[i]>>4;
                for (i--; i >= 0; i--) {
                    pd[2*i + 1] = pd[i] & 15;
                    pd[2*i + 0] = pd[i] >> 4;
                }
            } else {
                if (s->width & 1) pd[2*i + 0]= (pd[i] >> 4) * 0x11;
                for (i--; i >= 0; i--) {
                    pd[2*i + 1] = (pd[i] & 15) * 0x11;
                    pd[2*i + 0] = (pd[i] >> 4) * 0x11;
                }
            }
            pd += s->image_linesize;
        }
    }
}

static int decode_fctl_chunk(AVCodecContext *avctx, PNGDecContext *s,
                             uint32_t length)
{
    uint32_t sequence_number;

    if (length != 26)
        return AVERROR_INVALIDDATA;

    sequence_number = bytestream2_get_be32(&s->gb);
    s->cur_w        = bytestream2_get_be32(&s->gb);
    s->cur_h        = bytestream2_get_be32(&s->gb);
    s->x_offset     = bytestream2_get_be32(&s->gb);
    s->y_offset     = bytestream2_get_be32(&s->gb);
    bytestream2_skip(&s->gb, 4); /* delay_num (2), delay_den (2) */
    s->dispose_op   = bytestream2_get_byte(&s->gb);
    s->blend_op     = bytestream2_get_byte(&s->gb);
    bytestream2_skip(&s->gb, 4); /* crc */

    if (sequence_number == 0 &&
        (s->cur_w != s->width ||
         s->cur_h != s->height ||
         s->x_offset != 0 ||
         s->y_offset != 0) ||
        s->cur_w <= 0 || s->cur_h <= 0 ||
        s->x_offset < 0 || s->y_offset < 0 ||
        s->cur_w > s->width - s->x_offset|| s->cur_h > s->height - s->y_offset)
            return AVERROR_INVALIDDATA;

    /* always (re)start with a clean frame */
    if (sequence_number == 0) {
        s->dispose_op = APNG_DISPOSE_OP_BACKGROUND;
        s->frame_id = 0;
    } else {
        s->frame_id++;
        if (s->frame_id == 1 && s->dispose_op == APNG_DISPOSE_OP_PREVIOUS)
            /* previous for the second frame is the first frame */
            s->dispose_op = APNG_DISPOSE_OP_NONE;
    }

    return 0;
}

static void handle_p_frame_png(PNGDecContext *s, AVFrame *p)
{
    int i, j;
    uint8_t *pd      = p->data[0];
    uint8_t *pd_last = s->last_picture.f->data[0];
    int ls = FFMIN(av_image_get_linesize(p->format, s->width, 0), s->width * s->bpp);

    ff_thread_await_progress(&s->last_picture, INT_MAX, 0);
    for (j = 0; j < s->height; j++) {
        for (i = 0; i < ls; i++)
            pd[i] += pd_last[i];
        pd      += s->image_linesize;
        pd_last += s->image_linesize;
    }
}

// divide by 255 and round to nearest
// apply a fast variant: (X+127)/255 = ((X+127)*257+257)>>16 = ((X+128)*257)>>16
#define FAST_DIV255(x) ((((x) + 128) * 257) >> 16)

static int handle_p_frame_apng(AVCodecContext *avctx, PNGDecContext *s,
                               AVFrame *p)
{
    int i, j;
    uint8_t *pd      = p->data[0];
    uint8_t *pd_last = s->last_picture.f->data[0];
    uint8_t *pd_last_region = s->dispose_op == APNG_DISPOSE_OP_PREVIOUS ?
                                s->previous_picture.f->data[0] : s->last_picture.f->data[0];
    int ls = FFMIN(av_image_get_linesize(p->format, s->width, 0), s->width * s->bpp);

    if (ls < 0)
        return ls;

    if (s->blend_op == APNG_BLEND_OP_OVER &&
        avctx->pix_fmt != AV_PIX_FMT_RGBA && avctx->pix_fmt != AV_PIX_FMT_ARGB) {
        avpriv_request_sample(avctx, "Blending with pixel format %s",
                              av_get_pix_fmt_name(avctx->pix_fmt));
        return AVERROR_PATCHWELCOME;
    }

    ff_thread_await_progress(&s->last_picture, INT_MAX, 0);
    if (s->dispose_op == APNG_DISPOSE_OP_PREVIOUS)
        ff_thread_await_progress(&s->previous_picture, INT_MAX, 0);

    for (j = 0; j < s->y_offset; j++) {
        memcpy(pd, pd_last, ls);
        pd      += s->image_linesize;
        pd_last += s->image_linesize;
    }

    if (s->dispose_op != APNG_DISPOSE_OP_BACKGROUND && s->blend_op == APNG_BLEND_OP_OVER) {
        uint8_t ri, gi, bi, ai;

        pd_last_region += s->y_offset * s->image_linesize;
        if (avctx->pix_fmt == AV_PIX_FMT_RGBA) {
            ri = 0;
            gi = 1;
            bi = 2;
            ai = 3;
        } else {
            ri = 3;
            gi = 2;
            bi = 1;
            ai = 0;
        }

        for (j = s->y_offset; j < s->y_offset + s->cur_h; j++) {
            i = s->x_offset * s->bpp;
            if (i)
                memcpy(pd, pd_last, i);
            for (; i < (s->x_offset + s->cur_w) * s->bpp; i += s->bpp) {
                uint8_t alpha = pd[i+ai];

                /* output = alpha * foreground + (1-alpha) * background */
                switch (alpha) {
                case 0:
                    pd[i+ri] = pd_last_region[i+ri];
                    pd[i+gi] = pd_last_region[i+gi];
                    pd[i+bi] = pd_last_region[i+bi];
                    pd[i+ai] = 0xff;
                    break;
                case 255:
                    break;
                default:
                    pd[i+ri] = FAST_DIV255(alpha * pd[i+ri] + (255 - alpha) * pd_last_region[i+ri]);
                    pd[i+gi] = FAST_DIV255(alpha * pd[i+gi] + (255 - alpha) * pd_last_region[i+gi]);
                    pd[i+bi] = FAST_DIV255(alpha * pd[i+bi] + (255 - alpha) * pd_last_region[i+bi]);
                    pd[i+ai] = 0xff;
                    break;
                }
            }
            if (ls - i)
                memcpy(pd+i, pd_last+i, ls - i);
            pd      += s->image_linesize;
            pd_last += s->image_linesize;
            pd_last_region += s->image_linesize;
        }
    } else {
        for (j = s->y_offset; j < s->y_offset + s->cur_h; j++) {
            int end_offset = (s->x_offset + s->cur_w) * s->bpp;
            int end_len    = ls - end_offset;
            if (s->x_offset)
                memcpy(pd, pd_last, s->x_offset * s->bpp);
            if (end_len)
                memcpy(pd+end_offset, pd_last+end_offset, end_len);
            pd      += s->image_linesize;
            pd_last += s->image_linesize;
        }
    }

    for (j = s->y_offset + s->cur_h; j < s->height; j++) {
        memcpy(pd, pd_last, ls);
        pd      += s->image_linesize;
        pd_last += s->image_linesize;
    }

    return 0;
}

static int decode_frame_common(AVCodecContext *avctx, PNGDecContext *s,
                               AVFrame *p, AVPacket *avpkt)
{
    AVDictionary *metadata  = NULL;
    uint32_t tag, length;
    int decode_next_dat = 0;
    int ret = AVERROR_INVALIDDATA;
    AVFrame *ref;

    for (;;) {
        length = bytestream2_get_bytes_left(&s->gb);
        if (length <= 0) {
            if (CONFIG_APNG_DECODER && avctx->codec_id == AV_CODEC_ID_APNG && length == 0) {
                if (!(s->state & PNG_IDAT))
                    return 0;
                else
                    goto exit_loop;
            }
            av_log(avctx, AV_LOG_ERROR, "%d bytes left\n", length);
            if (   s->state & PNG_ALLIMAGE
                && avctx->strict_std_compliance <= FF_COMPLIANCE_NORMAL)
                goto exit_loop;
            goto fail;
        }

        length = bytestream2_get_be32(&s->gb);
        if (length > 0x7fffffff || length > bytestream2_get_bytes_left(&s->gb)) {
            av_log(avctx, AV_LOG_ERROR, "chunk too big\n");
            goto fail;
        }
        tag = bytestream2_get_le32(&s->gb);
        if (avctx->debug & FF_DEBUG_STARTCODE)
            av_log(avctx, AV_LOG_DEBUG, "png: tag=%c%c%c%c length=%u\n",
                (tag & 0xff),
                ((tag >> 8) & 0xff),
                ((tag >> 16) & 0xff),
                ((tag >> 24) & 0xff), length);
        switch (tag) {
        case MKTAG('I', 'H', 'D', 'R'):
            if (decode_ihdr_chunk(avctx, s, length) < 0)
                goto fail;
            break;
        case MKTAG('p', 'H', 'Y', 's'):
            if (decode_phys_chunk(avctx, s) < 0)
                goto fail;
            break;
        case MKTAG('f', 'c', 'T', 'L'):
            if (!CONFIG_APNG_DECODER || avctx->codec_id != AV_CODEC_ID_APNG)
                goto skip_tag;
            if ((ret = decode_fctl_chunk(avctx, s, length)) < 0)
                goto fail;
            decode_next_dat = 1;
            break;
        case MKTAG('f', 'd', 'A', 'T'):
            if (!CONFIG_APNG_DECODER || avctx->codec_id != AV_CODEC_ID_APNG)
                goto skip_tag;
            if (!decode_next_dat)
                goto fail;
            bytestream2_get_be32(&s->gb);
            length -= 4;
            /* fallthrough */
        case MKTAG('I', 'D', 'A', 'T'):
            if (CONFIG_APNG_DECODER && avctx->codec_id == AV_CODEC_ID_APNG && !decode_next_dat)
                goto skip_tag;
            if (decode_idat_chunk(avctx, s, length, p) < 0)
                goto fail;
            break;
        case MKTAG('P', 'L', 'T', 'E'):
            if (decode_plte_chunk(avctx, s, length) < 0)
                goto skip_tag;
            break;
        case MKTAG('t', 'R', 'N', 'S'):
            if (decode_trns_chunk(avctx, s, length) < 0)
                goto skip_tag;
            break;
        case MKTAG('t', 'E', 'X', 't'):
            if (decode_text_chunk(s, length, 0, &metadata) < 0)
                av_log(avctx, AV_LOG_WARNING, "Broken tEXt chunk\n");
            bytestream2_skip(&s->gb, length + 4);
            break;
        case MKTAG('z', 'T', 'X', 't'):
            if (decode_text_chunk(s, length, 1, &metadata) < 0)
                av_log(avctx, AV_LOG_WARNING, "Broken zTXt chunk\n");
            bytestream2_skip(&s->gb, length + 4);
            break;
        case MKTAG('I', 'E', 'N', 'D'):
            if (!(s->state & PNG_ALLIMAGE))
                av_log(avctx, AV_LOG_ERROR, "IEND without all image\n");
            if (!(s->state & (PNG_ALLIMAGE|PNG_IDAT))) {
                goto fail;
            }
            bytestream2_skip(&s->gb, 4); /* crc */
            goto exit_loop;
        default:
            /* skip tag */
skip_tag:
            bytestream2_skip(&s->gb, length + 4);
            break;
        }
    }
exit_loop:

    if (s->bits_per_pixel <= 4)
        handle_small_bpp(s, p);

    /* handle p-frames only if a predecessor frame is available */
    ref = s->dispose_op == APNG_DISPOSE_OP_PREVIOUS ?
             s->previous_picture.f : s->last_picture.f;
    if (ref->data[0]) {
        if (   !(avpkt->flags & AV_PKT_FLAG_KEY) && avctx->codec_tag != AV_RL32("MPNG")
            && ref->width == p->width
            && ref->height== p->height
            && ref->format== p->format
         ) {
            if (CONFIG_PNG_DECODER && avctx->codec_id != AV_CODEC_ID_APNG)
                handle_p_frame_png(s, p);
            else if (CONFIG_APNG_DECODER &&
                     avctx->codec_id == AV_CODEC_ID_APNG &&
                     (ret = handle_p_frame_apng(avctx, s, p)) < 0)
                goto fail;
        }
    }
    ff_thread_report_progress(&s->picture, INT_MAX, 0);

    av_frame_set_metadata(p, metadata);
    metadata   = NULL;
    return 0;

fail:
    av_dict_free(&metadata);
    ff_thread_report_progress(&s->picture, INT_MAX, 0);
    return ret;
}

#if CONFIG_PNG_DECODER
static int decode_frame_png(AVCodecContext *avctx,
                        void *data, int *got_frame,
                        AVPacket *avpkt)
{
    PNGDecContext *const s = avctx->priv_data;
    const uint8_t *buf     = avpkt->data;
    int buf_size           = avpkt->size;
    AVFrame *p;
    int64_t sig;
    int ret;

    ff_thread_release_buffer(avctx, &s->last_picture);
    FFSWAP(ThreadFrame, s->picture, s->last_picture);
    p = s->picture.f;

    bytestream2_init(&s->gb, buf, buf_size);

    /* check signature */
    sig = bytestream2_get_be64(&s->gb);
    if (sig != PNGSIG &&
        sig != MNGSIG) {
        av_log(avctx, AV_LOG_ERROR, "Missing png signature\n");
        return AVERROR_INVALIDDATA;
    }

    s->y = s->state = 0;

    /* init the zlib */
    s->zstream.zalloc = ff_png_zalloc;
    s->zstream.zfree  = ff_png_zfree;
    s->zstream.opaque = NULL;
    ret = inflateInit(&s->zstream);
    if (ret != Z_OK) {
        av_log(avctx, AV_LOG_ERROR, "inflateInit returned error %d\n", ret);
        return AVERROR_EXTERNAL;
    }

    if ((ret = decode_frame_common(avctx, s, p, avpkt)) < 0)
        goto the_end;

    if ((ret = av_frame_ref(data, s->picture.f)) < 0)
        return ret;

    *got_frame = 1;

    ret = bytestream2_tell(&s->gb);
the_end:
    inflateEnd(&s->zstream);
    s->crow_buf = NULL;
    return ret;
}
#endif

#if CONFIG_APNG_DECODER
static int decode_frame_apng(AVCodecContext *avctx,
                        void *data, int *got_frame,
                        AVPacket *avpkt)
{
    PNGDecContext *const s = avctx->priv_data;
    int ret;
    AVFrame *p;
    ThreadFrame tmp;

    ff_thread_release_buffer(avctx, &s->previous_picture);
    tmp = s->previous_picture;
    s->previous_picture = s->last_picture;
    s->last_picture = s->picture;
    s->picture = tmp;
    p = s->picture.f;

    if (!(s->state & PNG_IHDR)) {
        if (!avctx->extradata_size)
            return AVERROR_INVALIDDATA;

        /* only init fields, there is no zlib use in extradata */
        s->zstream.zalloc = ff_png_zalloc;
        s->zstream.zfree  = ff_png_zfree;

        bytestream2_init(&s->gb, avctx->extradata, avctx->extradata_size);
        if ((ret = decode_frame_common(avctx, s, p, avpkt)) < 0)
            goto end;
    }

    /* reset state for a new frame */
    if ((ret = inflateInit(&s->zstream)) != Z_OK) {
        av_log(avctx, AV_LOG_ERROR, "inflateInit returned error %d\n", ret);
        ret = AVERROR_EXTERNAL;
        goto end;
    }
    s->y = 0;
    s->state &= ~(PNG_IDAT | PNG_ALLIMAGE);
    bytestream2_init(&s->gb, avpkt->data, avpkt->size);
    if ((ret = decode_frame_common(avctx, s, p, avpkt)) < 0)
        goto end;

    if (!(s->state & PNG_ALLIMAGE))
        av_log(avctx, AV_LOG_WARNING, "Frame did not contain a complete image\n");
    if (!(s->state & (PNG_ALLIMAGE|PNG_IDAT))) {
        ret = AVERROR_INVALIDDATA;
        goto end;
    }
    if ((ret = av_frame_ref(data, s->picture.f)) < 0)
        goto end;

    *got_frame = 1;
    ret = bytestream2_tell(&s->gb);

end:
    inflateEnd(&s->zstream);
    return ret;
}
#endif

static int update_thread_context(AVCodecContext *dst, const AVCodecContext *src)
{
    PNGDecContext *psrc = src->priv_data;
    PNGDecContext *pdst = dst->priv_data;
    int ret;

    if (dst == src)
        return 0;

    pdst->frame_id = psrc->frame_id;

    ff_thread_release_buffer(dst, &pdst->picture);
    if (psrc->picture.f->data[0] &&
        (ret = ff_thread_ref_frame(&pdst->picture, &psrc->picture)) < 0)
        return ret;
    if (CONFIG_APNG_DECODER && dst->codec_id == AV_CODEC_ID_APNG) {
        ff_thread_release_buffer(dst, &pdst->last_picture);
        if (psrc->last_picture.f->data[0])
            return ff_thread_ref_frame(&pdst->last_picture, &psrc->last_picture);
    }

    return 0;
}

static av_cold int png_dec_init(AVCodecContext *avctx)
{
    PNGDecContext *s = avctx->priv_data;

    s->avctx = avctx;
    s->previous_picture.f = av_frame_alloc();
    s->last_picture.f = av_frame_alloc();
    s->picture.f = av_frame_alloc();
    if (!s->previous_picture.f || !s->last_picture.f || !s->picture.f) {
        av_frame_free(&s->previous_picture.f);
        av_frame_free(&s->last_picture.f);
        av_frame_free(&s->picture.f);
        return AVERROR(ENOMEM);
    }

    if (!avctx->internal->is_copy) {
        avctx->internal->allocate_progress = 1;
        ff_pngdsp_init(&s->dsp);
    }

    return 0;
}

static av_cold int png_dec_end(AVCodecContext *avctx)
{
    PNGDecContext *s = avctx->priv_data;

    ff_thread_release_buffer(avctx, &s->previous_picture);
    av_frame_free(&s->previous_picture.f);
    ff_thread_release_buffer(avctx, &s->last_picture);
    av_frame_free(&s->last_picture.f);
    ff_thread_release_buffer(avctx, &s->picture);
    av_frame_free(&s->picture.f);
    av_freep(&s->buffer);
    s->buffer_size = 0;
    av_freep(&s->last_row);
    s->last_row_size = 0;
    av_freep(&s->tmp_row);
    s->tmp_row_size = 0;

    return 0;
}

#if CONFIG_APNG_DECODER
AVCodec ff_apng_decoder = {
    .name           = "apng",
    .long_name      = NULL_IF_CONFIG_SMALL("APNG (Animated Portable Network Graphics) image"),
    .type           = AVMEDIA_TYPE_VIDEO,
    .id             = AV_CODEC_ID_APNG,
    .priv_data_size = sizeof(PNGDecContext),
    .init           = png_dec_init,
    .close          = png_dec_end,
    .decode         = decode_frame_apng,
    .init_thread_copy = ONLY_IF_THREADS_ENABLED(png_dec_init),
    .update_thread_context = ONLY_IF_THREADS_ENABLED(update_thread_context),
    .capabilities   = CODEC_CAP_DR1 | CODEC_CAP_FRAME_THREADS /*| CODEC_CAP_DRAW_HORIZ_BAND*/,
};
#endif

#if CONFIG_PNG_DECODER
AVCodec ff_png_decoder = {
    .name           = "png",
    .long_name      = NULL_IF_CONFIG_SMALL("PNG (Portable Network Graphics) image"),
    .type           = AVMEDIA_TYPE_VIDEO,
    .id             = AV_CODEC_ID_PNG,
    .priv_data_size = sizeof(PNGDecContext),
    .init           = png_dec_init,
    .close          = png_dec_end,
    .decode         = decode_frame_png,
    .init_thread_copy = ONLY_IF_THREADS_ENABLED(png_dec_init),
    .update_thread_context = ONLY_IF_THREADS_ENABLED(update_thread_context),
    .capabilities   = CODEC_CAP_DR1 | CODEC_CAP_FRAME_THREADS /*| CODEC_CAP_DRAW_HORIZ_BAND*/,
};
#endif<|MERGE_RESOLUTION|>--- conflicted
+++ resolved
@@ -420,7 +420,6 @@
     unsigned buf_size;
     int ret;
 
-<<<<<<< HEAD
     zstream.zalloc = ff_png_zalloc;
     zstream.zfree  = ff_png_zfree;
     zstream.opaque = NULL;
@@ -429,14 +428,6 @@
     zstream.next_in  = (unsigned char *)data;
     zstream.avail_in = data_end - data;
     av_bprint_init(bp, 0, -1);
-=======
-    /* check signature */
-    if (buf_size < 8 ||
-        (memcmp(buf, ff_pngsig, 8) != 0 && memcmp(buf, ff_mngsig, 8) != 0)) {
-        av_log(avctx, AV_LOG_ERROR, "Invalid PNG signature (%d).\n", buf_size);
-        return AVERROR_INVALIDDATA;
-    }
->>>>>>> 1e763454
 
     while (zstream.avail_in > 0) {
         av_bprint_get_buffer(bp, 1, &buf, &buf_size);
@@ -1127,7 +1118,7 @@
     sig = bytestream2_get_be64(&s->gb);
     if (sig != PNGSIG &&
         sig != MNGSIG) {
-        av_log(avctx, AV_LOG_ERROR, "Missing png signature\n");
+        av_log(avctx, AV_LOG_ERROR, "Invalid PNG signature (%d).\n", buf_size);
         return AVERROR_INVALIDDATA;
     }
 
