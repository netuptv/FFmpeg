--- conflicted
+++ resolved
@@ -79,15 +79,9 @@
                     if (remaining <= 0)
                         continue;
                 }
-<<<<<<< HEAD
-                if (buf_size - i + 47 >= dctx->remaining) {
-                    int remaining = dctx->remaining;
-
-=======
                 remaining += i - 47;
                 dctx->remaining = remaining;
                 if (buf_size >= dctx->remaining) {
->>>>>>> 6b6b9e59
                     pc->frame_start_found = 0;
                     pc->state64 = -1;
                     dctx->cur_byte = 0;
