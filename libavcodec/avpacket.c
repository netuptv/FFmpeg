--- conflicted
+++ resolved
@@ -300,17 +300,10 @@
 {
     AVPacketSideData *tmp;
     int i, elems = pkt->side_data_elems;
-<<<<<<< HEAD
 
     for (i = 0; i < elems; i++) {
         AVPacketSideData *sd = &pkt->side_data[i];
 
-=======
-
-    for (i = 0; i < elems; i++) {
-        AVPacketSideData *sd = &pkt->side_data[i];
-
->>>>>>> 6b6b9e59
         if (sd->type == type) {
             av_free(sd->data);
             sd->data = data;
