/*
 * MagicYUV decoder
 * Copyright (c) 2016 Paul B Mahol
 *
 * This file is part of FFmpeg.
 *
 * FFmpeg is free software; you can redistribute it and/or
 * modify it under the terms of the GNU Lesser General Public
 * License as published by the Free Software Foundation; either
 * version 2.1 of the License, or (at your option) any later version.
 *
 * FFmpeg is distributed in the hope that it will be useful,
 * but WITHOUT ANY WARRANTY; without even the implied warranty of
 * MERCHANTABILITY or FITNESS FOR A PARTICULAR PURPOSE.  See the GNU
 * Lesser General Public License for more details.
 *
 * You should have received a copy of the GNU Lesser General Public
 * License along with FFmpeg; if not, write to the Free Software
 * Foundation, Inc., 51 Franklin Street, Fifth Floor, Boston, MA 02110-1301 USA
 */

#include <stdlib.h>
#include <string.h>

#include "libavutil/pixdesc.h"
#include "libavutil/qsort.h"

#include "avcodec.h"
#include "bytestream.h"
#include "get_bits.h"
#include "huffyuvdsp.h"
#include "internal.h"
#include "lossless_videodsp.h"
#include "thread.h"

typedef struct Slice {
    uint32_t start;
    uint32_t size;
} Slice;

typedef enum Prediction {
    LEFT = 1,
    GRADIENT,
    MEDIAN,
} Prediction;

typedef struct HuffEntry {
    uint16_t sym;
    uint8_t  len;
    uint32_t code;
} HuffEntry;

typedef struct MagicYUVContext {
    AVFrame          *p;
    int               max;
    int               bps;
    int               slice_height;
    int               nb_slices;
    int               planes;         // number of encoded planes in bitstream
    int               decorrelate;    // postprocessing work
    int               color_matrix;   // video color matrix
    int               flags;
    int               interlaced;     // video is interlaced
    uint8_t          *buf;            // pointer to AVPacket->data
    int               hshift[4];
    int               vshift[4];
    Slice            *slices[4];      // slice bitstream positions for each plane
    unsigned int      slices_size[4]; // slice sizes for each plane
    uint8_t           len[4][4096];   // table of code lengths for each plane
    VLC               vlc[4];         // VLC for each plane
    int (*huff_build)(VLC *vlc, uint8_t *len);
    int (*magy_decode_slice)(AVCodecContext *avctx, void *tdata,
                             int j, int threadnr);
    LLVidDSPContext   llviddsp;
} MagicYUVContext;

static int huff_cmp_len(const void *a, const void *b)
{
    const HuffEntry *aa = a, *bb = b;
    return (aa->len - bb->len) * 256 + aa->sym - bb->sym;
}

static int huff_cmp_len10(const void *a, const void *b)
{
    const HuffEntry *aa = a, *bb = b;
    return (aa->len - bb->len) * 1024 + aa->sym - bb->sym;
}

static int huff_cmp_len12(const void *a, const void *b)
{
    const HuffEntry *aa = a, *bb = b;
    return (aa->len - bb->len) * 4096 + aa->sym - bb->sym;
}

static int huff_build10(VLC *vlc, uint8_t *len)
{
    HuffEntry he[1024];
    uint32_t codes[1024];
    uint8_t bits[1024];
    uint16_t syms[1024];
    uint32_t code;
    int i;

    for (i = 0; i < 1024; i++) {
        he[i].sym = 1023 - i;
        he[i].len = len[i];
<<<<<<< HEAD
        if (len[i] == 0)
=======
        if (len[i] == 0 || len[i] > 32)
>>>>>>> 6b6b9e59
            return AVERROR_INVALIDDATA;
    }
    AV_QSORT(he, 1024, HuffEntry, huff_cmp_len10);

    code = 1;
    for (i = 1023; i >= 0; i--) {
        codes[i] = code >> (32 - he[i].len);
        bits[i]  = he[i].len;
        syms[i]  = he[i].sym;
        code += 0x80000000u >> (he[i].len - 1);
    }

    ff_free_vlc(vlc);
    return ff_init_vlc_sparse(vlc, FFMIN(he[1023].len, 12), 1024,
                              bits,  sizeof(*bits),  sizeof(*bits),
                              codes, sizeof(*codes), sizeof(*codes),
                              syms,  sizeof(*syms),  sizeof(*syms), 0);
}

static int huff_build12(VLC *vlc, uint8_t *len)
{
    HuffEntry he[4096];
    uint32_t codes[4096];
    uint8_t bits[4096];
    uint16_t syms[4096];
    uint32_t code;
    int i;

    for (i = 0; i < 4096; i++) {
        he[i].sym = 4095 - i;
        he[i].len = len[i];
        if (len[i] == 0 || len[i] > 32)
            return AVERROR_INVALIDDATA;
    }
    AV_QSORT(he, 4096, HuffEntry, huff_cmp_len12);

    code = 1;
    for (i = 4095; i >= 0; i--) {
        codes[i] = code >> (32 - he[i].len);
        bits[i]  = he[i].len;
        syms[i]  = he[i].sym;
        code += 0x80000000u >> (he[i].len - 1);
    }

    ff_free_vlc(vlc);
    return ff_init_vlc_sparse(vlc, FFMIN(he[4095].len, 14), 4096,
                              bits,  sizeof(*bits),  sizeof(*bits),
                              codes, sizeof(*codes), sizeof(*codes),
                              syms,  sizeof(*syms),  sizeof(*syms), 0);
}

static int huff_build(VLC *vlc, uint8_t *len)
{
    HuffEntry he[256];
    uint32_t codes[256];
    uint8_t bits[256];
    uint8_t syms[256];
    uint32_t code;
    int i;

    for (i = 0; i < 256; i++) {
        he[i].sym = 255 - i;
        he[i].len = len[i];
<<<<<<< HEAD
        if (len[i] == 0)
=======
        if (len[i] == 0 || len[i] > 32)
>>>>>>> 6b6b9e59
            return AVERROR_INVALIDDATA;
    }
    AV_QSORT(he, 256, HuffEntry, huff_cmp_len);

    code = 1;
    for (i = 255; i >= 0; i--) {
        codes[i] = code >> (32 - he[i].len);
        bits[i]  = he[i].len;
        syms[i]  = he[i].sym;
        code += 0x80000000u >> (he[i].len - 1);
    }

    ff_free_vlc(vlc);
    return ff_init_vlc_sparse(vlc, FFMIN(he[255].len, 12), 256,
                              bits,  sizeof(*bits),  sizeof(*bits),
                              codes, sizeof(*codes), sizeof(*codes),
                              syms,  sizeof(*syms),  sizeof(*syms), 0);
}

static void magicyuv_median_pred16(uint16_t *dst, const uint16_t *src1,
                                   const uint16_t *diff, intptr_t w,
                                   int *left, int *left_top, int max)
{
    int i;
    uint16_t l, lt;

    l  = *left;
    lt = *left_top;

    for (i = 0; i < w; i++) {
        l      = mid_pred(l, src1[i], (l + src1[i] - lt)) + diff[i];
        l     &= max;
        lt     = src1[i];
        dst[i] = l;
    }

    *left     = l;
    *left_top = lt;
}

static int magy_decode_slice10(AVCodecContext *avctx, void *tdata,
                               int j, int threadnr)
{
    MagicYUVContext *s = avctx->priv_data;
    int interlaced = s->interlaced;
    const int bps = s->bps;
    const int max = s->max - 1;
    AVFrame *p = s->p;
    int i, k, x;
    GetBitContext gb;
    uint16_t *dst;

    for (i = 0; i < s->planes; i++) {
        int left, lefttop, top;
        int height = AV_CEIL_RSHIFT(FFMIN(s->slice_height, avctx->coded_height - j * s->slice_height), s->vshift[i]);
        int width = AV_CEIL_RSHIFT(avctx->coded_width, s->hshift[i]);
        int sheight = AV_CEIL_RSHIFT(s->slice_height, s->vshift[i]);
        ptrdiff_t fake_stride = (p->linesize[i] / 2) * (1 + interlaced);
        ptrdiff_t stride = p->linesize[i] / 2;
        int flags, pred;
        int ret = init_get_bits8(&gb, s->buf + s->slices[i][j].start,
                                 s->slices[i][j].size);

        if (ret < 0)
            return ret;

        flags = get_bits(&gb, 8);
        pred  = get_bits(&gb, 8);

        dst = (uint16_t *)p->data[i] + j * sheight * stride;
        if (flags & 1) {
            if (get_bits_left(&gb) < bps * width * height)
                return AVERROR_INVALIDDATA;
            for (k = 0; k < height; k++) {
                for (x = 0; x < width; x++)
                    dst[x] = get_bits(&gb, bps);

                dst += stride;
            }
        } else {
            for (k = 0; k < height; k++) {
                for (x = 0; x < width; x++) {
                    int pix;
                    if (get_bits_left(&gb) <= 0)
                        return AVERROR_INVALIDDATA;

                    pix = get_vlc2(&gb, s->vlc[i].table, s->vlc[i].bits, 3);
                    if (pix < 0)
                        return AVERROR_INVALIDDATA;

                    dst[x] = max - pix;
                }
                dst += stride;
            }
        }

        switch (pred) {
        case LEFT:
            dst = (uint16_t *)p->data[i] + j * sheight * stride;
            s->llviddsp.add_left_pred_int16(dst, dst, max, width, 0);
            dst += stride;
            if (interlaced) {
                s->llviddsp.add_left_pred_int16(dst, dst, max, width, 0);
                dst += stride;
            }
            for (k = 1 + interlaced; k < height; k++) {
                s->llviddsp.add_left_pred_int16(dst, dst, max, width, dst[-fake_stride]);
                dst += stride;
            }
            break;
        case GRADIENT:
            dst = (uint16_t *)p->data[i] + j * sheight * stride;
            s->llviddsp.add_left_pred_int16(dst, dst, max, width, 0);
            dst += stride;
            if (interlaced) {
                s->llviddsp.add_left_pred_int16(dst, dst, max, width, 0);
                dst += stride;
            }
            for (k = 1 + interlaced; k < height; k++) {
                top = dst[-fake_stride];
                left = top + dst[0];
                dst[0] = left & max;
                for (x = 1; x < width; x++) {
                    top = dst[x - fake_stride];
                    lefttop = dst[x - (fake_stride + 1)];
                    left += top - lefttop + dst[x];
                    dst[x] = left & max;
                }
                dst += stride;
            }
            break;
        case MEDIAN:
            dst = (uint16_t *)p->data[i] + j * sheight * stride;
            s->llviddsp.add_left_pred_int16(dst, dst, max, width, 0);
            dst += stride;
            if (interlaced) {
                s->llviddsp.add_left_pred_int16(dst, dst, max, width, 0);
                dst += stride;
            }
            lefttop = left = dst[0];
            for (k = 1 + interlaced; k < height; k++) {
                magicyuv_median_pred16(dst, dst - fake_stride, dst, width, &left, &lefttop, max);
                lefttop = left = dst[0];
                dst += stride;
            }
            break;
        default:
            avpriv_request_sample(avctx, "Unknown prediction: %d", pred);
        }
    }

    if (s->decorrelate) {
        int height = FFMIN(s->slice_height, avctx->coded_height - j * s->slice_height);
        int width = avctx->coded_width;
        uint16_t *r = (uint16_t *)p->data[0] + j * s->slice_height * p->linesize[0] / 2;
        uint16_t *g = (uint16_t *)p->data[1] + j * s->slice_height * p->linesize[1] / 2;
        uint16_t *b = (uint16_t *)p->data[2] + j * s->slice_height * p->linesize[2] / 2;

        for (i = 0; i < height; i++) {
            for (k = 0; k < width; k++) {
                b[k] = (b[k] + g[k]) & max;
                r[k] = (r[k] + g[k]) & max;
            }
            b += p->linesize[0] / 2;
            g += p->linesize[1] / 2;
            r += p->linesize[2] / 2;
        }
    }

    return 0;
}

static int magy_decode_slice(AVCodecContext *avctx, void *tdata,
                             int j, int threadnr)
{
    MagicYUVContext *s = avctx->priv_data;
    int interlaced = s->interlaced;
    AVFrame *p = s->p;
    int i, k, x, min_width;
    GetBitContext gb;
    uint8_t *dst;

    for (i = 0; i < s->planes; i++) {
        int left, lefttop, top;
        int height = AV_CEIL_RSHIFT(FFMIN(s->slice_height, avctx->coded_height - j * s->slice_height), s->vshift[i]);
        int width = AV_CEIL_RSHIFT(avctx->coded_width, s->hshift[i]);
        int sheight = AV_CEIL_RSHIFT(s->slice_height, s->vshift[i]);
        ptrdiff_t fake_stride = p->linesize[i] * (1 + interlaced);
        ptrdiff_t stride = p->linesize[i];
        int flags, pred;
        int ret = init_get_bits8(&gb, s->buf + s->slices[i][j].start,
                                 s->slices[i][j].size);

        if (ret < 0)
            return ret;

        flags = get_bits(&gb, 8);
        pred  = get_bits(&gb, 8);

        dst = p->data[i] + j * sheight * stride;
        if (flags & 1) {
            if (get_bits_left(&gb) < 8* width * height)
                return AVERROR_INVALIDDATA;
            for (k = 0; k < height; k++) {
                for (x = 0; x < width; x++)
                    dst[x] = get_bits(&gb, 8);

                dst += stride;
            }
        } else {
            for (k = 0; k < height; k++) {
                for (x = 0; x < width; x++) {
                    int pix;
                    if (get_bits_left(&gb) <= 0)
                        return AVERROR_INVALIDDATA;

                    pix = get_vlc2(&gb, s->vlc[i].table, s->vlc[i].bits, 3);
                    if (pix < 0)
                        return AVERROR_INVALIDDATA;

                    dst[x] = 255 - pix;
                }
                dst += stride;
            }
        }

        switch (pred) {
        case LEFT:
            dst = p->data[i] + j * sheight * stride;
            s->llviddsp.add_left_pred(dst, dst, width, 0);
            dst += stride;
            if (interlaced) {
                s->llviddsp.add_left_pred(dst, dst, width, 0);
                dst += stride;
            }
            for (k = 1 + interlaced; k < height; k++) {
                s->llviddsp.add_left_pred(dst, dst, width, dst[-fake_stride]);
                dst += stride;
            }
            break;
        case GRADIENT:
            dst = p->data[i] + j * sheight * stride;
            s->llviddsp.add_left_pred(dst, dst, width, 0);
            dst += stride;
            if (interlaced) {
                s->llviddsp.add_left_pred(dst, dst, width, 0);
                dst += stride;
            }
            min_width = FFMIN(width, 32);
            for (k = 1 + interlaced; k < height; k++) {
                top = dst[-fake_stride];
                left = top + dst[0];
                dst[0] = left;
                for (x = 1; x < min_width; x++) { /* dsp need aligned 32 */
                    top = dst[x - fake_stride];
                    lefttop = dst[x - (fake_stride + 1)];
                    left += top - lefttop + dst[x];
                    dst[x] = left;
                }
                if (width > 32)
                    s->llviddsp.add_gradient_pred(dst + 32, fake_stride, width - 32);
                dst += stride;
            }
            break;
        case MEDIAN:
            dst = p->data[i] + j * sheight * stride;
            s->llviddsp.add_left_pred(dst, dst, width, 0);
            dst += stride;
            if (interlaced) {
                s->llviddsp.add_left_pred(dst, dst, width, 0);
                dst += stride;
            }
            lefttop = left = dst[0];
            for (k = 1 + interlaced; k < height; k++) {
                s->llviddsp.add_median_pred(dst, dst - fake_stride,
                                             dst, width, &left, &lefttop);
                lefttop = left = dst[0];
                dst += stride;
            }
            break;
        default:
            avpriv_request_sample(avctx, "Unknown prediction: %d", pred);
        }
    }

    if (s->decorrelate) {
        int height = FFMIN(s->slice_height, avctx->coded_height - j * s->slice_height);
        int width = avctx->coded_width;
        uint8_t *b = p->data[0] + j * s->slice_height * p->linesize[0];
        uint8_t *g = p->data[1] + j * s->slice_height * p->linesize[1];
        uint8_t *r = p->data[2] + j * s->slice_height * p->linesize[2];

        for (i = 0; i < height; i++) {
            s->llviddsp.add_bytes(b, g, width);
            s->llviddsp.add_bytes(r, g, width);
            b += p->linesize[0];
            g += p->linesize[1];
            r += p->linesize[2];
        }
    }

    return 0;
}

static int build_huffman(AVCodecContext *avctx, GetBitContext *gbit, int max)
{
    MagicYUVContext *s = avctx->priv_data;
    int i = 0, j = 0, k;

    memset(s->len, 0, sizeof(s->len));
    while (get_bits_left(gbit) >= 8) {
        int b = get_bits(gbit, 1);
        int x = get_bits(gbit, 7);
        int l = get_bitsz(gbit, b * 8) + 1;

        for (k = 0; k < l; k++)
            if (j + k < max)
                s->len[i][j + k] = x;

        j += l;
        if (j == max) {
            j = 0;
            if (s->huff_build(&s->vlc[i], s->len[i])) {
                av_log(avctx, AV_LOG_ERROR, "Cannot build Huffman codes\n");
                return AVERROR_INVALIDDATA;
            }
            i++;
            if (i == s->planes) {
                break;
            }
        } else if (j > max) {
            av_log(avctx, AV_LOG_ERROR, "Invalid Huffman codes\n");
            return AVERROR_INVALIDDATA;
        }
    }

    if (i != s->planes) {
        av_log(avctx, AV_LOG_ERROR, "Huffman tables too short\n");
        return AVERROR_INVALIDDATA;
    }

    return 0;
}

static int magy_decode_frame(AVCodecContext *avctx, void *data,
                             int *got_frame, AVPacket *avpkt)
{
    MagicYUVContext *s = avctx->priv_data;
    ThreadFrame frame = { .f = data };
    AVFrame *p = data;
    GetByteContext gbyte;
    GetBitContext gbit;
    uint32_t first_offset, offset, next_offset, header_size, slice_width;
    int width, height, format, version, table_size;
    int ret, i, j;

    bytestream2_init(&gbyte, avpkt->data, avpkt->size);
    if (bytestream2_get_le32(&gbyte) != MKTAG('M', 'A', 'G', 'Y'))
        return AVERROR_INVALIDDATA;

    header_size = bytestream2_get_le32(&gbyte);
    if (header_size < 32 || header_size >= avpkt->size) {
        av_log(avctx, AV_LOG_ERROR,
               "header or packet too small %"PRIu32"\n", header_size);
        return AVERROR_INVALIDDATA;
    }

    version = bytestream2_get_byte(&gbyte);
    if (version != 7) {
        avpriv_request_sample(avctx, "Version %d", version);
        return AVERROR_PATCHWELCOME;
    }

    s->hshift[1] =
    s->vshift[1] =
    s->hshift[2] =
    s->vshift[2] = 0;
    s->decorrelate = 0;
    s->bps = 8;

    format = bytestream2_get_byte(&gbyte);
    switch (format) {
    case 0x65:
        avctx->pix_fmt = AV_PIX_FMT_GBRP;
        s->decorrelate = 1;
        break;
    case 0x66:
        avctx->pix_fmt = AV_PIX_FMT_GBRAP;
        s->decorrelate = 1;
        break;
    case 0x67:
        avctx->pix_fmt = AV_PIX_FMT_YUV444P;
        break;
    case 0x68:
        avctx->pix_fmt = AV_PIX_FMT_YUV422P;
        s->hshift[1] =
        s->hshift[2] = 1;
        break;
    case 0x69:
        avctx->pix_fmt = AV_PIX_FMT_YUV420P;
        s->hshift[1] =
        s->vshift[1] =
        s->hshift[2] =
        s->vshift[2] = 1;
        break;
    case 0x6a:
        avctx->pix_fmt = AV_PIX_FMT_YUVA444P;
        break;
    case 0x6b:
        avctx->pix_fmt = AV_PIX_FMT_GRAY8;
        break;
    case 0x6c:
        avctx->pix_fmt = AV_PIX_FMT_YUV422P10;
        s->hshift[1] =
        s->hshift[2] = 1;
        s->bps = 10;
        break;
    case 0x76:
        avctx->pix_fmt = AV_PIX_FMT_YUV444P10;
        s->bps = 10;
        break;
    case 0x6d:
        avctx->pix_fmt = AV_PIX_FMT_GBRP10;
        s->decorrelate = 1;
        s->bps = 10;
        break;
    case 0x6e:
        avctx->pix_fmt = AV_PIX_FMT_GBRAP10;
        s->decorrelate = 1;
        s->bps = 10;
        break;
    case 0x6f:
        avctx->pix_fmt = AV_PIX_FMT_GBRP12;
        s->decorrelate = 1;
        s->bps = 12;
        break;
    case 0x70:
        avctx->pix_fmt = AV_PIX_FMT_GBRAP12;
        s->decorrelate = 1;
        s->bps = 12;
        break;
    case 0x73:
        avctx->pix_fmt = AV_PIX_FMT_GRAY10;
        s->bps = 10;
        break;
    default:
        avpriv_request_sample(avctx, "Format 0x%X", format);
        return AVERROR_PATCHWELCOME;
    }
    s->max = 1 << s->bps;
    s->magy_decode_slice = s->bps == 8 ? magy_decode_slice : magy_decode_slice10;
    if ( s->bps == 8)
        s->huff_build = huff_build;
    else
        s->huff_build = s->bps == 10 ? huff_build10 : huff_build12;
    s->planes = av_pix_fmt_count_planes(avctx->pix_fmt);

    bytestream2_skip(&gbyte, 1);
    s->color_matrix = bytestream2_get_byte(&gbyte);
    s->flags        = bytestream2_get_byte(&gbyte);
    s->interlaced   = !!(s->flags & 2);
    bytestream2_skip(&gbyte, 3);

    width  = bytestream2_get_le32(&gbyte);
    height = bytestream2_get_le32(&gbyte);
    ret = ff_set_dimensions(avctx, width, height);
    if (ret < 0)
        return ret;

    slice_width = bytestream2_get_le32(&gbyte);
    if (slice_width != avctx->coded_width) {
        avpriv_request_sample(avctx, "Slice width %"PRIu32, slice_width);
        return AVERROR_PATCHWELCOME;
    }
    s->slice_height = bytestream2_get_le32(&gbyte);
    if (s->slice_height <= 0 || s->slice_height > INT_MAX - avctx->coded_height) {
        av_log(avctx, AV_LOG_ERROR,
               "invalid slice height: %d\n", s->slice_height);
        return AVERROR_INVALIDDATA;
    }

    bytestream2_skip(&gbyte, 4);

    s->nb_slices = (avctx->coded_height + s->slice_height - 1) / s->slice_height;
    if (s->nb_slices > INT_MAX / sizeof(Slice)) {
        av_log(avctx, AV_LOG_ERROR,
               "invalid number of slices: %d\n", s->nb_slices);
        return AVERROR_INVALIDDATA;
    }

    if (s->interlaced) {
        if ((s->slice_height >> s->vshift[1]) < 2) {
            av_log(avctx, AV_LOG_ERROR, "impossible slice height\n");
            return AVERROR_INVALIDDATA;
        }
        if ((avctx->coded_height % s->slice_height) && ((avctx->coded_height % s->slice_height) >> s->vshift[1]) < 2) {
            av_log(avctx, AV_LOG_ERROR, "impossible height\n");
            return AVERROR_INVALIDDATA;
        }
    }

    for (i = 0; i < s->planes; i++) {
        av_fast_malloc(&s->slices[i], &s->slices_size[i], s->nb_slices * sizeof(Slice));
        if (!s->slices[i])
            return AVERROR(ENOMEM);

        offset = bytestream2_get_le32(&gbyte);
        if (offset >= avpkt->size - header_size)
            return AVERROR_INVALIDDATA;

        if (i == 0)
            first_offset = offset;

        for (j = 0; j < s->nb_slices - 1; j++) {
            s->slices[i][j].start = offset + header_size;

            next_offset = bytestream2_get_le32(&gbyte);
            if (next_offset <= offset || next_offset >= avpkt->size - header_size)
                return AVERROR_INVALIDDATA;

            s->slices[i][j].size = next_offset - offset;
            offset = next_offset;
        }

        s->slices[i][j].start = offset + header_size;
        s->slices[i][j].size  = avpkt->size - s->slices[i][j].start;
    }

    if (bytestream2_get_byte(&gbyte) != s->planes)
        return AVERROR_INVALIDDATA;

    bytestream2_skip(&gbyte, s->nb_slices * s->planes);

    table_size = header_size + first_offset - bytestream2_tell(&gbyte);
    if (table_size < 2)
        return AVERROR_INVALIDDATA;

    ret = init_get_bits8(&gbit, avpkt->data + bytestream2_tell(&gbyte), table_size);
    if (ret < 0)
        return ret;

    ret = build_huffman(avctx, &gbit, s->max);
    if (ret < 0)
        return ret;

    p->pict_type = AV_PICTURE_TYPE_I;
    p->key_frame = 1;

    if ((ret = ff_thread_get_buffer(avctx, &frame, 0)) < 0)
        return ret;

    s->buf = avpkt->data;
    s->p = p;
    avctx->execute2(avctx, s->magy_decode_slice, NULL, NULL, s->nb_slices);

    if (avctx->pix_fmt == AV_PIX_FMT_GBRP   ||
        avctx->pix_fmt == AV_PIX_FMT_GBRAP  ||
        avctx->pix_fmt == AV_PIX_FMT_GBRP10 ||
        avctx->pix_fmt == AV_PIX_FMT_GBRAP10||
        avctx->pix_fmt == AV_PIX_FMT_GBRAP12||
        avctx->pix_fmt == AV_PIX_FMT_GBRP12) {
        FFSWAP(uint8_t*, p->data[0], p->data[1]);
        FFSWAP(int, p->linesize[0], p->linesize[1]);
    } else {
        switch (s->color_matrix) {
        case 1:
            p->colorspace = AVCOL_SPC_BT470BG;
            break;
        case 2:
            p->colorspace = AVCOL_SPC_BT709;
            break;
        }
        p->color_range = (s->flags & 4) ? AVCOL_RANGE_JPEG : AVCOL_RANGE_MPEG;
    }

    *got_frame = 1;

    return avpkt->size;
}

static av_cold int magy_decode_init(AVCodecContext *avctx)
{
    MagicYUVContext *s = avctx->priv_data;
    ff_llviddsp_init(&s->llviddsp);
    return 0;
}

static av_cold int magy_decode_end(AVCodecContext *avctx)
{
    MagicYUVContext * const s = avctx->priv_data;
    int i;

    for (i = 0; i < FF_ARRAY_ELEMS(s->slices); i++) {
        av_freep(&s->slices[i]);
        s->slices_size[i] = 0;
        ff_free_vlc(&s->vlc[i]);
    }

    return 0;
}

AVCodec ff_magicyuv_decoder = {
    .name             = "magicyuv",
    .long_name        = NULL_IF_CONFIG_SMALL("MagicYUV video"),
    .type             = AVMEDIA_TYPE_VIDEO,
    .id               = AV_CODEC_ID_MAGICYUV,
    .priv_data_size   = sizeof(MagicYUVContext),
    .init             = magy_decode_init,
    .close            = magy_decode_end,
    .decode           = magy_decode_frame,
    .capabilities     = AV_CODEC_CAP_DR1 |
                        AV_CODEC_CAP_FRAME_THREADS |
                        AV_CODEC_CAP_SLICE_THREADS,
    .caps_internal    = FF_CODEC_CAP_INIT_THREADSAFE,
};<|MERGE_RESOLUTION|>--- conflicted
+++ resolved
@@ -104,11 +104,7 @@
     for (i = 0; i < 1024; i++) {
         he[i].sym = 1023 - i;
         he[i].len = len[i];
-<<<<<<< HEAD
-        if (len[i] == 0)
-=======
         if (len[i] == 0 || len[i] > 32)
->>>>>>> 6b6b9e59
             return AVERROR_INVALIDDATA;
     }
     AV_QSORT(he, 1024, HuffEntry, huff_cmp_len10);
@@ -172,11 +168,7 @@
     for (i = 0; i < 256; i++) {
         he[i].sym = 255 - i;
         he[i].len = len[i];
-<<<<<<< HEAD
-        if (len[i] == 0)
-=======
         if (len[i] == 0 || len[i] > 32)
->>>>>>> 6b6b9e59
             return AVERROR_INVALIDDATA;
     }
     AV_QSORT(he, 256, HuffEntry, huff_cmp_len);
