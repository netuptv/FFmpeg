Entries are sorted chronologically from oldest to youngest within each release,
releases are sorted from youngest to oldest.

<<<<<<< HEAD

version 3.3.1:
- libswscale/tests/swscale: Fix uninitialized variables
- avcodec/ffv1dec: Fix runtime error: signed integer overflow: 1550964438 + 1550964438 cannot be represented in type 'int'
- avcodec/webp: Fix signedness in prefix_code check
- avcodec/svq3: Fix runtime error: signed integer overflow: 169 * 12717677 cannot be represented in type 'int'
- avcodec/mlpdec: Check that there is enough data for headers
- avcodec/ac3dec: Keep track of band structure
- avcodec/webp: Add missing input padding
- avcodec/aacdec_fixed: Fix runtime error: left shift of negative value -1
- avcodec/aacsbr_template: Do not change bs_num_env before its checked
- avcodec/scpr: Fix multiple runtime error: index 256 out of bounds for type 'unsigned int [256]'
- avcodec/mlp: Fix multiple runtime error: left shift of negative value -1
- avcodec/xpmdec: Fix multiple pointer/memory issues
- avcodec/vp8dsp: vp7_luma_dc_wht_c: Fix multiple runtime error: signed integer overflow: -1366381240 + -1262413604 cannot be represented in type 'int'
- avcodec/avcodec: Limit the number of side data elements per packet
- avcodec/texturedsp: Fix runtime error: left shift of 255 by 24 places cannot be represented in type 'int'
- avcodec/g723_1dec: Fix runtime error: left shift of negative value -1
- avcodec/wmv2dsp: Fix runtime error: signed integer overflow: 181 * -17047030 cannot be represented in type 'int'
- avcodec/diracdec: Fix Assertion frame->buf[0] failed at libavcodec/decode.c:610
- avcodec/msmpeg4dec: Check for cbpy VLC errors
- avcodec/cllc: Check num_bits
- avcodec/cllc: Factor VLC_BITS/DEPTH out, do not use repeated literal numbers
- avcodec/scpr: Check y in first line loop in decompress_i()
- avcodec/dvbsubdec: Check entry_id
- avcodec/aacdec_fixed: Fix multiple shift exponent 33 is too large for 32-bit type 'int'
- avcodec/mpeg12dec: Fixes runtime error: division by zero
- avcodec/pixlet: Fix runtime error: signed integer overflow: 436207616 * -5160230545260541 cannot be represented in type 'long'
- avcodec/webp: Always set pix_fmt
- avfilter/vf_uspp: Fix currently unused input frame dimensions
- avcodec/truemotion1: Fix multiple runtime error: left shift of negative value -1
- avcodec/eatqi: Fix runtime error: signed integer overflow: 4466147 * 1075 cannot be represented in type 'int'
- avcodec/dss_sp: Fix runtime error: signed integer overflow: 2147481189 + 4096 cannot be represented in type 'int'
- avformat/wavdec: Check chunk_size
- avcodec/cavs: Check updated MV
- avcodec/y41pdec: Fix width in input buffer size check
- avcodec/svq3: Fix multiple runtime error: signed integer overflow: -237341 * 24552 cannot be represented in type 'int'
- avcodec/texturedsp: Fix runtime error: left shift of 218 by 24 places cannot be represented in type 'int'
- avcodec/lagarith: Check scale_factor
- avcodec/lagarith: Fix runtime error: left shift of negative value -1
- avcodec/takdec: Fix multiple  runtime error: left shift of negative value -1
- avcodec/indeo2: Check for invalid VLCs
- avcodec/g723_1dec: Fix several integer related cases of undefined behaviour
- avcodec/htmlsubtitles: Check for string truncation and return error
- avcodec/bmvvideo: Fix runtime error: left shift of 137 by 24 places cannot be represented in type 'int'
- avcodec/dss_sp: Fix multiple runtime error: signed integer overflow: -15699 * -164039 cannot be represented in type 'int'
- avcodec/dvbsubdec: check region dimensions
- avcodec/vp8dsp: Fixes: runtime error: signed integer overflow: 1330143360 - -1023040530 cannot be represented in type 'int'
- avcodec/hqxdsp: Fix multiple runtime error: signed integer overflow: 248220 * 21407 cannot be represented in type 'int' in idct_col()
- avcodec/cavsdec: Check sym_factor
- avcodec/cdxl: Check format for BGR24
- avcodec/ffv1dec: Fix copying planes of paletted formats
- avcodec/wmv2dsp: Fix runtime error: signed integer overflow: 181 * -12156865 cannot be represented in type 'int'
- avcodec/xwddec: Check bpp more completely
- avcodec/aacdec_template: Do not decode 2nd PCE if it will lead to failure
- avcodec/s302m: Fix left shift of 8 by 28 places cannot be represented in type 'int'
- avcodec/eamad: Fix runtime error: signed integer overflow: 49674 * 49858 cannot be represented in type 'int'
- avcodec/g726: Fix runtime error: left shift of negative value -2
- avcodec/magicyuv: Check len to be supported
- avcodec/ra144: Fix runtime error: left shift of negative value -798
- avcodec/mss34dsp: Fix multiple signed integer overflow
- avcodec/targa_y216dec: Fix width type
- avcodec/texturedsp: Fix multiple runtime error: left shift of 255 by 24 places cannot be represented in type 'int'
- avcodec/ivi_dsp: Fix multiple left shift of negative value -2
- avcodec/svq3: Fix multiple runtime error: signed integer overflow: 44161 * 61694 cannot be represented in type 'int'
- avcodec/msmpeg4dec: Correct table depth
- avcodec/dds: Fix runtime error: left shift of 1 by 31 places cannot be represented in type 'int'
- avcodec/cdxl: Check format parameter
- avutil/softfloat: Fix overflow in av_div_sf()
- avcodec/hq_hqa: Fix runtime error: left shift of negative value -207
- avcodec/mss3: Change types in rac_get_model_sym() to match the types they are initialized from
- avcodec/shorten: Check k in get_uint()
- avcodec/webp: Fix null pointer dereference
- avcodec/dfa: Fix signed integer overflow: -2147483648 - 1 cannot be represented in type 'int'
- avcodec/g723_1: Fix multiple runtime error: left shift of negative value
- avcodec/mimic: Fix runtime error: left shift of negative value -1
- avcodec/clearvideo: Fix multiple runtime error: left shift of negative value -1024
- avcodec/fic: Fix multiple left shift of negative value -15
- avcodec/mlpdec: Fix runtime error: left shift of negative value -22
- avcodec/snowdec: Check qbias
- avutil/softfloat: Fix multiple runtime error: left shift of negative value -8
- avcodec/aacsbr_template: Do not leave bs_num_env invalid
- avcodec/mdec: Fix signed integer overflow: 28835400 * 83 cannot be represented in type 'int'
- avcodec/dfa: Fix off by 1 error
- avcodec/nellymoser: Fix multiple left shift of negative value -8591
- avcodec/cdxl: Fix signed integer overflow: 14243456 * 164 cannot be represented in type 'int'
- avcodec/g722: Fix multiple runtime error: left shift of negative value -1
- avcodec/dss_sp: Fix multiple left shift of negative value -466
- avcodec/wnv1: Fix runtime error: left shift of negative value -1
- avcodec/tiertexseqv: set the fixed dimenasions, do not depend on the demuxer doing so
- avcodec/mjpegdec: Fix runtime error: signed integer overflow: -24543 * 2031616 cannot be represented in type 'int'
- avcodec/cavsdec: Fix undefined behavior from integer overflow
- avcodec/dvdsubdec: Fix runtime error: left shift of 242 by 24 places cannot be represented in type 'int'
- libavcodec/mpeg4videodec: Convert sprite_offset to 64bit
- avcodec/pngdec: Use ff_set_dimensions()
- avcodec/msvideo1: Check buffer size before re-getting the frame
- avcodec/h264_cavlc: Fix undefined behavior on qscale overflow
- avcodec/dcadsp: Fix runtime error: signed integer overflow
- avcodec/svq3: Reject dx/dy beyond 16bit
- avcodec/svq3: Increase offsets to prevent integer overflows
- avcodec/indeo2: Check remaining bits in ir2_decode_plane()
- avcodec/vp3: Check remaining bits in unpack_dct_coeffs()
- doc/developer: Add terse documentation of assumed C implementation defined behavior
- avcodec/bmp: Use ff_set_dimensions()
- avcodec/mdec: Fix runtime error: left shift of negative value -127
- avcodec/x86/vc1dsp_init: Fix build failure with --disable-optimizations and clang
- libavcodec/exr : fix float to uint16 conversion for negative float value
- avformat/webmdashenc: Validate the 'streams' adaptation sets parameter
- avformat/webmdashenc: Require the 'adaptation_sets' option to be set
- lavfi/avfiltergraph: only return EOF in avfilter_graph_request_oldest if all sinks EOFed
- ffmpeg: check for unconnected outputs
- avformat/utils: free AVStream.codec properly in free_stream()
- avcodec/options: do a more thorough clean up in avcodec_copy_context()
- avcodec/options: factorize avcodec_copy_context() cleanup code
- ffmpeg: count packets when queued
- avformat/concatdec: fix the h264 annexb extradata check
- avcodec/dnxhd_parser: fix parsing interlaced video, simplify code
- ffmpeg; check return code of avcodec_send_frame when flushing encoders
- avcodec/g723_1dec: Fix LCG type
- avcodec/hqxdsp: Fix runtime error: signed integer overflow: -196264 * 11585 cannot be represented in type 'int'
- avcodec/ac3dec: Fix: runtime error: index -1 out of bounds for type 'INTFLOAT [2]'
- avcodec/mpeg4videodec: Clear sprite wraping on unsupported cases in VOP decode
- avcodec/pixlet: Fixes: runtime error: signed integer overflow: 9203954323419769657 + 29897660706736950 cannot be represented in type 'long'
- avcodec/dds: Fix runtime error: left shift of 210 by 24 places cannot be represented in type 'int'
- avcodec/rscc: Check pixel_size for overflow
- avcodec/fmvc: Check nb_blocks
- avcodec/cllc: Check prefix
- avcodec/webp: Factor update_canvas_size() out
- avcodec/webp: Update canvas size in vp8_lossy_decode_frame() as in vp8_lossless_decode_frame()
- avcodec/snowdec: Check width
- avcodec/flacdec: Return error code instead of 0 for failures
- avcodec/opus_silk: Fix integer overflow and out of array read
- avcodec/aacps: Fix undefined behavior
- avcodec/pixlet: Fix shift exponent 4294967268 is too large for 32-bit type 'int'
- doc/general: fix project name after 2b1a6b1ae
=======
version 4.3.1:
 avcodec/tiff: Check input space in dng_decode_jpeg()
 avcodec/mjpeg_parser: Adjust size rejection threshold
 avcodec/cbs_jpeg: Fix uninitialized end index in cbs_jpeg_split_fragment()
 avformat/sdp: Fix potential write beyond end of buffer
 avformat/mm: Check for existence of audio stream
 avformat/mov: Fix unaligned read of uint32_t and endian-dependance in mov_read_default
 avcodec/apedec: Fix undefined integer overflow with 24bit
 avcodec/loco: Fix integer overflow with large values from loco_get_rice()
 avformat/smjpegdec: Check the existence of referred streams
 avcodec/tiff: Check frame parameters before blit for DNG
 avcodec/mjpegdec: Limit bayer to single plane outputting format
 avcodec/pnmdec: Fix misaligned reads
 avcodec/mv30: Fix integer overflows in idct2_1d()
 avcodec/hcadec: Check total_band_count against imdct_in size
 avcodec/scpr3: Fix out of array access with dectab
 avcodec/tiff: Do not overrun the array ends in dng_blit()
 avcodec/dstdec: Replace AC overread check by sample rate check
 dnn_backend_native: Add overflow check for length calculation.
 avcodec/h264_metadata_bsf: Fix invalid av_freep
 avcodec/cbs_h265: set default VUI parameters when vui_parameters_present_flag is false
 avcodec/av1_parser: initialize avctx->pix_fmt
 avcodec/av1_parser: add missing parsing for RGB pixel format signaling
 avcodec/av1_parser: set context values outside the OBU parsing loop
 avutil/avsscanf: Add () to avoid integer overflow in scanexp()
 avformat/utils: reorder duration computation to avoid overflow
 avcodec/pngdec: Check for fctl after idat
 avformat/hls: Pass a copy of the URL for probing
 avutil/common: Fix integer overflow in av_ceil_log2_c()
 avcodec/wmalosslessdec: fix overflow with pred in revert_cdlms
 avformat/mvdec: Fix integer overflow with billions of channels
 avformat/microdvddec: skip malformed lines without frame number.
 dnn_backend_native: check operand index
 dnn_backend_native.c: refine code for fail case
 avformat/mov: fix memleaks
 libavformat/mov: Fix memleaks when demuxing DV audio
 avcodec/cbs_av1: Fix writing uvlc numbers >= INT_MAX
 avformat/avc, mxfenc: Avoid allocation of H264 SPS structure, fix memleak
 avcodec/bitstream: Don't check for undefined behaviour after it happened
 avformat/aviobuf: Also return truncated buffer in avio_get_dyn_buf()
 avformat/aviobuf: Don't check for overflow after it happened

version 4.3:
- v360 filter
- Intel QSV-accelerated MJPEG decoding
- Intel QSV-accelerated VP9 decoding
- Support for TrueHD in mp4
- Support AMD AMF encoder on Linux (via Vulkan)
- IMM5 video decoder
- ZeroMQ protocol
- support Sipro ACELP.KELVIN decoding
- streamhash muxer
- sierpinski video source
- scroll video filter
- photosensitivity filter
- anlms filter
- arnndn filter
- bilateral filter
- maskedmin and maskedmax filters
- VDPAU VP9 hwaccel
- median filter
- QSV-accelerated VP9 encoding
- AV1 encoding support via librav1e
- AV1 frame merge bitstream filter
- AV1 Annex B demuxer
- axcorrelate filter
- mvdv decoder
- mvha decoder
- MPEG-H 3D Audio support in mp4
- thistogram filter
- freezeframes filter
- Argonaut Games ADPCM decoder
- Argonaut Games ASF demuxer
- xfade video filter
- xfade_opencl filter
- afirsrc audio filter source
- pad_opencl filter
- Simon & Schuster Interactive ADPCM decoder
- Real War KVAG demuxer
- CDToons video decoder
- siren audio decoder
- Rayman 2 ADPCM decoder
- Rayman 2 APM demuxer
- cas video filter
- High Voltage Software ADPCM decoder
- LEGO Racers ALP (.tun & .pcm) demuxer
- AMQP 0-9-1 protocol (RabbitMQ)
- Vulkan support
- avgblur_vulkan, overlay_vulkan, scale_vulkan and chromaber_vulkan filters
- ADPCM IMA MTF decoder
- FWSE demuxer
- DERF DPCM decoder
- DERF demuxer
- CRI HCA decoder
- CRI HCA demuxer
- overlay_cuda filter
- switch from AvxSynth to AviSynth+ on Linux
- mv30 decoder
- Expanded styling support for 3GPP Timed Text Subtitles (movtext)
- WebP parser
- tmedian filter
- maskedthreshold filter
- Support for muxing pcm and pgs in m2ts
- Cunning Developments ADPCM decoder
- asubboost filter
- Pro Pinball Series Soundbank demuxer
- pcm_rechunk bitstream filter
- scdet filter
- NotchLC decoder
- gradients source video filter
- MediaFoundation encoder wrapper
- untile filter
- Simon & Schuster Interactive ADPCM encoder
- PFM decoder
- dblur video filter
- Real War KVAG muxer


version 4.2:
- tpad filter
- AV1 decoding support through libdav1d
- dedot filter
- chromashift and rgbashift filters
- freezedetect filter
- truehd_core bitstream filter
- dhav demuxer
- PCM-DVD encoder
- GIF parser
- vividas demuxer
- hymt decoder
- anlmdn filter
- maskfun filter
- hcom demuxer and decoder
- ARBC decoder
- libaribb24 based ARIB STD-B24 caption support (profiles A and C)
- Support decoding of HEVC 4:4:4 content in nvdec and cuviddec
- removed libndi-newtek
- agm decoder
- KUX demuxer
- AV1 frame split bitstream filter
- lscr decoder
- lagfun filter
- asoftclip filter
- Support decoding of HEVC 4:4:4 content in vdpau
- colorhold filter
- xmedian filter
- asr filter
- showspatial multimedia filter
- VP4 video decoder
- IFV demuxer
- derain filter
- deesser filter
- mov muxer writes tracks with unspecified language instead of English by default
- add support for using clang to compile CUDA kernels


version 4.1:
- deblock filter
- tmix filter
- amplify filter
- fftdnoiz filter
- aderivative and aintegral audio filters
- pal75bars and pal100bars video filter sources
- support mbedTLS based TLS
- adeclick filter
- adeclip filter
- libtensorflow backend for DNN based filters like srcnn
- vc1 decoder is now bit-exact
- ATRAC9 decoder
- lensfun wrapper filter
- colorconstancy filter
- AVS2 video decoder via libdavs2
- IMM4 video decoder
- Brooktree ProSumer video decoder
- MatchWare Screen Capture Codec decoder
- WinCam Motion Video decoder
- 1D LUT filter (lut1d)
- RemotelyAnywhere Screen Capture decoder
- cue and acue filters
- support for AV1 in MP4
- transpose_npp filter
- AVS2 video encoder via libxavs2
- amultiply filter
- Block-Matching 3d (bm3d) denoising filter
- acrossover filter
- ilbc decoder
- audio denoiser as afftdn filter
- AV1 parser
- SER demuxer
- sinc audio filter source
- chromahold filter
- setparams filter
- vibrance filter
- decoding S12M timecode in h264
- xstack filter
- pcm vidc decoder and encoder
- (a)graphmonitor filter
- yadif_cuda filter


version 4.0:
- Bitstream filters for editing metadata in H.264, HEVC and MPEG-2 streams
- Dropped support for OpenJPEG versions 2.0 and below. Using OpenJPEG now
  requires 2.1 (or later) and pkg-config.
- VDA dropped (use VideoToolbox instead)
- MagicYUV encoder
- Raw AMR-NB and AMR-WB demuxers
- TiVo ty/ty+ demuxer
- Intel QSV-accelerated MJPEG encoding
- PCE support for extended channel layouts in the AAC encoder
- native aptX and aptX HD encoder and decoder
- Raw aptX and aptX HD muxer and demuxer
- NVIDIA NVDEC-accelerated H.264, HEVC, MJPEG, MPEG-1/2/4, VC1, VP8/9 hwaccel decoding
- Intel QSV-accelerated overlay filter
- mcompand audio filter
- acontrast audio filter
- OpenCL overlay filter
- video mix filter
- video normalize filter
- audio lv2 wrapper filter
- VAAPI MJPEG and VP8 decoding
- AMD AMF H.264 and HEVC encoders
- video fillborders filter
- video setrange filter
- nsp demuxer
- support LibreSSL (via libtls)
- AVX-512/ZMM support added
- Dropped support for building for Windows XP. The minimum supported Windows
  version is Windows Vista.
- deconvolve video filter
- entropy video filter
- hilbert audio filter source
- aiir audio filter
- aiff: add support for CD-ROM XA ADPCM
- Removed the ffserver program
- Removed the ffmenc and ffmdec muxer and demuxer
- VideoToolbox HEVC encoder and hwaccel
- VAAPI-accelerated ProcAmp (color balance), denoise and sharpness filters
- Add android_camera indev
- codec2 en/decoding via libcodec2
- muxer/demuxer for raw codec2 files and .c2 files
- Moved nvidia codec headers into an external repository.
  They can be found at http://git.videolan.org/?p=ffmpeg/nv-codec-headers.git
- native SBC encoder and decoder
- drmeter audio filter
- hapqa_extract bitstream filter
- filter_units bitstream filter
- AV1 Support through libaom
- E-AC-3 dependent frames support
- bitstream filter for extracting E-AC-3 core
- Haivision SRT protocol via libsrt
- segafilm muxer
- vfrdet filter
- SRCNN filter


version 3.4:
- deflicker video filter
- doubleweave video filter
- lumakey video filter
- pixscope video filter
- oscilloscope video filter
- config.log and other configuration files moved into ffbuild/ directory
- update cuvid/nvenc headers to Video Codec SDK 8.0.14
- afir audio filter
- scale_cuda CUDA based video scale filter
- librsvg support for svg rasterization
- crossfeed audio filter
- spec compliant VP9 muxing support in MP4
- remove the libnut muxer/demuxer wrappers
- remove the libschroedinger encoder/decoder wrappers
- surround audio filter
- sofalizer filter switched to libmysofa
- Gremlin Digital Video demuxer and decoder
- headphone audio filter
- superequalizer audio filter
- roberts video filter
- The x86 assembler default switched from yasm to nasm, pass
  --x86asmexe=yasm to configure to restore the old behavior.
- additional frame format support for Interplay MVE movies
- support for decoding through D3D11VA in ffmpeg
- limiter video filter
- libvmaf video filter
- Dolby E decoder and SMPTE 337M demuxer
- unpremultiply video filter
- tlut2 video filter
- floodfill video filter
- pseudocolor video filter
- raw G.726 muxer and demuxer, left- and right-justified
- NewTek NDI input/output device
- Some video filters with several inputs now use a common set of options:
  blend, libvmaf, lut3d, overlay, psnr, ssim.
  They must always be used by name.
- FITS demuxer and decoder
- FITS muxer and encoder
- add --disable-autodetect build switch
- drop deprecated qtkit input device (use avfoundation instead)
- despill video filter
- haas audio filter
- SUP/PGS subtitle muxer
- convolve video filter
- VP9 tile threading support
- KMS screen grabber
- CUDA thumbnail filter
- V4L2 mem2mem HW assisted codecs
- Rockchip MPP hardware decoding
- vmafmotion video filter
- use MIME type "G726" for little-endian G.726, "AAL2-G726" for big-endian G.726
>>>>>>> 6b6b9e59


version 3.3:
- CrystalHD decoder moved to new decode API
- add internal ebur128 library, remove external libebur128 dependency
- Pro-MPEG CoP #3-R2 FEC protocol
- premultiply video filter
- Support for spherical videos
- configure now fails if autodetect-libraries are requested but not found
- PSD Decoder
- 16.8 floating point pcm decoder
- 24.0 floating point pcm decoder
- Apple Pixlet decoder
- QDMC audio decoder
- NewTek SpeedHQ decoder
- MIDI Sample Dump Standard demuxer
- readeia608 filter
- Sample Dump eXchange demuxer
- abitscope multimedia filter
- Scenarist Closed Captions demuxer and muxer
- threshold filter
- midequalizer filter
- Optimal Huffman tables for (M)JPEG encoding
- VAAPI-accelerated MPEG-2 and VP8 encoding
- FM Screen Capture Codec decoder
- native Opus encoder
- ScreenPressor decoder
- incomplete ClearVideo decoder
- Intel QSV video scaling and deinterlacing filters
- Support MOV with multiple sample description tables
- XPM decoder
- Removed the legacy X11 screen grabber, use XCB instead
- MPEG-7 Video Signature filter
- Removed asyncts filter (use af_aresample instead)
- Intel QSV-accelerated VP8 video decoding
<<<<<<< HEAD
=======
- VAAPI-accelerated deinterlacing
>>>>>>> 6b6b9e59


version 3.2:
- libopenmpt demuxer
- tee protocol
- Changed metadata print option to accept general urls
- Alias muxer for Ogg Video (.ogv)
- VP8 in Ogg muxing
- curves filter doesn't automatically insert points at x=0 and x=1 anymore
- 16-bit support in curves filter and selectivecolor filter
- OpenH264 decoder wrapper
- MediaCodec H.264/HEVC/MPEG-4/VP8/VP9 hwaccel
- True Audio (TTA) muxer
- crystalizer audio filter
- acrusher audio filter
- bitplanenoise video filter
- floating point support in als decoder
- fifo muxer
- maskedclamp filter
- hysteresis filter
- lut2 filter
- yuvtestsrc filter
- CUDA CUVID H.263/VP8/VP9/10 bit HEVC (Dithered) Decoding
- vaguedenoiser filter
- added threads option per filter instance
- weave filter
- gblur filter
- avgblur filter
- sobel and prewitt filter
- MediaCodec HEVC/MPEG-4/VP8/VP9 decoding
- Meridian Lossless Packing (MLP) / TrueHD encoder
- Non-Local Means (nlmeans) denoising filter
- sdl2 output device and ffplay support
- sdl1 output device and sdl1 support removed
- extended mov edit list support
- libfaac encoder removed
- Matroska muxer now writes CRC32 elements by default in all Level 1 elements
- sidedata video and asidedata audio filter
- Changed mapping of rtp MIME type G726 to codec g726le.
- spec compliant VAAPI/DXVA2 VC-1 decoding of slices in frame-coded images


version 3.1:
- DXVA2-accelerated HEVC Main10 decoding
- fieldhint filter
- loop video filter and aloop audio filter
- Bob Weaver deinterlacing filter
- firequalizer filter
- datascope filter
- bench and abench filters
- ciescope filter
- protocol blacklisting API
- MediaCodec H264 decoding
- VC-2 HQ RTP payload format (draft v1) depacketizer and packetizer
- VP9 RTP payload format (draft v2) packetizer
- AudioToolbox audio decoders
- AudioToolbox audio encoders
- coreimage filter (GPU based image filtering on OSX)
- libdcadec removed
- bitstream filter for extracting DTS core
- ADPCM IMA DAT4 decoder
- musx demuxer
- aix demuxer
- remap filter
- hash and framehash muxers
- colorspace filter
- hdcd filter
- readvitc filter
- VAAPI-accelerated format conversion and scaling
- libnpp/CUDA-accelerated format conversion and scaling
- Duck TrueMotion 2.0 Real Time decoder
- Wideband Single-bit Data (WSD) demuxer
- VAAPI-accelerated H.264/HEVC/MJPEG encoding
- DTS Express (LBR) decoder
- Generic OpenMAX IL encoder with support for Raspberry Pi
- IFF ANIM demuxer & decoder
- Direct Stream Transfer (DST) decoder
- loudnorm filter
- MTAF demuxer and decoder
- MagicYUV decoder
- OpenExr improvements (tile data and B44/B44A support)
- BitJazz SheerVideo decoder
- CUDA CUVID H264/HEVC decoder
- 10-bit depth support in native utvideo decoder
- libutvideo wrapper removed
- YUY2 Lossless Codec decoder
- VideoToolbox H.264 encoder


version 3.0:
- Common Encryption (CENC) MP4 encoding and decoding support
- DXV decoding
- extrastereo filter
- ocr filter
- alimiter filter
- stereowiden filter
- stereotools filter
- rubberband filter
- tremolo filter
- agate filter
- chromakey filter
- maskedmerge filter
- Screenpresso SPV1 decoding
- chromaprint fingerprinting muxer
- ffplay dynamic volume control
- displace filter
- selectivecolor filter
- extensive native AAC encoder improvements and removal of experimental flag
- ADPCM PSX decoder
- 3dostr, dcstr, fsb, genh, vag, xvag, ads, msf, svag & vpk demuxer
- zscale filter
- wve demuxer
- zero-copy Intel QSV transcoding in ffmpeg
- shuffleframes filter
- SDX2 DPCM decoder
- vibrato filter
- innoHeim/Rsupport Screen Capture Codec decoder
- ADPCM AICA decoder
- Interplay ACM demuxer and audio decoder
- XMA1 & XMA2 decoder
- realtime filter
- anoisesrc audio filter source
- IVR demuxer
- compensationdelay filter
- acompressor filter
- support encoding 16-bit RLE SGI images
- apulsator filter
- sidechaingate audio filter
- mipsdspr1 option has been renamed to mipsdsp
- aemphasis filter
- mips32r5 option has been removed
- mips64r6 option has been removed
- DXVA2-accelerated VP9 decoding
- SOFAlizer: virtual binaural acoustics filter
- VAAPI VP9 hwaccel
- audio high-order multiband parametric equalizer
- automatic bitstream filtering
- showspectrumpic filter
- libstagefright support removed
- spectrumsynth filter
- ahistogram filter
- only seek with the right mouse button in ffplay
- toggle full screen when double-clicking with the left mouse button in ffplay
- afftfilt filter
- convolution filter
- libquvi support removed
- support for dvaudio in wav and avi
- libaacplus and libvo-aacenc support removed
- Cineform HD decoder
- new DCA decoder with full support for DTS-HD extensions
- significant performance improvements in Windows Television (WTV) demuxer
- nnedi deinterlacer
- streamselect video and astreamselect audio filter
- swaprect filter
- metadata video and ametadata audio filter
- SMPTE VC-2 HQ profile support for the Dirac decoder
- SMPTE VC-2 native encoder supporting the HQ profile


version 2.8:
- colorkey video filter
- BFSTM/BCSTM demuxer
- little-endian ADPCM_THP decoder
- Hap decoder and encoder
- DirectDraw Surface image/texture decoder
- ssim filter
- optional new ASF demuxer
- showvolume filter
- Many improvements to the JPEG 2000 decoder
- Go2Meeting decoding support
- adrawgraph audio and drawgraph video filter
- removegrain video filter
- Intel QSV-accelerated MPEG-2 video and HEVC encoding
- Intel QSV-accelerated MPEG-2 video and HEVC decoding
- Intel QSV-accelerated VC-1 video decoding
- libkvazaar HEVC encoder
- erosion, dilation, deflate and inflate video filters
- Dynamic Audio Normalizer as dynaudnorm filter
- Reverse video and areverse audio filter
- Random filter
- deband filter
- AAC fixed-point decoding
- sidechaincompress audio filter
- bitstream filter for converting HEVC from MP4 to Annex B
- acrossfade audio filter
- allyuv and allrgb video sources
- atadenoise video filter
- OS X VideoToolbox support
- aphasemeter filter
- showfreqs filter
- vectorscope filter
- waveform filter
- hstack and vstack filter
- Support DNx100 (1440x1080@8)
- VAAPI hevc hwaccel
- VDPAU hevc hwaccel
- framerate filter
- Switched default encoders for webm to VP9 and Opus
- Removed experimental flag from the JPEG 2000 encoder


version 2.7:
- FFT video filter
- TDSC decoder
- DTS lossless extension (XLL) decoding (not lossless, disabled by default)
- showwavespic filter
- DTS decoding through libdcadec
- Drop support for nvenc API before 5.0
- nvenc HEVC encoder
- Detelecine filter
- Intel QSV-accelerated H.264 encoding
- MMAL-accelerated H.264 decoding
- basic APNG encoder and muxer with default extension "apng"
- unpack DivX-style packed B-frames in MPEG-4 bitstream filter
- WebM Live Chunk Muxer
- nvenc level and tier options
- chorus filter
- Canopus HQ/HQA decoder
- Automatically rotate videos based on metadata in ffmpeg
- improved Quickdraw compatibility
- VP9 high bit-depth and extended colorspaces decoding support
- WebPAnimEncoder API when available for encoding and muxing WebP
- Direct3D11-accelerated decoding
- Support Secure Transport
- Multipart JPEG demuxer


version 2.6:
- nvenc encoder
- 10bit spp filter
- colorlevels filter
- RIFX format for *.wav files
- RTP/mpegts muxer
- non continuous cache protocol support
- tblend filter
- cropdetect support for non 8bpp, absolute (if limit >= 1) and relative (if limit < 1.0) threshold
- Camellia symmetric block cipher
- OpenH264 encoder wrapper
- VOC seeking support
- Closed caption Decoder
- fspp, uspp, pp7 MPlayer postprocessing filters ported to native filters
- showpalette filter
- Twofish symmetric block cipher
- Support DNx100 (960x720@8)
- eq2 filter ported from libmpcodecs as eq filter
- removed libmpcodecs
- Changed default DNxHD colour range in QuickTime .mov derivatives to mpeg range
- ported softpulldown filter from libmpcodecs as repeatfields filter
- dcshift filter
- RTP depacketizer for loss tolerant payload format for MP3 audio (RFC 5219)
- RTP depacketizer for AC3 payload format (RFC 4184)
- palettegen and paletteuse filters
- VP9 RTP payload format (draft 0) experimental depacketizer
- RTP depacketizer for DV (RFC 6469)
- DXVA2-accelerated HEVC decoding
- AAC ELD 480 decoding
- Intel QSV-accelerated H.264 decoding
- DSS SP decoder and DSS demuxer
- Fix stsd atom corruption in DNxHD QuickTimes
- Canopus HQX decoder
- RTP depacketization of T.140 text (RFC 4103)
- Port MIPS optimizations to 64-bit


version 2.5:
- HEVC/H.265 RTP payload format (draft v6) packetizer
- SUP/PGS subtitle demuxer
- ffprobe -show_pixel_formats option
- CAST128 symmetric block cipher, ECB mode
- STL subtitle demuxer and decoder
- libutvideo YUV 4:2:2 10bit support
- XCB-based screen-grabber
- UDP-Lite support (RFC 3828)
- xBR scaling filter
- AVFoundation screen capturing support
- ffserver supports codec private options
- creating DASH compatible fragmented MP4, MPEG-DASH segmenting muxer
- WebP muxer with animated WebP support
- zygoaudio decoding support
- APNG demuxer
- postproc visualization support


version 2.4:
- Icecast protocol
- ported lenscorrection filter from frei0r filter
- large optimizations in dctdnoiz to make it usable
- ICY metadata are now requested by default with the HTTP protocol
- support for using metadata in stream specifiers in fftools
- LZMA compression support in TIFF decoder
- H.261 RTP payload format (RFC 4587) depacketizer and experimental packetizer
- HEVC/H.265 RTP payload format (draft v6) depacketizer
- added codecview filter to visualize information exported by some codecs
- Matroska 3D support thorugh side data
- HTML generation using texi2html is deprecated in favor of makeinfo/texi2any
- silenceremove filter


version 2.3:
- AC3 fixed-point decoding
- shuffleplanes filter
- subfile protocol
- Phantom Cine demuxer
- replaygain data export
- VP7 video decoder
- Alias PIX image encoder and decoder
- Improvements to the BRender PIX image decoder
- Improvements to the XBM decoder
- QTKit input device
- improvements to OpenEXR image decoder
- support decoding 16-bit RLE SGI images
- GDI screen grabbing for Windows
- alternative rendition support for HTTP Live Streaming
- AVFoundation input device
- Direct Stream Digital (DSD) decoder
- Magic Lantern Video (MLV) demuxer
- On2 AVC (Audio for Video) decoder
- support for decoding through DXVA2 in ffmpeg
- libbs2b-based stereo-to-binaural audio filter
- libx264 reference frames count limiting depending on level
- native Opus decoder
- display matrix export and rotation API
- WebVTT encoder
- showcqt multimedia filter
- zoompan filter
- signalstats filter
- hqx filter (hq2x, hq3x, hq4x)
- flanger filter
- Image format auto-detection
- LRC demuxer and muxer
- Samba protocol (via libsmbclient)
- WebM DASH Manifest muxer
- libfribidi support in drawtext


version 2.2:

- HNM version 4 demuxer and video decoder
- Live HDS muxer
- setsar/setdar filters now support variables in ratio expressions
- elbg filter
- string validation in ffprobe
- support for decoding through VDPAU in ffmpeg (the -hwaccel option)
- complete Voxware MetaSound decoder
- remove mp3_header_compress bitstream filter
- Windows resource files for shared libraries
- aeval filter
- stereoscopic 3d metadata handling
- WebP encoding via libwebp
- ATRAC3+ decoder
- VP8 in Ogg demuxing
- side & metadata support in NUT
- framepack filter
- XYZ12 rawvideo support in NUT
- Exif metadata support in WebP decoder
- OpenGL device
- Use metadata_header_padding to control padding in ID3 tags (currently used in
  MP3, AIFF, and OMA files), FLAC header, and the AVI "junk" block.
- Mirillis FIC video decoder
- Support DNx444
- libx265 encoder
- dejudder filter
- Autodetect VDA like all other hardware accelerations
- aliases and defaults for Ogg subtypes (opus, spx)


version 2.1:

- aecho filter
- perspective filter ported from libmpcodecs
- ffprobe -show_programs option
- compand filter
- RTMP seek support
- when transcoding with ffmpeg (i.e. not streamcopying), -ss is now accurate
  even when used as an input option. Previous behavior can be restored with
  the -noaccurate_seek option.
- ffmpeg -t option can now be used for inputs, to limit the duration of
  data read from an input file
- incomplete Voxware MetaSound decoder
- read EXIF metadata from JPEG
- DVB teletext decoder
- phase filter ported from libmpcodecs
- w3fdif filter
- Opus support in Matroska
- FFV1 version 1.3 is stable and no longer experimental
- FFV1: YUVA(444,422,420) 9, 10 and 16 bit support
- changed DTS stream id in lavf mpeg ps muxer from 0x8a to 0x88, to be
  more consistent with other muxers.
- adelay filter
- pullup filter ported from libmpcodecs
- ffprobe -read_intervals option
- Lossless and alpha support for WebP decoder
- Error Resilient AAC syntax (ER AAC LC) decoding
- Low Delay AAC (ER AAC LD) decoding
- mux chapters in ASF files
- SFTP protocol (via libssh)
- libx264: add ability to encode in YUVJ422P and YUVJ444P
- Fraps: use BT.709 colorspace by default for yuv, as reference fraps decoder does
- make decoding alpha optional for prores, ffv1 and vp6 by setting
  the skip_alpha flag.
- ladspa wrapper filter
- native VP9 decoder
- dpx parser
- max_error_rate parameter in ffmpeg
- PulseAudio output device
- ReplayGain scanner
- Enhanced Low Delay AAC (ER AAC ELD) decoding (no LD SBR support)
- Linux framebuffer output device
- HEVC decoder
- raw HEVC, HEVC in MOV/MP4, HEVC in Matroska, HEVC in MPEG-TS demuxing
- mergeplanes filter


version 2.0:

- curves filter
- reference-counting for AVFrame and AVPacket data
- ffmpeg now fails when input options are used for output file
  or vice versa
- support for Monkey's Audio versions from 3.93
- perms and aperms filters
- audio filtering support in ffplay
- 10% faster aac encoding on x86 and MIPS
- sine audio filter source
- WebP demuxing and decoding support
- ffmpeg options -filter_script and -filter_complex_script, which allow a
  filtergraph description to be read from a file
- OpenCL support
- audio phaser filter
- separatefields filter
- libquvi demuxer
- uniform options syntax across all filters
- telecine filter
- interlace filter
- smptehdbars source
- inverse telecine filters (fieldmatch and decimate)
- colorbalance filter
- colorchannelmixer filter
- The matroska demuxer can now output proper verbatim ASS packets. It will
  become the default at the next libavformat major bump.
- decent native animated GIF encoding
- asetrate filter
- interleave filter
- timeline editing with filters
- vidstabdetect and vidstabtransform filters for video stabilization using
  the vid.stab library
- astats filter
- trim and atrim filters
- ffmpeg -t and -ss (output-only) options are now sample-accurate when
  transcoding audio
- Matroska muxer can now put the index at the beginning of the file.
- extractplanes filter
- avectorscope filter
- ADPCM DTK decoder
- ADP demuxer
- RSD demuxer
- RedSpark demuxer
- ADPCM IMA Radical decoder
- zmq filters
- DCT denoiser filter (dctdnoiz)
- Wavelet denoiser filter ported from libmpcodecs as owdenoise (formerly "ow")
- Apple Intermediate Codec decoder
- Escape 130 video decoder
- FTP protocol support
- V4L2 output device
- 3D LUT filter (lut3d)
- SMPTE 302M audio encoder
- support for slice multithreading in libavfilter
- Hald CLUT support (generation and filtering)
- VC-1 interlaced B-frame support
- support for WavPack muxing (raw and in Matroska)
- XVideo output device
- vignette filter
- True Audio (TTA) encoder
- Go2Webinar decoder
- mcdeint filter ported from libmpcodecs
- sab filter ported from libmpcodecs
- ffprobe -show_chapters option
- WavPack encoding through libwavpack
- rotate filter
- spp filter ported from libmpcodecs
- libgme support
- psnr filter


version 1.2:

- VDPAU hardware acceleration through normal hwaccel
- SRTP support
- Error diffusion dither in Swscale
- Chained Ogg support
- Theora Midstream reconfiguration support
- EVRC decoder
- audio fade filter
- filtering audio with unknown channel layout
- allpass, bass, bandpass, bandreject, biquad, equalizer, highpass, lowpass
  and treble audio filter
- improved showspectrum filter, with multichannel support and sox-like colors
- histogram filter
- tee muxer
- il filter ported from libmpcodecs
- support ID3v2 tags in ASF files
- encrypted TTA stream decoding support
- RF64 support in WAV muxer
- noise filter ported from libmpcodecs
- Subtitles character encoding conversion
- blend filter
- stereo3d filter ported from libmpcodecs


version 1.1:

- stream disposition information printing in ffprobe
- filter for loudness analysis following EBU R128
- Opus encoder using libopus
- ffprobe -select_streams option
- Pinnacle TARGA CineWave YUV16 decoder
- TAK demuxer, decoder and parser
- DTS-HD demuxer
- remove -same_quant, it hasn't worked for years
- FFM2 support
- X-Face image encoder and decoder
- 24-bit FLAC encoding
- multi-channel ALAC encoding up to 7.1
- metadata (INFO tag) support in WAV muxer
- subtitles raw text decoder
- support for building DLLs using MSVC
- LVF demuxer
- ffescape tool
- metadata (info chunk) support in CAF muxer
- field filter ported from libmpcodecs
- AVR demuxer
- geq filter ported from libmpcodecs
- remove ffserver daemon mode
- AST muxer/demuxer
- new expansion syntax for drawtext
- BRender PIX image decoder
- ffprobe -show_entries option
- ffprobe -sections option
- ADPCM IMA Dialogic decoder
- BRSTM demuxer
- animated GIF decoder and demuxer
- PVF demuxer
- subtitles filter
- IRCAM muxer/demuxer
- Paris Audio File demuxer
- Virtual concatenation demuxer
- VobSub demuxer
- JSON captions for TED talks decoding support
- SOX Resampler support in libswresample
- aselect filter
- SGI RLE 8-bit / Silicon Graphics RLE 8-bit video decoder
- Silicon Graphics Motion Video Compressor 1 & 2 decoder
- Silicon Graphics Movie demuxer
- apad filter
- Resolution & pixel format change support with multithreading for H.264
- documentation split into per-component manuals
- pp (postproc) filter ported from MPlayer
- NIST Sphere demuxer
- MPL2, VPlayer, MPlayer, AQTitle, PJS and SubViewer v1 subtitles demuxers and decoders
- Sony Wave64 muxer
- adobe and limelight publisher authentication in RTMP
- data: URI scheme
- support building on the Plan 9 operating system
- kerndeint filter ported from MPlayer
- histeq filter ported from VirtualDub
- Megalux Frame demuxer
- 012v decoder
- Improved AVC Intra decoding support


version 1.0:

- INI and flat output in ffprobe
- Scene detection in libavfilter
- Indeo Audio decoder
- channelsplit audio filter
- setnsamples audio filter
- atempo filter
- ffprobe -show_data option
- RTMPT protocol support
- iLBC encoding/decoding via libilbc
- Microsoft Screen 1 decoder
- join audio filter
- audio channel mapping filter
- Microsoft ATC Screen decoder
- RTSP listen mode
- TechSmith Screen Codec 2 decoder
- AAC encoding via libfdk-aac
- Microsoft Expression Encoder Screen decoder
- RTMPS protocol support
- RTMPTS protocol support
- RTMPE protocol support
- RTMPTE protocol support
- showwaves and showspectrum filter
- LucasArts SMUSH SANM playback support
- LucasArts SMUSH VIMA audio decoder (ADPCM)
- LucasArts SMUSH demuxer
- SAMI, RealText and SubViewer demuxers and decoders
- Heart Of Darkness PAF playback support
- iec61883 device
- asettb filter
- new option: -progress
- 3GPP Timed Text encoder/decoder
- GeoTIFF decoder support
- ffmpeg -(no)stdin option
- Opus decoder using libopus
- caca output device using libcaca
- alphaextract and alphamerge filters
- concat filter
- flite filter
- Canopus Lossless Codec decoder
- bitmap subtitles in filters (experimental and temporary)
- MP2 encoding via TwoLAME
- bmp parser
- smptebars source
- asetpts filter
- hue filter
- ICO muxer
- SubRip encoder and decoder without embedded timing
- edge detection filter
- framestep filter
- ffmpeg -shortest option is now per-output file
  -pass and -passlogfile are now per-output stream
- volume measurement filter
- Ut Video encoder
- Microsoft Screen 2 decoder
- smartblur filter ported from MPlayer
- CPiA decoder
- decimate filter ported from MPlayer
- RTP depacketization of JPEG
- Smooth Streaming live segmenter muxer
- F4V muxer
- sendcmd and asendcmd filters
- WebVTT demuxer and decoder (simple tags supported)
- RTP packetization of JPEG
- faststart option in the MOV/MP4 muxer
- support for building with MSVC


version 0.11:

- Fixes: CVE-2012-2772, CVE-2012-2774, CVE-2012-2775, CVE-2012-2776, CVE-2012-2777,
         CVE-2012-2779, CVE-2012-2782, CVE-2012-2783, CVE-2012-2784, CVE-2012-2785,
         CVE-2012-2786, CVE-2012-2787, CVE-2012-2788, CVE-2012-2789, CVE-2012-2790,
         CVE-2012-2791, CVE-2012-2792, CVE-2012-2793, CVE-2012-2794, CVE-2012-2795,
         CVE-2012-2796, CVE-2012-2797, CVE-2012-2798, CVE-2012-2799, CVE-2012-2800,
         CVE-2012-2801, CVE-2012-2802, CVE-2012-2803, CVE-2012-2804,
- v408 Quicktime and Microsoft AYUV Uncompressed 4:4:4:4 encoder and decoder
- setfield filter
- CDXL demuxer and decoder
- Apple ProRes encoder
- ffprobe -count_packets and -count_frames options
- Sun Rasterfile Encoder
- ID3v2 attached pictures reading and writing
- WMA Lossless decoder
- bluray protocol
- blackdetect filter
- libutvideo encoder wrapper (--enable-libutvideo)
- swapuv filter
- bbox filter
- XBM encoder and decoder
- RealAudio Lossless decoder
- ZeroCodec decoder
- tile video filter
- Metal Gear Solid: The Twin Snakes demuxer
- OpenEXR image decoder
- removelogo filter
- drop support for ffmpeg without libavfilter
- drawtext video filter: fontconfig support
- ffmpeg -benchmark_all option
- super2xsai filter ported from libmpcodecs
- add libavresample audio conversion library for compatibility
- MicroDVD decoder
- Avid Meridien (AVUI) encoder and decoder
- accept + prefix to -pix_fmt option to disable automatic conversions.
- complete audio filtering in libavfilter and ffmpeg
- add fps filter
- vorbis parser
- png parser
- audio mix filter
- ffv1: support (draft) version 1.3


version 0.10:

- Fixes: CVE-2011-3929, CVE-2011-3934, CVE-2011-3935, CVE-2011-3936,
         CVE-2011-3937, CVE-2011-3940, CVE-2011-3941, CVE-2011-3944,
         CVE-2011-3945, CVE-2011-3946, CVE-2011-3947, CVE-2011-3949,
         CVE-2011-3950, CVE-2011-3951, CVE-2011-3952
- v410 Quicktime Uncompressed 4:4:4 10-bit encoder and decoder
- SBaGen (SBG) binaural beats script demuxer
- OpenMG Audio muxer
- Timecode extraction in DV and MOV
- thumbnail video filter
- XML output in ffprobe
- asplit audio filter
- tinterlace video filter
- astreamsync audio filter
- amerge audio filter
- ISMV (Smooth Streaming) muxer
- GSM audio parser
- SMJPEG muxer
- XWD encoder and decoder
- Automatic thread count based on detection number of (available) CPU cores
- y41p Brooktree Uncompressed 4:1:1 12-bit encoder and decoder
- ffprobe -show_error option
- Avid 1:1 10-bit RGB Packer codec
- v308 Quicktime Uncompressed 4:4:4 encoder and decoder
- yuv4 libquicktime packed 4:2:0 encoder and decoder
- ffprobe -show_frames option
- silencedetect audio filter
- ffprobe -show_program_version, -show_library_versions, -show_versions options
- rv34: frame-level multi-threading
- optimized iMDCT transform on x86 using SSE for for mpegaudiodec
- Improved PGS subtitle decoder
- dumpgraph option to lavfi device
- r210 and r10k encoders
- ffwavesynth decoder
- aviocat tool
- ffeval tool
- support encoding and decoding 4-channel SGI images


version 0.9:

- openal input device added
- boxblur filter added
- BWF muxer
- Flash Screen Video 2 decoder
- lavfi input device added
- added avconv, which is almost the same for now, except
for a few incompatible changes in the options, which will hopefully make them
easier to use. The changes are:
    * The options placement is now strictly enforced! While in theory the
      options for ffmpeg should be given in [input options] -i INPUT [output
      options] OUTPUT order, in practice it was possible to give output options
      before the -i and it mostly worked. Except when it didn't - the behavior was
      a bit inconsistent. In avconv, it is not possible to mix input and output
      options. All non-global options are reset after an input or output filename.
    * All per-file options are now truly per-file - they apply only to the next
      input or output file and specifying different values for different files
      will now work properly (notably -ss and -t options).
    * All per-stream options are now truly per-stream - it is possible to
      specify which stream(s) should a given option apply to. See the Stream
      specifiers section in the avconv manual for details.
    * In ffmpeg some options (like -newvideo/-newaudio/...) are irregular in the
      sense that they're specified after the output filename instead of before,
      like all other options. In avconv this irregularity is removed, all options
      apply to the next input or output file.
    * -newvideo/-newaudio/-newsubtitle options were removed. Not only were they
      irregular and highly confusing, they were also redundant. In avconv the -map
      option will create new streams in the output file and map input streams to
      them. E.g. avconv -i INPUT -map 0 OUTPUT will create an output stream for
      each stream in the first input file.
    * The -map option now has slightly different and more powerful syntax:
        + Colons (':') are used to separate file index/stream type/stream index
          instead of dots. Comma (',') is used to separate the sync stream instead
          of colon.. This is done for consistency with other options.
        + It's possible to specify stream type. E.g. -map 0:a:2 creates an
          output stream from the third input audio stream.
        + Omitting the stream index now maps all the streams of the given type,
          not just the first. E.g. -map 0:s creates output streams for all the
          subtitle streams in the first input file.
        + Since -map can now match multiple streams, negative mappings were
          introduced. Negative mappings disable some streams from an already
          defined map. E.g. '-map 0 -map -0:a:1' means 'create output streams for
          all the stream in the first input file, except for the second audio
          stream'.
    * There is a new option -c (or -codec) for choosing the decoder/encoder to
      use, which makes it possible to precisely specify target stream(s) consistently with
      other options. E.g. -c:v lib264 sets the codec for all video streams, -c:a:0
      libvorbis sets the codec for the first audio stream and -c copy copies all
      the streams without reencoding. Old -vcodec/-acodec/-scodec options are now
      aliases to -c:v/a/s
    * It is now possible to precisely specify which stream should an AVOption
      apply to. E.g. -b:v:0 2M sets the bitrate for the first video stream, while
      -b:a 128k sets the bitrate for all audio streams. Note that the old -ab 128k
      syntax is deprecated and will stop working soon.
    * -map_chapters now takes only an input file index and applies to the next
      output file. This is consistent with how all the other options work.
    * -map_metadata now takes only an input metadata specifier and applies to
      the next output file. Output metadata specifier is now part of the option
      name, similarly to the AVOptions/map/codec feature above.
    * -metadata can now be used to set metadata on streams and chapters, e.g.
      -metadata:s:1 language=eng sets the language of the first stream to 'eng'.
      This made -vlang/-alang/-slang options redundant, so they were removed.
    * -qscale option now uses stream specifiers and applies to all streams, not
      just video. I.e. plain -qscale number would now apply to all streams. To get
      the old behavior, use -qscale:v. Also there is now a shortcut -q for -qscale
      and -aq is now an alias for -q:a.
    * -vbsf/-absf/-sbsf options were removed and replaced by a -bsf option which
      uses stream specifiers. Use -bsf:v/a/s instead of the old options.
    * -itsscale option now uses stream specifiers, so its argument is only the
      scale parameter.
    * -intra option was removed, use -g 0 for the same effect.
    * -psnr option was removed, use -flags +psnr for the same effect.
    * -vf option is now an alias to the new -filter option, which uses stream specifiers.
    * -vframes/-aframes/-dframes options are now aliases to the new -frames option.
    * -vtag/-atag/-stag options are now aliases to the new -tag option.
- XMV demuxer
- LOAS demuxer
- ashowinfo filter added
- Windows Media Image decoder
- amovie source added
- LATM muxer/demuxer
- Speex encoder via libspeex
- JSON output in ffprobe
- WTV muxer
- Optional C++ Support (needed for libstagefright)
- H.264 Decoding on Android via Stagefright
- Prores decoder
- BIN/XBIN/ADF/IDF text file decoder
- aconvert audio filter added
- audio support to lavfi input device added
- libcdio-paranoia input device for audio CD grabbing
- Apple ProRes decoder
- CELT in Ogg demuxing
- G.723.1 demuxer and decoder
- libmodplug support (--enable-libmodplug)
- VC-1 interlaced decoding
- libutvideo wrapper (--enable-libutvideo)
- aevalsrc audio source added
- Ut Video decoder
- Speex encoding via libspeex
- 4:2:2 H.264 decoding support
- 4:2:2 and 4:4:4 H.264 encoding with libx264
- Pulseaudio input device
- Prores encoder
- Video Decoder Acceleration (VDA) HWAccel module.
- replacement Indeo 3 decoder
- new ffmpeg option: -map_channel
- volume audio filter added
- earwax audio filter added
- libv4l2 support (--enable-libv4l2)
- TLS/SSL and HTTPS protocol support
- AVOptions API rewritten and documented
- most of CODEC_FLAG2_*, some CODEC_FLAG_* and many codec-specific fields in
  AVCodecContext deprecated. Codec private options should be used instead.
- Properly working defaults in libx264 wrapper, support for native presets.
- Encrypted OMA files support
- Discworld II BMV decoding support
- VBLE Decoder
- OS X Video Decoder Acceleration (VDA) support
- compact and csv output in ffprobe
- pan audio filter
- IFF Amiga Continuous Bitmap (ACBM) decoder
- ass filter
- CRI ADX audio format muxer and demuxer
- Playstation Portable PMP format demuxer
- Microsoft Windows ICO demuxer
- life source
- PCM format support in OMA demuxer
- CLJR encoder
- new option: -report
- Dxtory capture format decoder
- cellauto source
- Simple segmenting muxer
- Indeo 4 decoder
- SMJPEG demuxer


version 0.8:

- many many things we forgot because we rather write code than changelogs
- WebM support in Matroska de/muxer
- low overhead Ogg muxing
- MMS-TCP support
- VP8 de/encoding via libvpx
- Demuxer for On2's IVF format
- Pictor/PC Paint decoder
- HE-AAC v2 decoder
- HE-AAC v2 encoding with libaacplus
- libfaad2 wrapper removed
- DTS-ES extension (XCh) decoding support
- native VP8 decoder
- RTSP tunneling over HTTP
- RTP depacketization of SVQ3
- -strict inofficial replaced by -strict unofficial
- ffplay -exitonkeydown and -exitonmousedown options added
- native GSM / GSM MS decoder
- RTP depacketization of QDM2
- ANSI/ASCII art playback system
- Lego Mindstorms RSO de/muxer
- libavcore added (and subsequently removed)
- SubRip subtitle file muxer and demuxer
- Chinese AVS encoding via libxavs
- ffprobe -show_packets option added
- RTP packetization of Theora and Vorbis
- RTP depacketization of MP4A-LATM
- RTP packetization and depacketization of VP8
- hflip filter
- Apple HTTP Live Streaming demuxer
- a64 codec
- MMS-HTTP support
- G.722 ADPCM audio encoder/decoder
- R10k video decoder
- ocv_smooth filter
- frei0r wrapper filter
- change crop filter syntax to width:height:x:y
- make the crop filter accept parametric expressions
- make ffprobe accept AVFormatContext options
- yadif filter
- blackframe filter
- Demuxer for Leitch/Harris' VR native stream format (LXF)
- RTP depacketization of the X-QT QuickTime format
- SAP (Session Announcement Protocol, RFC 2974) muxer and demuxer
- cropdetect filter
- ffmpeg -crop* options removed
- transpose filter added
- ffmpeg -force_key_frames option added
- demuxer for receiving raw rtp:// URLs without an SDP description
- single stream LATM/LOAS decoder
- setpts filter added
- Win64 support for optimized x86 assembly functions
- MJPEG/AVI1 to JPEG/JFIF bitstream filter
- ASS subtitle encoder and decoder
- IEC 61937 encapsulation for E-AC-3, TrueHD, DTS-HD (for HDMI passthrough)
- overlay filter added
- rename aspect filter to setdar, and pixelaspect to setsar
- IEC 61937 demuxer
- Mobotix .mxg demuxer
- frei0r source added
- hqdn3d filter added
- RTP depacketization of QCELP
- FLAC parser added
- gradfun filter added
- AMR-WB decoder
- replace the ocv_smooth filter with a more generic ocv filter
- Windows Televison (WTV) demuxer
- FFmpeg metadata format muxer and demuxer
- SubRip (srt) subtitle encoder and decoder
- floating-point AC-3 encoder added
- Lagarith decoder
- ffmpeg -copytb option added
- IVF muxer added
- Wing Commander IV movies decoder added
- movie source added
- Bink version 'b' audio and video decoder
- Bitmap Brothers JV playback system
- Apple HTTP Live Streaming protocol handler
- sndio support for playback and record
- Linux framebuffer input device added
- Chronomaster DFA decoder
- DPX image encoder
- MicroDVD subtitle file muxer and demuxer
- Playstation Portable PMP format demuxer
- fieldorder video filter added
- AAC encoding via libvo-aacenc
- AMR-WB encoding via libvo-amrwbenc
- xWMA demuxer
- Mobotix MxPEG decoder
- VP8 frame-multithreading
- NEON optimizations for VP8
- Lots of deprecated API cruft removed
- fft and imdct optimizations for AVX (Sandy Bridge) processors
- showinfo filter added
- SMPTE 302M AES3 audio decoder
- Apple Core Audio Format muxer
- 9 bits and 10 bits per sample support in the H.264 decoder
- 9 bits and 10 bits FFV1 encoding / decoding
- split filter added
- select filter added
- sdl output device added
- libmpcodecs video filter support (3 times as many filters than before)
- mpeg2 aspect ratio dection fixed
- libxvid aspect pickiness fixed
- Frame multithreaded decoding
- E-AC-3 audio encoder
- ac3enc: add channel coupling support
- floating-point sample format support to the ac3, eac3, dca, aac, and vorbis decoders.
- H264/MPEG frame-level multi-threading
- All av_metadata_* functions renamed to av_dict_* and moved to libavutil
- 4:4:4 H.264 decoding support
- 10-bit H.264 optimizations for x86
- lut, lutrgb, and lutyuv filters added
- buffersink libavfilter sink added
- Bump libswscale for recently reported ABI break
- New J2K encoder (via OpenJPEG)


version 0.7:

- all the changes for 0.8, but keeping API/ABI compatibility with the 0.6 release


version 0.6:

- PB-frame decoding for H.263
- deprecated vhook subsystem removed
- deprecated old scaler removed
- VQF demuxer
- Alpha channel scaler
- PCX encoder
- RTP packetization of H.263
- RTP packetization of AMR
- RTP depacketization of Vorbis
- CorePNG decoding support
- Cook multichannel decoding support
- introduced avlanguage helpers in libavformat
- 8088flex TMV demuxer and decoder
- per-stream language-tags extraction in asfdec
- V210 decoder and encoder
- remaining GPL parts in AC-3 decoder converted to LGPL
- QCP demuxer
- SoX native format muxer and demuxer
- AMR-NB decoding/encoding, AMR-WB decoding via OpenCORE libraries
- DPX image decoder
- Electronic Arts Madcow decoder
- DivX (XSUB) subtitle encoder
- nonfree libamr support for AMR-NB/WB decoding/encoding removed
- experimental AAC encoder
- RTP depacketization of ASF and RTSP from WMS servers
- RTMP support in libavformat
- noX handling for OPT_BOOL X options
- Wave64 demuxer
- IEC-61937 compatible Muxer
- TwinVQ decoder
- Bluray (PGS) subtitle decoder
- LPCM support in MPEG-TS (HDMV RID as found on Blu-ray disks)
- WMA Pro decoder
- Core Audio Format demuxer
- ATRAC1 decoder
- MD STUDIO audio demuxer
- RF64 support in WAV demuxer
- MPEG-4 Audio Lossless Coding (ALS) decoder
- -formats option split into -formats, -codecs, -bsfs, and -protocols
- IV8 demuxer
- CDG demuxer and decoder
- R210 decoder
- Auravision Aura 1 and 2 decoders
- Deluxe Paint Animation playback system
- SIPR decoder
- Adobe Filmstrip muxer and demuxer
- RTP depacketization of H.263
- Bink demuxer and audio/video decoders
- enable symbol versioning by default for linkers that support it
- IFF PBM/ILBM bitmap decoder
- concat protocol
- Indeo 5 decoder
- RTP depacketization of AMR
- WMA Voice decoder
- ffprobe tool
- AMR-NB decoder
- RTSP muxer
- HE-AAC v1 decoder
- Kega Game Video (KGV1) decoder
- VorbisComment writing for FLAC, Ogg FLAC and Ogg Speex files
- RTP depacketization of Theora
- HTTP Digest authentication
- RTMP/RTMPT/RTMPS/RTMPE/RTMPTE protocol support via librtmp
- Psygnosis YOP demuxer and video decoder
- spectral extension support in the E-AC-3 decoder
- unsharp video filter
- RTP hinting in the mov/3gp/mp4 muxer
- Dirac in Ogg demuxing
- seek to keyframes in Ogg
- 4:2:2 and 4:4:4 Theora decoding
- 35% faster VP3/Theora decoding
- faster AAC decoding
- faster H.264 decoding
- RealAudio 1.0 (14.4K) encoder


version 0.5:

- DV50 AKA DVCPRO50 encoder, decoder, muxer and demuxer
- TechSmith Camtasia (TSCC) video decoder
- IBM Ultimotion (ULTI) video decoder
- Sierra Online audio file demuxer and decoder
- Apple QuickDraw (qdrw) video decoder
- Creative ADPCM audio decoder (16 bits as well as 8 bits schemes)
- Electronic Arts Multimedia (WVE/UV2/etc.) file demuxer
- Miro VideoXL (VIXL) video decoder
- H.261 video encoder
- QPEG video decoder
- Nullsoft Video (NSV) file demuxer
- Shorten audio decoder
- LOCO video decoder
- Apple Lossless Audio Codec (ALAC) decoder
- Winnov WNV1 video decoder
- Autodesk Animator Studio Codec (AASC) decoder
- Indeo 2 video decoder
- Fraps FPS1 video decoder
- Snow video encoder/decoder
- Sonic audio encoder/decoder
- Vorbis audio decoder
- Macromedia ADPCM decoder
- Duck TrueMotion 2 video decoder
- support for decoding FLX and DTA extensions in FLIC files
- H.264 custom quantization matrices support
- ffserver fixed, it should now be usable again
- QDM2 audio decoder
- Real Cooker audio decoder
- TrueSpeech audio decoder
- WMA2 audio decoder fixed, now all files should play correctly
- RealAudio 14.4 and 28.8 decoders fixed
- JPEG-LS decoder
- build system improvements
- tabs and trailing whitespace removed from the codebase
- CamStudio video decoder
- AIFF/AIFF-C audio format, encoding and decoding
- ADTS AAC file reading and writing
- Creative VOC file reading and writing
- American Laser Games multimedia (*.mm) playback system
- Zip Motion Blocks Video decoder
- improved Theora/VP3 decoder
- True Audio (TTA) decoder
- AVS demuxer and video decoder
- JPEG-LS encoder
- Smacker demuxer and decoder
- NuppelVideo/MythTV demuxer and RTjpeg decoder
- KMVC decoder
- MPEG-2 intra VLC support
- MPEG-2 4:2:2 encoder
- Flash Screen Video decoder
- GXF demuxer
- Chinese AVS decoder
- GXF muxer
- MXF demuxer
- VC-1/WMV3/WMV9 video decoder
- MacIntel support
- AviSynth support
- VMware video decoder
- VP5 video decoder
- VP6 video decoder
- WavPack lossless audio decoder
- Targa (.TGA) picture decoder
- Vorbis audio encoder
- Delphine Software .cin demuxer/audio and video decoder
- Tiertex .seq demuxer/video decoder
- MTV demuxer
- TIFF picture encoder and decoder
- GIF picture decoder
- Intel Music Coder decoder
- Zip Motion Blocks Video encoder
- Musepack decoder
- Flash Screen Video encoder
- Theora encoding via libtheora
- BMP encoder
- WMA encoder
- GSM-MS encoder and decoder
- DCA decoder
- DXA demuxer and decoder
- DNxHD decoder
- Gamecube movie (.THP) playback system
- Blackfin optimizations
- Interplay C93 demuxer and video decoder
- Bethsoft VID demuxer and video decoder
- CRYO APC demuxer
- ATRAC3 decoder
- V.Flash PTX decoder
- RoQ muxer, RoQ audio encoder
- Renderware TXD demuxer and decoder
- extern C declarations for C++ removed from headers
- sws_flags command line option
- codebook generator
- RoQ video encoder
- QTRLE encoder
- OS/2 support removed and restored again
- AC-3 decoder
- NUT muxer
- additional SPARC (VIS) optimizations
- Matroska muxer
- slice-based parallel H.264 decoding
- Monkey's Audio demuxer and decoder
- AMV audio and video decoder
- DNxHD encoder
- H.264 PAFF decoding
- Nellymoser ASAO decoder
- Beam Software SIFF demuxer and decoder
- libvorbis Vorbis decoding removed in favor of native decoder
- IntraX8 (J-Frame) subdecoder for WMV2 and VC-1
- Ogg (Theora, Vorbis and FLAC) muxer
- The "device" muxers and demuxers are now in a new libavdevice library
- PC Paintbrush PCX decoder
- Sun Rasterfile decoder
- TechnoTrend PVA demuxer
- Linux Media Labs MPEG-4 (LMLM4) demuxer
- AVM2 (Flash 9) SWF muxer
- QT variant of IMA ADPCM encoder
- VFW grabber
- iPod/iPhone compatible mp4 muxer
- Mimic decoder
- MSN TCP Webcam stream demuxer
- RL2 demuxer / decoder
- IFF demuxer
- 8SVX audio decoder
- non-recursive Makefiles
- BFI demuxer
- MAXIS EA XA (.xa) demuxer / decoder
- BFI video decoder
- OMA demuxer
- MLP/TrueHD decoder
- Electronic Arts CMV decoder
- Motion Pixels Video decoder
- Motion Pixels MVI demuxer
- removed animated GIF decoder/demuxer
- D-Cinema audio muxer
- Electronic Arts TGV decoder
- Apple Lossless Audio Codec (ALAC) encoder
- AAC decoder
- floating point PCM encoder/decoder
- MXF muxer
- DV100 AKA DVCPRO HD decoder and demuxer
- E-AC-3 support added to AC-3 decoder
- Nellymoser ASAO encoder
- ASS and SSA demuxer and muxer
- liba52 wrapper removed
- SVQ3 watermark decoding support
- Speex decoding via libspeex
- Electronic Arts TGQ decoder
- RV40 decoder
- QCELP / PureVoice decoder
- RV30 decoder
- hybrid WavPack support
- R3D REDCODE demuxer
- ALSA support for playback and record
- Electronic Arts TQI decoder
- OpenJPEG based JPEG 2000 decoder
- NC (NC4600) camera file demuxer
- Gopher client support
- MXF D-10 muxer
- generic metadata API
- flash ScreenVideo2 encoder


version 0.4.9-pre1:

- DV encoder, DV muxer
- Microsoft RLE video decoder
- Microsoft Video-1 decoder
- Apple Animation (RLE) decoder
- Apple Graphics (SMC) decoder
- Apple Video (RPZA) decoder
- Cinepak decoder
- Sega FILM (CPK) file demuxer
- Westwood multimedia support (VQA & AUD files)
- Id Quake II CIN playback support
- 8BPS video decoder
- FLIC playback support
- RealVideo 2.0 (RV20) decoder
- Duck TrueMotion v1 (DUCK) video decoder
- Sierra VMD demuxer and video decoder
- MSZH and ZLIB decoder support
- SVQ1 video encoder
- AMR-WB support
- PPC optimizations
- rate distortion optimal cbp support
- rate distorted optimal ac prediction for MPEG-4
- rate distorted optimal lambda->qp support
- AAC encoding with libfaac
- Sunplus JPEG codec (SP5X) support
- use Lagrange multiplier instead of QP for ratecontrol
- Theora/VP3 decoding support
- XA and ADX ADPCM codecs
- export MPEG-2 active display area / pan scan
- Add support for configuring with IBM XLC
- floating point AAN DCT
- initial support for zygo video (not complete)
- RGB ffv1 support
- new audio/video parser API
- av_log() system
- av_read_frame() and av_seek_frame() support
- missing last frame fixes
- seek by mouse in ffplay
- noise reduction of DCT coefficients
- H.263 OBMC & 4MV support
- H.263 alternative inter vlc support
- H.263 loop filter
- H.263 slice structured mode
- interlaced DCT support for MPEG-2 encoding
- stuffing to stay above min_bitrate
- MB type & QP visualization
- frame stepping for ffplay
- interlaced motion estimation
- alternate scantable support
- SVCD scan offset support
- closed GOP support
- SSE2 FDCT
- quantizer noise shaping
- G.726 ADPCM audio codec
- MS ADPCM encoding
- multithreaded/SMP motion estimation
- multithreaded/SMP encoding for MPEG-1/MPEG-2/MPEG-4/H.263
- multithreaded/SMP decoding for MPEG-2
- FLAC decoder
- Metrowerks CodeWarrior suppport
- H.263+ custom pcf support
- nicer output for 'ffmpeg -formats'
- Matroska demuxer
- SGI image format, encoding and decoding
- H.264 loop filter support
- H.264 CABAC support
- nicer looking arrows for the motion vector visualization
- improved VCD support
- audio timestamp drift compensation
- MPEG-2 YUV 422/444 support
- polyphase kaiser windowed sinc and blackman nuttall windowed sinc audio resample
- better image scaling
- H.261 support
- correctly interleave packets during encoding
- VIS optimized motion compensation
- intra_dc_precision>0 encoding support
- support reuse of motion vectors/MB types/field select values of the source video
- more accurate deblock filter
- padding support
- many optimizations and bugfixes
- FunCom ISS audio file demuxer and according ADPCM decoding


version 0.4.8:

- MPEG-2 video encoding (Michael)
- Id RoQ playback subsystem (Mike Melanson and Tim Ferguson)
- Wing Commander III Movie (.mve) file playback subsystem (Mike Melanson
  and Mario Brito)
- Xan DPCM audio decoder (Mario Brito)
- Interplay MVE playback subsystem (Mike Melanson)
- Duck DK3 and DK4 ADPCM audio decoders (Mike Melanson)


version 0.4.7:

- RealAudio 1.0 (14_4) and 2.0 (28_8) native decoders. Author unknown, code from mplayerhq
  (originally from public domain player for Amiga at http://www.honeypot.net/audio)
- current version now also compiles with older GCC (Fabrice)
- 4X multimedia playback system including 4xm file demuxer (Mike
  Melanson), and 4X video and audio codecs (Michael)
- Creative YUV (CYUV) decoder (Mike Melanson)
- FFV1 codec (our very simple lossless intra only codec, compresses much better
  than HuffYUV) (Michael)
- ASV1 (Asus), H.264, Intel indeo3 codecs have been added (various)
- tiny PNG encoder and decoder, tiny GIF decoder, PAM decoder (PPM with
  alpha support), JPEG YUV colorspace support. (Fabrice Bellard)
- ffplay has been replaced with a newer version which uses SDL (optionally)
  for multiplatform support (Fabrice)
- Sorenson Version 3 codec (SVQ3) support has been added (decoding only) - donated
  by anonymous
- AMR format has been added (Johannes Carlsson)
- 3GP support has been added (Johannes Carlsson)
- VP3 codec has been added (Mike Melanson)
- more MPEG-1/2 fixes
- better multiplatform support, MS Visual Studio fixes (various)
- AltiVec optimizations (Magnus Damn and others)
- SH4 processor support has been added (BERO)
- new public interfaces (avcodec_get_pix_fmt) (Roman Shaposhnick)
- VOB streaming support (Brian Foley)
- better MP3 autodetection (Andriy Rysin)
- qpel encoding (Michael)
- 4mv+b frames encoding finally fixed (Michael)
- chroma ME (Michael)
- 5 comparison functions for ME (Michael)
- B-frame encoding speedup (Michael)
- WMV2 codec (unfinished - Michael)
- user specified diamond size for EPZS (Michael)
- Playstation STR playback subsystem, still experimental (Mike and Michael)
- ASV2 codec (Michael)
- CLJR decoder (Alex)

.. And lots more new enhancements and fixes.


version 0.4.6:

- completely new integer only MPEG audio layer 1/2/3 decoder rewritten
  from scratch
- Recoded DCT and motion vector search with gcc (no longer depends on nasm)
- fix quantization bug in AC3 encoder
- added PCM codecs and format. Corrected WAV/AVI/ASF PCM issues
- added prototype ffplay program
- added GOB header parsing on H.263/H.263+ decoder (Juanjo)
- bug fix on MCBPC tables of H.263 (Juanjo)
- bug fix on DC coefficients of H.263 (Juanjo)
- added Advanced Prediction Mode on H.263/H.263+ decoder (Juanjo)
- now we can decode H.263 streams found in QuickTime files (Juanjo)
- now we can decode H.263 streams found in VIVO v1 files(Juanjo)
- preliminary RTP "friendly" mode for H.263/H.263+ coding. (Juanjo)
- added GOB header for H.263/H.263+ coding on RTP mode (Juanjo)
- now H.263 picture size is returned on the first decoded frame (Juanjo)
- added first regression tests
- added MPEG-2 TS demuxer
- new demux API for libav
- more accurate and faster IDCT (Michael)
- faster and entropy-controlled motion search (Michael)
- two pass video encoding (Michael)
- new video rate control (Michael)
- added MSMPEG4V1, MSMPEGV2 and WMV1 support (Michael)
- great performance improvement of video encoders and decoders (Michael)
- new and faster bit readers and vlc parsers (Michael)
- high quality encoding mode: tries all macroblock/VLC types (Michael)
- added DV video decoder
- preliminary RTP/RTSP support in ffserver and libavformat
- H.263+ AIC decoding/encoding support (Juanjo)
- VCD MPEG-PS mode (Juanjo)
- PSNR stuff (Juanjo)
- simple stats output (Juanjo)
- 16-bit and 15-bit RGB/BGR/GBR support (Bisqwit)


version 0.4.5:

- some header fixes (Zdenek Kabelac <kabi at informatics.muni.cz>)
- many MMX optimizations (Nick Kurshev <nickols_k at mail.ru>)
- added configure system (actually a small shell script)
- added MPEG audio layer 1/2/3 decoding using LGPL'ed mpglib by
  Michael Hipp (temporary solution - waiting for integer only
  decoder)
- fixed VIDIOCSYNC interrupt
- added Intel H.263 decoding support ('I263' AVI fourCC)
- added Real Video 1.0 decoding (needs further testing)
- simplified image formats again. Added PGM format (=grey
  pgm). Renamed old PGM to PGMYUV.
- fixed msmpeg4 slice issues (tell me if you still find problems)
- fixed OpenDivX bugs with newer versions (added VOL header decoding)
- added support for MPlayer interface
- added macroblock skip optimization
- added MJPEG decoder
- added mmx/mmxext IDCT from libmpeg2
- added pgmyuvpipe, ppm, and ppm_pipe formats (original patch by Celer
  <celer at shell.scrypt.net>)
- added pixel format conversion layer (e.g. for MJPEG or PPM)
- added deinterlacing option
- MPEG-1/2 fixes
- MPEG-4 vol header fixes (Jonathan Marsden <snmjbm at pacbell.net>)
- ARM optimizations (Lionel Ulmer <lionel.ulmer at free.fr>).
- Windows porting of file converter
- added MJPEG raw format (input/output)
- added JPEG image format support (input/output)


version 0.4.4:

- fixed some std header definitions (Bjorn Lindgren
  <bjorn.e.lindgren at telia.com>).
- added MPEG demuxer (MPEG-1 and 2 compatible).
- added ASF demuxer
- added prototype RM demuxer
- added AC3 decoding (done with libac3 by Aaron Holtzman)
- added decoding codec parameter guessing (.e.g. for MPEG, because the
  header does not include them)
- fixed header generation in MPEG-1, AVI and ASF muxer: wmplayer can now
  play them (only tested video)
- fixed H.263 white bug
- fixed phase rounding in img resample filter
- add MMX code for polyphase img resample filter
- added CPU autodetection
- added generic title/author/copyright/comment string handling (ASF and RM
  use them)
- added SWF demux to extract MP3 track (not usable yet because no MP3
  decoder)
- added fractional frame rate support
- codecs are no longer searched by read_header() (should fix ffserver
  segfault)


version 0.4.3:

- BGR24 patch (initial patch by Jeroen Vreeken <pe1rxq at amsat.org>)
- fixed raw yuv output
- added motion rounding support in MPEG-4
- fixed motion bug rounding in MSMPEG4
- added B-frame handling in video core
- added full MPEG-1 decoding support
- added partial (frame only) MPEG-2 support
- changed the FOURCC code for H.263 to "U263" to be able to see the
  +AVI/H.263 file with the UB Video H.263+ decoder. MPlayer works with
  this +codec ;) (JuanJo).
- Halfpel motion estimation after MB type selection (JuanJo)
- added pgm and .Y.U.V output format
- suppressed 'img:' protocol. Simply use: /tmp/test%d.[pgm|Y] as input or
  output.
- added pgmpipe I/O format (original patch from Martin Aumueller
  <lists at reserv.at>, but changed completely since we use a format
  instead of a protocol)


version 0.4.2:

- added H.263/MPEG-4/MSMPEG4 decoding support. MPEG-4 decoding support
  (for OpenDivX) is almost complete: 8x8 MVs and rounding are
  missing. MSMPEG4 support is complete.
- added prototype MPEG-1 decoder. Only I- and P-frames handled yet (it
  can decode ffmpeg MPEGs :-)).
- added libavcodec API documentation (see apiexample.c).
- fixed image polyphase bug (the bottom of some images could be
  greenish)
- added support for non clipped motion vectors (decoding only)
  and image sizes non-multiple of 16
- added support for AC prediction (decoding only)
- added file overwrite confirmation (can be disabled with -y)
- added custom size picture to H.263 using H.263+ (Juanjo)


version 0.4.1:

- added MSMPEG4 (aka DivX) compatible encoder. Changed default codec
  of AVI and ASF to DIV3.
- added -me option to set motion estimation method
  (default=log). suppressed redundant -hq option.
- added options -acodec and -vcodec to force a given codec (useful for
  AVI for example)
- fixed -an option
- improved dct_quantize speed
- factorized some motion estimation code


version 0.4.0:

- removing grab code from ffserver and moved it to ffmpeg. Added
  multistream support to ffmpeg.
- added timeshifting support for live feeds (option ?date=xxx in the
  URL)
- added high quality image resize code with polyphase filter (need
  mmx/see optimization). Enable multiple image size support in ffserver.
- added multi live feed support in ffserver
- suppressed master feature from ffserver (it should be done with an
  external program which opens the .ffm url and writes it to another
  ffserver)
- added preliminary support for video stream parsing (WAV and AVI half
  done). Added proper support for audio/video file conversion in
  ffmpeg.
- added preliminary support for video file sending from ffserver
- redesigning I/O subsystem: now using URL based input and output
  (see avio.h)
- added WAV format support
- added "tty user interface" to ffmpeg to stop grabbing gracefully
- added MMX/SSE optimizations to SAD (Sums of Absolutes Differences)
  (Juan J. Sierralta P. a.k.a. "Juanjo" <juanjo at atmlab.utfsm.cl>)
- added MMX DCT from mpeg2_movie 1.5 (Juanjo)
- added new motion estimation algorithms, log and phods (Juanjo)
- changed directories: libav for format handling, libavcodec for
  codecs


version 0.3.4:

- added stereo in MPEG audio encoder


version 0.3.3:

- added 'high quality' mode which use motion vectors. It can be used in
  real time at low resolution.
- fixed rounding problems which caused quality problems at high
  bitrates and large GOP size


version 0.3.2: small fixes

- ASF fixes
- put_seek bug fix


version 0.3.1: added avi/divx support

- added AVI support
- added MPEG-4 codec compatible with OpenDivX. It is based on the H.263 codec
- added sound for flash format (not tested)


version 0.3: initial public release<|MERGE_RESOLUTION|>--- conflicted
+++ resolved
@@ -1,143 +1,6 @@
 Entries are sorted chronologically from oldest to youngest within each release,
 releases are sorted from youngest to oldest.
 
-<<<<<<< HEAD
-
-version 3.3.1:
-- libswscale/tests/swscale: Fix uninitialized variables
-- avcodec/ffv1dec: Fix runtime error: signed integer overflow: 1550964438 + 1550964438 cannot be represented in type 'int'
-- avcodec/webp: Fix signedness in prefix_code check
-- avcodec/svq3: Fix runtime error: signed integer overflow: 169 * 12717677 cannot be represented in type 'int'
-- avcodec/mlpdec: Check that there is enough data for headers
-- avcodec/ac3dec: Keep track of band structure
-- avcodec/webp: Add missing input padding
-- avcodec/aacdec_fixed: Fix runtime error: left shift of negative value -1
-- avcodec/aacsbr_template: Do not change bs_num_env before its checked
-- avcodec/scpr: Fix multiple runtime error: index 256 out of bounds for type 'unsigned int [256]'
-- avcodec/mlp: Fix multiple runtime error: left shift of negative value -1
-- avcodec/xpmdec: Fix multiple pointer/memory issues
-- avcodec/vp8dsp: vp7_luma_dc_wht_c: Fix multiple runtime error: signed integer overflow: -1366381240 + -1262413604 cannot be represented in type 'int'
-- avcodec/avcodec: Limit the number of side data elements per packet
-- avcodec/texturedsp: Fix runtime error: left shift of 255 by 24 places cannot be represented in type 'int'
-- avcodec/g723_1dec: Fix runtime error: left shift of negative value -1
-- avcodec/wmv2dsp: Fix runtime error: signed integer overflow: 181 * -17047030 cannot be represented in type 'int'
-- avcodec/diracdec: Fix Assertion frame->buf[0] failed at libavcodec/decode.c:610
-- avcodec/msmpeg4dec: Check for cbpy VLC errors
-- avcodec/cllc: Check num_bits
-- avcodec/cllc: Factor VLC_BITS/DEPTH out, do not use repeated literal numbers
-- avcodec/scpr: Check y in first line loop in decompress_i()
-- avcodec/dvbsubdec: Check entry_id
-- avcodec/aacdec_fixed: Fix multiple shift exponent 33 is too large for 32-bit type 'int'
-- avcodec/mpeg12dec: Fixes runtime error: division by zero
-- avcodec/pixlet: Fix runtime error: signed integer overflow: 436207616 * -5160230545260541 cannot be represented in type 'long'
-- avcodec/webp: Always set pix_fmt
-- avfilter/vf_uspp: Fix currently unused input frame dimensions
-- avcodec/truemotion1: Fix multiple runtime error: left shift of negative value -1
-- avcodec/eatqi: Fix runtime error: signed integer overflow: 4466147 * 1075 cannot be represented in type 'int'
-- avcodec/dss_sp: Fix runtime error: signed integer overflow: 2147481189 + 4096 cannot be represented in type 'int'
-- avformat/wavdec: Check chunk_size
-- avcodec/cavs: Check updated MV
-- avcodec/y41pdec: Fix width in input buffer size check
-- avcodec/svq3: Fix multiple runtime error: signed integer overflow: -237341 * 24552 cannot be represented in type 'int'
-- avcodec/texturedsp: Fix runtime error: left shift of 218 by 24 places cannot be represented in type 'int'
-- avcodec/lagarith: Check scale_factor
-- avcodec/lagarith: Fix runtime error: left shift of negative value -1
-- avcodec/takdec: Fix multiple  runtime error: left shift of negative value -1
-- avcodec/indeo2: Check for invalid VLCs
-- avcodec/g723_1dec: Fix several integer related cases of undefined behaviour
-- avcodec/htmlsubtitles: Check for string truncation and return error
-- avcodec/bmvvideo: Fix runtime error: left shift of 137 by 24 places cannot be represented in type 'int'
-- avcodec/dss_sp: Fix multiple runtime error: signed integer overflow: -15699 * -164039 cannot be represented in type 'int'
-- avcodec/dvbsubdec: check region dimensions
-- avcodec/vp8dsp: Fixes: runtime error: signed integer overflow: 1330143360 - -1023040530 cannot be represented in type 'int'
-- avcodec/hqxdsp: Fix multiple runtime error: signed integer overflow: 248220 * 21407 cannot be represented in type 'int' in idct_col()
-- avcodec/cavsdec: Check sym_factor
-- avcodec/cdxl: Check format for BGR24
-- avcodec/ffv1dec: Fix copying planes of paletted formats
-- avcodec/wmv2dsp: Fix runtime error: signed integer overflow: 181 * -12156865 cannot be represented in type 'int'
-- avcodec/xwddec: Check bpp more completely
-- avcodec/aacdec_template: Do not decode 2nd PCE if it will lead to failure
-- avcodec/s302m: Fix left shift of 8 by 28 places cannot be represented in type 'int'
-- avcodec/eamad: Fix runtime error: signed integer overflow: 49674 * 49858 cannot be represented in type 'int'
-- avcodec/g726: Fix runtime error: left shift of negative value -2
-- avcodec/magicyuv: Check len to be supported
-- avcodec/ra144: Fix runtime error: left shift of negative value -798
-- avcodec/mss34dsp: Fix multiple signed integer overflow
-- avcodec/targa_y216dec: Fix width type
-- avcodec/texturedsp: Fix multiple runtime error: left shift of 255 by 24 places cannot be represented in type 'int'
-- avcodec/ivi_dsp: Fix multiple left shift of negative value -2
-- avcodec/svq3: Fix multiple runtime error: signed integer overflow: 44161 * 61694 cannot be represented in type 'int'
-- avcodec/msmpeg4dec: Correct table depth
-- avcodec/dds: Fix runtime error: left shift of 1 by 31 places cannot be represented in type 'int'
-- avcodec/cdxl: Check format parameter
-- avutil/softfloat: Fix overflow in av_div_sf()
-- avcodec/hq_hqa: Fix runtime error: left shift of negative value -207
-- avcodec/mss3: Change types in rac_get_model_sym() to match the types they are initialized from
-- avcodec/shorten: Check k in get_uint()
-- avcodec/webp: Fix null pointer dereference
-- avcodec/dfa: Fix signed integer overflow: -2147483648 - 1 cannot be represented in type 'int'
-- avcodec/g723_1: Fix multiple runtime error: left shift of negative value
-- avcodec/mimic: Fix runtime error: left shift of negative value -1
-- avcodec/clearvideo: Fix multiple runtime error: left shift of negative value -1024
-- avcodec/fic: Fix multiple left shift of negative value -15
-- avcodec/mlpdec: Fix runtime error: left shift of negative value -22
-- avcodec/snowdec: Check qbias
-- avutil/softfloat: Fix multiple runtime error: left shift of negative value -8
-- avcodec/aacsbr_template: Do not leave bs_num_env invalid
-- avcodec/mdec: Fix signed integer overflow: 28835400 * 83 cannot be represented in type 'int'
-- avcodec/dfa: Fix off by 1 error
-- avcodec/nellymoser: Fix multiple left shift of negative value -8591
-- avcodec/cdxl: Fix signed integer overflow: 14243456 * 164 cannot be represented in type 'int'
-- avcodec/g722: Fix multiple runtime error: left shift of negative value -1
-- avcodec/dss_sp: Fix multiple left shift of negative value -466
-- avcodec/wnv1: Fix runtime error: left shift of negative value -1
-- avcodec/tiertexseqv: set the fixed dimenasions, do not depend on the demuxer doing so
-- avcodec/mjpegdec: Fix runtime error: signed integer overflow: -24543 * 2031616 cannot be represented in type 'int'
-- avcodec/cavsdec: Fix undefined behavior from integer overflow
-- avcodec/dvdsubdec: Fix runtime error: left shift of 242 by 24 places cannot be represented in type 'int'
-- libavcodec/mpeg4videodec: Convert sprite_offset to 64bit
-- avcodec/pngdec: Use ff_set_dimensions()
-- avcodec/msvideo1: Check buffer size before re-getting the frame
-- avcodec/h264_cavlc: Fix undefined behavior on qscale overflow
-- avcodec/dcadsp: Fix runtime error: signed integer overflow
-- avcodec/svq3: Reject dx/dy beyond 16bit
-- avcodec/svq3: Increase offsets to prevent integer overflows
-- avcodec/indeo2: Check remaining bits in ir2_decode_plane()
-- avcodec/vp3: Check remaining bits in unpack_dct_coeffs()
-- doc/developer: Add terse documentation of assumed C implementation defined behavior
-- avcodec/bmp: Use ff_set_dimensions()
-- avcodec/mdec: Fix runtime error: left shift of negative value -127
-- avcodec/x86/vc1dsp_init: Fix build failure with --disable-optimizations and clang
-- libavcodec/exr : fix float to uint16 conversion for negative float value
-- avformat/webmdashenc: Validate the 'streams' adaptation sets parameter
-- avformat/webmdashenc: Require the 'adaptation_sets' option to be set
-- lavfi/avfiltergraph: only return EOF in avfilter_graph_request_oldest if all sinks EOFed
-- ffmpeg: check for unconnected outputs
-- avformat/utils: free AVStream.codec properly in free_stream()
-- avcodec/options: do a more thorough clean up in avcodec_copy_context()
-- avcodec/options: factorize avcodec_copy_context() cleanup code
-- ffmpeg: count packets when queued
-- avformat/concatdec: fix the h264 annexb extradata check
-- avcodec/dnxhd_parser: fix parsing interlaced video, simplify code
-- ffmpeg; check return code of avcodec_send_frame when flushing encoders
-- avcodec/g723_1dec: Fix LCG type
-- avcodec/hqxdsp: Fix runtime error: signed integer overflow: -196264 * 11585 cannot be represented in type 'int'
-- avcodec/ac3dec: Fix: runtime error: index -1 out of bounds for type 'INTFLOAT [2]'
-- avcodec/mpeg4videodec: Clear sprite wraping on unsupported cases in VOP decode
-- avcodec/pixlet: Fixes: runtime error: signed integer overflow: 9203954323419769657 + 29897660706736950 cannot be represented in type 'long'
-- avcodec/dds: Fix runtime error: left shift of 210 by 24 places cannot be represented in type 'int'
-- avcodec/rscc: Check pixel_size for overflow
-- avcodec/fmvc: Check nb_blocks
-- avcodec/cllc: Check prefix
-- avcodec/webp: Factor update_canvas_size() out
-- avcodec/webp: Update canvas size in vp8_lossy_decode_frame() as in vp8_lossless_decode_frame()
-- avcodec/snowdec: Check width
-- avcodec/flacdec: Return error code instead of 0 for failures
-- avcodec/opus_silk: Fix integer overflow and out of array read
-- avcodec/aacps: Fix undefined behavior
-- avcodec/pixlet: Fix shift exponent 4294967268 is too large for 32-bit type 'int'
-- doc/general: fix project name after 2b1a6b1ae
-=======
 version 4.3.1:
  avcodec/tiff: Check input space in dng_decode_jpeg()
  avcodec/mjpeg_parser: Adjust size rejection threshold
@@ -446,7 +309,6 @@
 - Rockchip MPP hardware decoding
 - vmafmotion video filter
 - use MIME type "G726" for little-endian G.726, "AAL2-G726" for big-endian G.726
->>>>>>> 6b6b9e59
 
 
 version 3.3:
@@ -482,10 +344,7 @@
 - MPEG-7 Video Signature filter
 - Removed asyncts filter (use af_aresample instead)
 - Intel QSV-accelerated VP8 video decoding
-<<<<<<< HEAD
-=======
 - VAAPI-accelerated deinterlacing
->>>>>>> 6b6b9e59
 
 
 version 3.2:
