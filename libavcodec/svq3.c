--- conflicted
+++ resolved
@@ -287,11 +287,7 @@
         const unsigned z1 = 13 * (block[i + 4 * 0] -      block[i + 4 * 2]);
         const unsigned z2 =  7 *  block[i + 4 * 1] - 17 * block[i + 4 * 3];
         const unsigned z3 = 17 *  block[i + 4 * 1] +  7 * block[i + 4 * 3];
-<<<<<<< HEAD
-        const int rr = (dc + 0x80000);
-=======
         const int rr = (dc + 0x80000u);
->>>>>>> 6b6b9e59
 
         dst[i + stride * 0] = av_clip_uint8(dst[i + stride * 0] + ((int)((z0 + z3) * qmul + rr) >> 20));
         dst[i + stride * 1] = av_clip_uint8(dst[i + stride * 1] + ((int)((z1 + z2) * qmul + rr) >> 20));
