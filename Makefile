--- conflicted
+++ resolved
@@ -16,12 +16,8 @@
 PROGS-$(CONFIG_FFSERVER) += ffserver
 
 PROGS      := $(PROGS-yes:%=%$(EXESUF))
-<<<<<<< HEAD
 INSTPROGS   = $(PROGS-yes:%=%$(PROGSSUF)$(EXESUF))
-OBJS        = $(PROGS-yes:%=%.o) cmdutils.o
-=======
 OBJS        = cmdutils.o
->>>>>>> cf22705e
 TESTTOOLS   = audiogen videogen rotozoom tiny_psnr base64
 HOSTPROGS  := $(TESTTOOLS:%=tests/%) doc/print_options
 TOOLS       = qt-faststart trasher
@@ -92,28 +88,19 @@
 
 $(foreach D,$(FFLIBS),$(eval $(call DOSUBDIR,lib$(D))))
 
-<<<<<<< HEAD
-ffplay.o: CFLAGS += $(SDL_CFLAGS)
-ffplay_g$(EXESUF): FF_EXTRALIBS += $(SDL_LIBS)
-ffserver_g$(EXESUF): LDFLAGS += $(FFSERVERLDFLAGS)
-
-%$(PROGSSUF)_g$(EXESUF): %.o cmdutils.o $(FF_DEP_LIBS)
-	$(LD) $(LDFLAGS) -o $@ $< cmdutils.o $(FF_EXTRALIBS)
-=======
 define DOPROG
 OBJS-$(1) += $(1).o
-$(1)$(EXESUF): $(OBJS-$(1))
+$(1)_g$(EXESUF): $(OBJS-$(1))
 $$(OBJS-$(1)): CFLAGS  += $(CFLAGS-$(1))
-$(1)$(EXESUF): LDFLAGS += $(LDFLAGS-$(1))
-$(1)$(EXESUF): FF_EXTRALIBS += $(LIBS-$(1))
+$(1)_g$(EXESUF): LDFLAGS += $(LDFLAGS-$(1))
+$(1)_g$(EXESUF): FF_EXTRALIBS += $(LIBS-$(1))
 -include $$(OBJS-$(1):.o=.d)
 endef
 
 $(foreach P,$(PROGS-yes),$(eval $(call DOPROG,$(P))))
 
-$(PROGS): %$(EXESUF): %.o cmdutils.o $(FF_DEP_LIBS)
+%$(PROGSSUF)_g$(EXESUF): %.o cmdutils.o $(FF_DEP_LIBS)
 	$(LD) $(LDFLAGS) -o $@ $(OBJS-$*) cmdutils.o $(FF_EXTRALIBS)
->>>>>>> cf22705e
 
 OBJDIRS += tools
 
