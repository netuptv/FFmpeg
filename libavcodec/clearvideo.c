/*
 * ClearVideo decoder
 * Copyright (c) 2012-2018 Konstantin Shishkov
 *
 * This file is part of FFmpeg.
 *
 * FFmpeg is free software; you can redistribute it and/or
 * modify it under the terms of the GNU Lesser General Public
 * License as published by the Free Software Foundation; either
 * version 2.1 of the License, or (at your option) any later version.
 *
 * FFmpeg is distributed in the hope that it will be useful,
 * but WITHOUT ANY WARRANTY; without even the implied warranty of
 * MERCHANTABILITY or FITNESS FOR A PARTICULAR PURPOSE.  See the GNU
 * Lesser General Public License for more details.
 *
 * You should have received a copy of the GNU Lesser General Public
 * License along with FFmpeg; if not, write to the Free Software
 * Foundation, Inc., 51 Franklin Street, Fifth Floor, Boston, MA 02110-1301 USA
 */

/**
 * @file
 * ClearVideo decoder
 */

#include "avcodec.h"
#include "bytestream.h"
#include "get_bits.h"
#include "idctdsp.h"
#include "internal.h"
#include "mathops.h"
#include "clearvideodata.h"

typedef struct LevelCodes {
    uint16_t    mv_esc;
    uint16_t    bias_esc;
    VLC         flags_cb;
    VLC         mv_cb;
    VLC         bias_cb;
} LevelCodes;

typedef struct MV {
    int16_t x, y;
} MV;

static const MV zero_mv = { 0 };

typedef struct MVInfo {
    int mb_w;
    int mb_h;
    int mb_size;
    int mb_stride;
    int top;
    MV  *mv;
} MVInfo;

typedef struct TileInfo {
    uint16_t        flags;
    int16_t         bias;
    MV              mv;
    struct TileInfo *child[4];
} TileInfo;

typedef struct CLVContext {
    AVCodecContext *avctx;
    IDCTDSPContext idsp;
    AVFrame        *pic;
    AVFrame        *prev;
    GetBitContext  gb;
    int            mb_width, mb_height;
    int            pmb_width, pmb_height;
    MVInfo         mvi;
    int            tile_size;
    int            tile_shift;
    VLC            dc_vlc, ac_vlc;
    LevelCodes     ylev[4], ulev[3], vlev[3];
    int            luma_dc_quant, chroma_dc_quant, ac_quant;
    DECLARE_ALIGNED(16, int16_t, block)[64];
    int            top_dc[3], left_dc[4];
} CLVContext;

static inline int decode_block(CLVContext *ctx, int16_t *blk, int has_ac,
                               int ac_quant)
{
    GetBitContext *gb = &ctx->gb;
    int idx = 1, last = 0, val, skip;

    memset(blk, 0, sizeof(*blk) * 64);
    blk[0] = get_vlc2(gb, ctx->dc_vlc.table, 9, 3);
    if (blk[0] < 0)
        return AVERROR_INVALIDDATA;
    blk[0] -= 63;

    if (!has_ac)
        return 0;

    while (idx < 64 && !last) {
        val = get_vlc2(gb, ctx->ac_vlc.table, 9, 2);
        if (val < 0)
            return AVERROR_INVALIDDATA;
        if (val != 0x1BFF) {
            last =  val >> 12;
            skip = (val >> 4) & 0xFF;
            val &= 0xF;
            if (get_bits1(gb))
                val = -val;
        } else {
            last = get_bits1(gb);
            skip = get_bits(gb, 6);
            val  = get_sbits(gb, 8);
        }
        if (val) {
            int aval = FFABS(val), sign = val < 0;
            val = ac_quant * (2 * aval + 1);
            if (!(ac_quant & 1))
                val--;
            if (sign)
                val = -val;
        }
        idx += skip;
        if (idx >= 64)
            return AVERROR_INVALIDDATA;
        blk[ff_zigzag_direct[idx++]] = val;
    }

    return (idx <= 64 && last) ? 0 : -1;
}

#define DCT_TEMPLATE(blk, step, bias, shift, dshift, OP)                \
<<<<<<< HEAD
    const int t0 = OP( 2841 * blk[1 * step] +  565 * blk[7 * step]);    \
    const int t1 = OP(  565 * blk[1 * step] - 2841 * blk[7 * step]);    \
    const int t2 = OP( 1609 * blk[5 * step] + 2408 * blk[3 * step]);    \
    const int t3 = OP( 2408 * blk[5 * step] - 1609 * blk[3 * step]);    \
    const int t4 = OP( 1108 * blk[2 * step] - 2676 * blk[6 * step]);    \
    const int t5 = OP( 2676 * blk[2 * step] + 1108 * blk[6 * step]);    \
=======
    const int t0 = OP(2841 * blk[1 * step] +  565 * blk[7 * step]);     \
    const int t1 = OP( 565 * blk[1 * step] - 2841 * blk[7 * step]);     \
    const int t2 = OP(1609 * blk[5 * step] + 2408 * blk[3 * step]);     \
    const int t3 = OP(2408 * blk[5 * step] - 1609 * blk[3 * step]);     \
    const int t4 = OP(1108 * blk[2 * step] - 2676 * blk[6 * step]);     \
    const int t5 = OP(2676 * blk[2 * step] + 1108 * blk[6 * step]);     \
>>>>>>> 6b6b9e59
    const int t6 = ((blk[0 * step] + blk[4 * step]) * (1 << dshift)) + bias;  \
    const int t7 = ((blk[0 * step] - blk[4 * step]) * (1 << dshift)) + bias;  \
    const int t8 = t0 + t2;                                             \
    const int t9 = t0 - t2;                                             \
    const int tA = (int)(181U * (t9 + (t1 - t3)) + 0x80) >> 8;          \
    const int tB = (int)(181U * (t9 - (t1 - t3)) + 0x80) >> 8;          \
    const int tC = t1 + t3;                                             \
                                                                        \
    blk[0 * step] = (t6 + t5 + t8) >> shift;                            \
    blk[1 * step] = (t7 + t4 + tA) >> shift;                            \
    blk[2 * step] = (t7 - t4 + tB) >> shift;                            \
    blk[3 * step] = (t6 - t5 + tC) >> shift;                            \
    blk[4 * step] = (t6 - t5 - tC) >> shift;                            \
    blk[5 * step] = (t7 - t4 - tB) >> shift;                            \
    blk[6 * step] = (t7 + t4 - tA) >> shift;                            \
    blk[7 * step] = (t6 + t5 - t8) >> shift;                            \

#define ROP(x) x
#define COP(x) (((x) + 4) >> 3)

static void clv_dct(int16_t *block)
{
    int i;
    int16_t *ptr;

    ptr = block;
    for (i = 0; i < 8; i++) {
        DCT_TEMPLATE(ptr, 1, 0x80, 8, 11, ROP);
        ptr += 8;
    }

    ptr = block;
    for (i = 0; i < 8; i++) {
        DCT_TEMPLATE(ptr, 8, 0x2000, 14, 8, COP);
        ptr++;
    }
}

static int decode_mb(CLVContext *c, int x, int y)
{
    int i, has_ac[6], off;

    for (i = 0; i < 6; i++)
        has_ac[i] = get_bits1(&c->gb);

    off = x * 16 + y * 16 * c->pic->linesize[0];
    for (i = 0; i < 4; i++) {
        if (decode_block(c, c->block, has_ac[i], c->ac_quant) < 0)
            return AVERROR_INVALIDDATA;
        if (!x && !(i & 1)) {
            c->block[0] += c->top_dc[0];
            c->top_dc[0] = c->block[0];
        } else {
            c->block[0] += c->left_dc[(i & 2) >> 1];
        }
        c->left_dc[(i & 2) >> 1] = c->block[0];
        c->block[0]             *= c->luma_dc_quant;
        clv_dct(c->block);
        if (i == 2)
            off += c->pic->linesize[0] * 8;
        c->idsp.put_pixels_clamped(c->block,
                                   c->pic->data[0] + off + (i & 1) * 8,
                                   c->pic->linesize[0]);
    }

    off = x * 8 + y * 8 * c->pic->linesize[1];
    for (i = 1; i < 3; i++) {
        if (decode_block(c, c->block, has_ac[i + 3], c->ac_quant) < 0)
            return AVERROR_INVALIDDATA;
        if (!x) {
            c->block[0] += c->top_dc[i];
            c->top_dc[i] = c->block[0];
        } else {
            c->block[0] += c->left_dc[i + 1];
        }
        c->left_dc[i + 1] = c->block[0];
        c->block[0]      *= c->chroma_dc_quant;
        clv_dct(c->block);
        c->idsp.put_pixels_clamped(c->block, c->pic->data[i] + off,
                                   c->pic->linesize[i]);
    }

    return 0;
}

static int copy_block(AVCodecContext *avctx, AVFrame *dst, AVFrame *src,
                      int plane, int x, int y, int dx, int dy, int size)
{
    int shift = plane > 0;
    int sx = x + dx;
    int sy = y + dy;
    int sstride, dstride, soff, doff;
    uint8_t *sbuf, *dbuf;
    int i;

    if (x < 0 || sx < 0 || y < 0 || sy < 0 ||
        x + size > avctx->coded_width >> shift ||
        y + size > avctx->coded_height >> shift ||
        sx + size > avctx->coded_width >> shift ||
        sy + size > avctx->coded_height >> shift)
        return AVERROR_INVALIDDATA;

    sstride = src->linesize[plane];
    dstride = dst->linesize[plane];
    soff    = sx + sy * sstride;
    sbuf    = src->data[plane];
    doff    = x + y * dstride;
    dbuf    = dst->data[plane];

    for (i = 0; i < size; i++) {
        uint8_t *dptr = &dbuf[doff];
        uint8_t *sptr = &sbuf[soff];

        memcpy(dptr, sptr, size);
        doff += dstride;
        soff += sstride;
    }

    return 0;
}

static int copyadd_block(AVCodecContext *avctx, AVFrame *dst, AVFrame *src,
                         int plane, int x, int y, int dx, int dy, int size, int bias)
{
    int shift = plane > 0;
    int sx = x + dx;
    int sy = y + dy;
    int sstride   = src->linesize[plane];
    int dstride   = dst->linesize[plane];
    int soff      = sx + sy * sstride;
    uint8_t *sbuf = src->data[plane];
    int doff      = x + y * dstride;
    uint8_t *dbuf = dst->data[plane];
    int i, j;

    if (x < 0 || sx < 0 || y < 0 || sy < 0 ||
        x + size > avctx->coded_width >> shift ||
        y + size > avctx->coded_height >> shift ||
        sx + size > avctx->coded_width >> shift ||
        sy + size > avctx->coded_height >> shift)
        return AVERROR_INVALIDDATA;

    for (j = 0; j < size; j++) {
        uint8_t *dptr = &dbuf[doff];
        uint8_t *sptr = &sbuf[soff];

        for (i = 0; i < size; i++) {
            int val = sptr[i] + bias;

            dptr[i] = av_clip_uint8(val);
        }

        doff += dstride;
        soff += sstride;
    }

    return 0;
}

static MV mvi_predict(MVInfo *mvi, int mb_x, int mb_y, MV diff)
{
    MV res, pred_mv;
    int left_mv, right_mv, top_mv, bot_mv;

    if (mvi->top) {
        if (mb_x > 0) {
            pred_mv = mvi->mv[mvi->mb_stride + mb_x - 1];
        } else {
            pred_mv = zero_mv;
        }
    } else if ((mb_x == 0) || (mb_x == mvi->mb_w - 1)) {
        pred_mv = mvi->mv[mb_x];
    } else {
        MV A = mvi->mv[mvi->mb_stride + mb_x - 1];
        MV B = mvi->mv[                 mb_x    ];
        MV C = mvi->mv[                 mb_x + 1];
        pred_mv.x = mid_pred(A.x, B.x, C.x);
        pred_mv.y = mid_pred(A.y, B.y, C.y);
    }

    res = pred_mv;

    left_mv = -((mb_x * mvi->mb_size));
    right_mv = ((mvi->mb_w - mb_x - 1) * mvi->mb_size);
    if (res.x < left_mv) {
        res.x = left_mv;
    }
    if (res.x > right_mv) {
        res.x = right_mv;
    }
    top_mv = -((mb_y * mvi->mb_size));
    bot_mv = ((mvi->mb_h - mb_y - 1) * mvi->mb_size);
    if (res.y < top_mv) {
        res.y = top_mv;
    }
    if (res.y > bot_mv) {
        res.y = bot_mv;
    }

    mvi->mv[mvi->mb_stride + mb_x].x = res.x + diff.x;
    mvi->mv[mvi->mb_stride + mb_x].y = res.y + diff.y;

    return res;
}

static void mvi_reset(MVInfo *mvi, int mb_w, int mb_h, int mb_size)
{
    mvi->top       = 1;
    mvi->mb_w      = mb_w;
    mvi->mb_h      = mb_h;
    mvi->mb_size   = mb_size;
    mvi->mb_stride = mb_w;
    memset(mvi->mv, 0, sizeof(MV) * mvi->mb_stride * 2);
}

static void mvi_update_row(MVInfo *mvi)
{
    int i;

    mvi->top = 0;
    for (i = 0 ; i < mvi->mb_stride; i++) {
        mvi->mv[i] = mvi->mv[mvi->mb_stride + i];
    }
}

static TileInfo* decode_tile_info(GetBitContext *gb, LevelCodes *lc, int level)
{
    TileInfo *ti;
    int i, flags = 0;
    int16_t bias = 0;
    MV mv = { 0 };

    if (lc[level].flags_cb.table) {
        flags = get_vlc2(gb, lc[level].flags_cb.table, lc[level].flags_cb.bits, 2);
    }

    if (lc[level].mv_cb.table) {
        uint16_t mv_code = get_vlc2(gb, lc[level].mv_cb.table, lc[level].mv_cb.bits, 3);

        if (mv_code != lc[level].mv_esc) {
            mv.x = (int8_t)(mv_code & 0xff);
            mv.y = (int8_t)(mv_code >> 8);
        } else {
            mv.x = get_sbits(gb, 8);
            mv.y = get_sbits(gb, 8);
        }
    }

    if (lc[level].bias_cb.table) {
        uint16_t bias_val = get_vlc2(gb, lc[level].bias_cb.table, lc[level].bias_cb.bits, 2);

        if (bias_val != lc[level].bias_esc) {
            bias = (int16_t)(bias_val);
        } else {
            bias = get_sbits(gb, 16);
        }
    }

    ti = av_calloc(1, sizeof(*ti));
    if (!ti)
        return NULL;

    ti->flags = flags;
    ti->mv = mv;
    ti->bias = bias;

    if (ti->flags) {
        for (i = 0; i < 4; i++) {
            if (ti->flags & (1 << i)) {
                TileInfo *subti = decode_tile_info(gb, lc, level + 1);
                ti->child[i] = subti;
            }
        }
    }

    return ti;
}

static int tile_do_block(AVCodecContext *avctx, AVFrame *dst, AVFrame *src,
                         int plane, int x, int y, int dx, int dy, int size, int bias)
{
    int ret;

    if (!bias) {
        ret = copy_block(avctx, dst, src, plane, x, y, dx, dy, size);
    } else {
        ret = copyadd_block(avctx, dst, src, plane, x, y, dx, dy, size, bias);
    }

    return ret;
}

static int restore_tree(AVCodecContext *avctx, AVFrame *dst, AVFrame *src,
                        int plane, int x, int y, int size,
                        TileInfo *tile, MV root_mv)
{
    int ret;
    MV mv;

    mv.x = root_mv.x + tile->mv.x;
    mv.y = root_mv.y + tile->mv.y;

    if (!tile->flags) {
        ret = tile_do_block(avctx, dst, src, plane, x, y, mv.x, mv.y, size, tile->bias);
    } else {
        int i, hsize = size >> 1;

        for (i = 0; i < 4; i++) {
            int xoff = (i & 2) == 0 ? 0 : hsize;
            int yoff = (i & 1) == 0 ? 0 : hsize;

            if (tile->child[i]) {
                ret = restore_tree(avctx, dst, src, plane, x + xoff, y + yoff, hsize, tile->child[i], root_mv);
                av_freep(&tile->child[i]);
            } else {
                ret = tile_do_block(avctx, dst, src, plane, x + xoff, y + yoff, mv.x, mv.y, hsize, tile->bias);
            }
        }
    }

    return ret;
}

static void extend_edges(AVFrame *buf, int tile_size)
{
    int comp, i, j;

    for (comp = 0; comp < 3; comp++) {
        int shift = comp > 0;
        int w = buf->width  >> shift;
        int h = buf->height >> shift;
        int size = comp == 0 ? tile_size : tile_size >> 1;
        int stride = buf->linesize[comp];
        uint8_t *framebuf = buf->data[comp];

        int right  = size - (w & (size - 1));
        int bottom = size - (h & (size - 1));

        if ((right == size) && (bottom == size)) {
            return;
        }
        if (right != size) {
            int off = w;
            for (j = 0; j < h; j++) {
                for (i = 0; i < right; i++) {
                    framebuf[off + i] = 0x80;
                }
                off += stride;
            }
        }
        if (bottom != size) {
            int off = h * stride;
            for (j = 0; j < bottom; j++) {
                for (i = 0; i < stride; i++) {
                    framebuf[off + i] = 0x80;
                }
                off += stride;
            }
        }
    }
}

static int clv_decode_frame(AVCodecContext *avctx, void *data,
                            int *got_frame, AVPacket *avpkt)
{
    const uint8_t *buf = avpkt->data;
    int buf_size = avpkt->size;
    CLVContext *c = avctx->priv_data;
    GetByteContext gb;
    uint32_t frame_type;
    int i, j, ret;
    int mb_ret = 0;

    bytestream2_init(&gb, buf, buf_size);
    if (avctx->codec_tag == MKTAG('C', 'L', 'V', '1')) {
        int skip = bytestream2_get_byte(&gb);
        bytestream2_skip(&gb, (skip + 1) * 8);
    }

    frame_type = bytestream2_get_byte(&gb);

    if ((frame_type & 0x7f) == 0x30) {
        *got_frame = 0;
        return buf_size;
    } else if (frame_type & 0x2) {
        if (buf_size < c->mb_width * c->mb_height) {
            av_log(avctx, AV_LOG_ERROR, "Packet too small\n");
            return AVERROR_INVALIDDATA;
        }

        if ((ret = ff_reget_buffer(avctx, c->pic, 0)) < 0)
            return ret;

        c->pic->key_frame = 1;
        c->pic->pict_type = AV_PICTURE_TYPE_I;

        bytestream2_get_be32(&gb); // frame size;
        c->ac_quant        = bytestream2_get_byte(&gb);
        c->luma_dc_quant   = 32;
        c->chroma_dc_quant = 32;

        if ((ret = init_get_bits8(&c->gb, buf + bytestream2_tell(&gb),
                                  buf_size - bytestream2_tell(&gb))) < 0)
            return ret;

        for (i = 0; i < 3; i++)
            c->top_dc[i] = 32;
        for (i = 0; i < 4; i++)
            c->left_dc[i] = 32;

        for (j = 0; j < c->mb_height; j++) {
            for (i = 0; i < c->mb_width; i++) {
                ret = decode_mb(c, i, j);
                if (ret < 0)
                    mb_ret = ret;
            }
        }
        extend_edges(c->pic, c->tile_size);
    } else {
        int plane;

        if (c->pmb_width * c->pmb_height > 8LL*(buf_size - bytestream2_tell(&gb)))
            return AVERROR_INVALIDDATA;

        if ((ret = ff_reget_buffer(avctx, c->pic, 0)) < 0)
            return ret;

        ret = av_frame_copy(c->pic, c->prev);
        if (ret < 0)
            return ret;

        if ((ret = init_get_bits8(&c->gb, buf + bytestream2_tell(&gb),
                                  buf_size - bytestream2_tell(&gb))) < 0)
            return ret;

        mvi_reset(&c->mvi, c->pmb_width, c->pmb_height, 1 << c->tile_shift);

        for (j = 0; j < c->pmb_height; j++) {
            for (i = 0; i < c->pmb_width; i++) {
                if (get_bits_left(&c->gb) <= 0)
                    return AVERROR_INVALIDDATA;
                if (get_bits1(&c->gb)) {
                    MV mv = mvi_predict(&c->mvi, i, j, zero_mv);

                    for (plane = 0; plane < 3; plane++) {
                        int16_t x = plane == 0 ? i << c->tile_shift : i << (c->tile_shift - 1);
                        int16_t y = plane == 0 ? j << c->tile_shift : j << (c->tile_shift - 1);
                        int16_t size = plane == 0 ? 1 << c->tile_shift : 1 << (c->tile_shift - 1);
                        int16_t mx = plane == 0 ? mv.x : mv.x / 2;
                        int16_t my = plane == 0 ? mv.y : mv.y / 2;

                        ret = copy_block(avctx, c->pic, c->prev, plane, x, y, mx, my, size);
                        if (ret < 0)
                            mb_ret = ret;
                    }
                } else {
                    int x = i << c->tile_shift;
                    int y = j << c->tile_shift;
                    int size = 1 << c->tile_shift;
                    TileInfo *tile;
                    MV mv, cmv;

                    tile = decode_tile_info(&c->gb, c->ylev, 0);
                    if (!tile)
                        return AVERROR(ENOMEM);
                    mv = mvi_predict(&c->mvi, i, j, tile->mv);
                    ret = restore_tree(avctx, c->pic, c->prev, 0, x, y, size, tile, mv);
                    if (ret < 0)
                        mb_ret = ret;
                    x = i << (c->tile_shift - 1);
                    y = j << (c->tile_shift - 1);
                    size = 1 << (c->tile_shift - 1);
                    cmv.x = mv.x + tile->mv.x;
                    cmv.y = mv.y + tile->mv.y;
                    cmv.x /= 2;
                    cmv.y /= 2;
                    av_freep(&tile);
                    tile = decode_tile_info(&c->gb, c->ulev, 0);
                    if (!tile)
                        return AVERROR(ENOMEM);
                    ret = restore_tree(avctx, c->pic, c->prev, 1, x, y, size, tile, cmv);
                    if (ret < 0)
                        mb_ret = ret;
                    av_freep(&tile);
                    tile = decode_tile_info(&c->gb, c->vlev, 0);
                    if (!tile)
                        return AVERROR(ENOMEM);
                    ret = restore_tree(avctx, c->pic, c->prev, 2, x, y, size, tile, cmv);
                    if (ret < 0)
                        mb_ret = ret;
                    av_freep(&tile);
                }
            }
            mvi_update_row(&c->mvi);
        }
        extend_edges(c->pic, c->tile_size);

        c->pic->key_frame = 0;
        c->pic->pict_type = AV_PICTURE_TYPE_P;
    }

    if ((ret = av_frame_ref(data, c->pic)) < 0)
        return ret;

    FFSWAP(AVFrame *, c->pic, c->prev);

    *got_frame = 1;

    if (get_bits_left(&c->gb) < 0)
        av_log(c->avctx, AV_LOG_WARNING, "overread %d\n", -get_bits_left(&c->gb));

    return mb_ret < 0 ? mb_ret : buf_size;
}

static av_cold int clv_decode_init(AVCodecContext *avctx)
{
    CLVContext *const c = avctx->priv_data;
    int ret, w, h;

    if (avctx->extradata_size == 110) {
        c->tile_size = AV_RL32(&avctx->extradata[94]);
    } else if (avctx->extradata_size == 150) {
        c->tile_size = AV_RB32(&avctx->extradata[134]);
    } else if (!avctx->extradata_size) {
        c->tile_size = 16;
    } else {
        av_log(avctx, AV_LOG_ERROR, "Unsupported extradata size: %d\n", avctx->extradata_size);
        return AVERROR_INVALIDDATA;
    }

    c->tile_shift = av_log2(c->tile_size);
    if (1U << c->tile_shift != c->tile_size) {
        av_log(avctx, AV_LOG_ERROR, "Tile size: %d, is not power of 2.\n", c->tile_size);
        return AVERROR_INVALIDDATA;
    }

    avctx->pix_fmt = AV_PIX_FMT_YUV420P;
    w = avctx->width;
    h = avctx->height;
    ret = ff_set_dimensions(avctx, FFALIGN(w, 1 << c->tile_shift), FFALIGN(h, 1 << c->tile_shift));
    if (ret < 0)
        return ret;
    avctx->width  = w;
    avctx->height = h;

    c->avctx           = avctx;
    c->mb_width        = FFALIGN(avctx->width,  16) >> 4;
    c->mb_height       = FFALIGN(avctx->height, 16) >> 4;
    c->pmb_width       = (w + c->tile_size - 1) >> c->tile_shift;
    c->pmb_height      = (h + c->tile_size - 1) >> c->tile_shift;
    c->pic             = av_frame_alloc();
    c->prev            = av_frame_alloc();
    c->mvi.mv          = av_calloc(c->pmb_width * 2, sizeof(*c->mvi.mv));
    if (!c->pic || !c->prev || !c->mvi.mv)
        return AVERROR(ENOMEM);

    ff_idctdsp_init(&c->idsp, avctx);
    ret = init_vlc(&c->dc_vlc, 9, NUM_DC_CODES,
                   clv_dc_bits,  1, 1,
                   clv_dc_codes, 1, 1, 0);
    if (ret) {
        av_log(avctx, AV_LOG_ERROR, "Error initialising DC VLC\n");
        return ret;
    }
    ret = ff_init_vlc_sparse(&c->ac_vlc, 9, NUM_AC_CODES,
                             clv_ac_bits,  1, 1,
                             clv_ac_codes, 1, 1,
                             clv_ac_syms,  2, 2, 0);
    if (ret) {
        av_log(avctx, AV_LOG_ERROR, "Error initialising AC VLC\n");
        return ret;
    }

    ret = init_vlc(&c->ylev[0].flags_cb, 9, FF_ARRAY_ELEMS(clv_flagsy_0_bits),
                   clv_flagsy_0_bits,  1, 1,
                   clv_flagsy_0_codes, 2, 2, 0);
    if (ret)
        return ret;

    ret = init_vlc(&c->ylev[1].flags_cb, 9, FF_ARRAY_ELEMS(clv_flagsy_1_bits),
                   clv_flagsy_1_bits,  1, 1,
                   clv_flagsy_1_codes, 2, 2, 0);
    if (ret)
        return ret;

    ret = init_vlc(&c->ylev[2].flags_cb, 9, FF_ARRAY_ELEMS(clv_flagsy_2_bits),
                   clv_flagsy_2_bits,  1, 1,
                   clv_flagsy_2_codes, 2, 2, 0);
    if (ret)
        return ret;

    ret = init_vlc(&c->ulev[0].flags_cb, 9, FF_ARRAY_ELEMS(clv_flagsu_0_bits),
                   clv_flagsu_0_bits,  1, 1,
                   clv_flagsu_0_codes, 2, 2, 0);
    if (ret)
        return ret;

    ret = init_vlc(&c->ulev[1].flags_cb, 9, FF_ARRAY_ELEMS(clv_flagsu_1_bits),
                   clv_flagsu_1_bits,  1, 1,
                   clv_flagsu_1_codes, 2, 2, 0);
    if (ret)
        return ret;

    ret = init_vlc(&c->vlev[0].flags_cb, 9, FF_ARRAY_ELEMS(clv_flagsv_0_bits),
                   clv_flagsv_0_bits,  1, 1,
                   clv_flagsv_0_codes, 2, 2, 0);
    if (ret)
        return ret;

    ret = init_vlc(&c->vlev[1].flags_cb, 9, FF_ARRAY_ELEMS(clv_flagsv_1_bits),
                   clv_flagsv_1_bits,  1, 1,
                   clv_flagsv_1_codes, 2, 2, 0);
    if (ret)
        return ret;

    ret = ff_init_vlc_sparse(&c->ylev[0].mv_cb, 9, FF_ARRAY_ELEMS(clv_mvy_0_bits),
                             clv_mvy_0_bits,  1, 1,
                             clv_mvy_0_codes, 2, 2,
                             clv_mvy_0_syms,  2, 2, 0);
    if (ret)
        return ret;

    ret = ff_init_vlc_sparse(&c->ylev[1].mv_cb, 9, FF_ARRAY_ELEMS(clv_mvy_1_bits),
                             clv_mvy_1_bits,  1, 1,
                             clv_mvy_1_codes, 2, 2,
                             clv_mvy_1_syms,  2, 2, 0);
    if (ret)
        return ret;

    ret = ff_init_vlc_sparse(&c->ylev[2].mv_cb, 9, FF_ARRAY_ELEMS(clv_mvy_2_bits),
                             clv_mvy_2_bits,  1, 1,
                             clv_mvy_2_codes, 2, 2,
                             clv_mvy_2_syms,  2, 2, 0);
    if (ret)
        return ret;

    ret = ff_init_vlc_sparse(&c->ylev[3].mv_cb, 9, FF_ARRAY_ELEMS(clv_mvy_3_bits),
                             clv_mvy_3_bits,  1, 1,
                             clv_mvy_3_codes, 2, 2,
                             clv_mvy_3_syms,  2, 2, 0);
    if (ret)
        return ret;

    ret = ff_init_vlc_sparse(&c->ulev[1].mv_cb, 9, FF_ARRAY_ELEMS(clv_mvu_1_bits),
                             clv_mvu_1_bits,  1, 1,
                             clv_mvu_1_codes, 2, 2,
                             clv_mvu_1_syms,  2, 2, 0);
    if (ret)
        return ret;

    ret = ff_init_vlc_sparse(&c->ulev[2].mv_cb, 9, FF_ARRAY_ELEMS(clv_mvu_2_bits),
                             clv_mvu_2_bits,  1, 1,
                             clv_mvu_2_codes, 2, 2,
                             clv_mvu_2_syms,  2, 2, 0);
    if (ret)
        return ret;

    ret = ff_init_vlc_sparse(&c->vlev[1].mv_cb, 9, FF_ARRAY_ELEMS(clv_mvv_1_bits),
                             clv_mvv_1_bits,  1, 1,
                             clv_mvv_1_codes, 2, 2,
                             clv_mvv_1_syms,  2, 2, 0);
    if (ret)
        return ret;

    ret = ff_init_vlc_sparse(&c->vlev[2].mv_cb, 9, FF_ARRAY_ELEMS(clv_mvv_2_bits),
                             clv_mvv_2_bits,  1, 1,
                             clv_mvv_2_codes, 2, 2,
                             clv_mvv_2_syms,  2, 2, 0);
    if (ret)
        return ret;

    ret = ff_init_vlc_sparse(&c->ylev[1].bias_cb, 9, FF_ARRAY_ELEMS(clv_biasy_1_bits),
                             clv_biasy_1_bits,  1, 1,
                             clv_biasy_1_codes, 2, 2,
                             clv_biasy_1_syms,  2, 2, 0);
    if (ret)
        return ret;

    ret = ff_init_vlc_sparse(&c->ylev[2].bias_cb, 9, FF_ARRAY_ELEMS(clv_biasy_2_bits),
                             clv_biasy_2_bits,  1, 1,
                             clv_biasy_2_codes, 2, 2,
                             clv_biasy_2_syms,  2, 2, 0);
    if (ret)
        return ret;

    ret = ff_init_vlc_sparse(&c->ylev[3].bias_cb, 9, FF_ARRAY_ELEMS(clv_biasy_3_bits),
                             clv_biasy_3_bits,  1, 1,
                             clv_biasy_3_codes, 2, 2,
                             clv_biasy_3_syms,  2, 2, 0);
    if (ret)
        return ret;

    ret = ff_init_vlc_sparse(&c->ulev[1].bias_cb, 9, FF_ARRAY_ELEMS(clv_biasu_1_bits),
                             clv_biasu_1_bits,  1, 1,
                             clv_biasu_1_codes, 2, 2,
                             clv_biasu_1_syms,  2, 2, 0);
    if (ret)
        return ret;

    ret = ff_init_vlc_sparse(&c->ulev[2].bias_cb, 9, FF_ARRAY_ELEMS(clv_biasu_2_bits),
                             clv_biasu_2_bits,  1, 1,
                             clv_biasu_2_codes, 2, 2,
                             clv_biasu_2_syms,  2, 2, 0);
    if (ret)
        return ret;

    ret = ff_init_vlc_sparse(&c->vlev[1].bias_cb, 9, FF_ARRAY_ELEMS(clv_biasv_1_bits),
                             clv_biasv_1_bits,  1, 1,
                             clv_biasv_1_codes, 2, 2,
                             clv_biasv_1_syms,  2, 2, 0);
    if (ret)
        return ret;

    ret = ff_init_vlc_sparse(&c->vlev[2].bias_cb, 9, FF_ARRAY_ELEMS(clv_biasv_2_bits),
                             clv_biasv_2_bits,  1, 1,
                             clv_biasv_2_codes, 2, 2,
                             clv_biasv_2_syms,  2, 2, 0);
    if (ret)
        return ret;

    c->ylev[0].mv_esc = 0x0909;
    c->ylev[1].mv_esc = 0x0A0A;
    c->ylev[2].mv_esc = 0x1010;
    c->ylev[3].mv_esc = 0x1313;
    c->ulev[1].mv_esc = 0x0808;
    c->ulev[2].mv_esc = 0x0B0B;
    c->vlev[1].mv_esc = 0x0808;
    c->vlev[2].mv_esc = 0x0B0B;

    c->ylev[1].bias_esc = 0x100;
    c->ylev[2].bias_esc = 0x100;
    c->ylev[3].bias_esc = 0x100;
    c->ulev[1].bias_esc = 0x100;
    c->ulev[2].bias_esc = 0x100;
    c->vlev[1].bias_esc = 0x100;
    c->vlev[2].bias_esc = 0x100;

    return 0;
}

static av_cold int clv_decode_end(AVCodecContext *avctx)
{
    CLVContext *const c = avctx->priv_data;
    int i;

    av_frame_free(&c->prev);
    av_frame_free(&c->pic);

    av_freep(&c->mvi.mv);

    ff_free_vlc(&c->dc_vlc);
    ff_free_vlc(&c->ac_vlc);
    for (i = 0; i < 4; i++) {
        ff_free_vlc(&c->ylev[i].mv_cb);
        ff_free_vlc(&c->ylev[i].flags_cb);
        ff_free_vlc(&c->ylev[i].bias_cb);
    }
    for (i = 0; i < 3; i++) {
        ff_free_vlc(&c->ulev[i].mv_cb);
        ff_free_vlc(&c->ulev[i].flags_cb);
        ff_free_vlc(&c->ulev[i].bias_cb);
        ff_free_vlc(&c->vlev[i].mv_cb);
        ff_free_vlc(&c->vlev[i].flags_cb);
        ff_free_vlc(&c->vlev[i].bias_cb);
    }

    return 0;
}

AVCodec ff_clearvideo_decoder = {
    .name           = "clearvideo",
    .long_name      = NULL_IF_CONFIG_SMALL("Iterated Systems ClearVideo"),
    .type           = AVMEDIA_TYPE_VIDEO,
    .id             = AV_CODEC_ID_CLEARVIDEO,
    .priv_data_size = sizeof(CLVContext),
    .init           = clv_decode_init,
    .close          = clv_decode_end,
    .decode         = clv_decode_frame,
    .capabilities   = AV_CODEC_CAP_DR1,
    .caps_internal  = FF_CODEC_CAP_INIT_THREADSAFE | FF_CODEC_CAP_INIT_CLEANUP,
};<|MERGE_RESOLUTION|>--- conflicted
+++ resolved
@@ -128,21 +128,12 @@
 }
 
 #define DCT_TEMPLATE(blk, step, bias, shift, dshift, OP)                \
-<<<<<<< HEAD
-    const int t0 = OP( 2841 * blk[1 * step] +  565 * blk[7 * step]);    \
-    const int t1 = OP(  565 * blk[1 * step] - 2841 * blk[7 * step]);    \
-    const int t2 = OP( 1609 * blk[5 * step] + 2408 * blk[3 * step]);    \
-    const int t3 = OP( 2408 * blk[5 * step] - 1609 * blk[3 * step]);    \
-    const int t4 = OP( 1108 * blk[2 * step] - 2676 * blk[6 * step]);    \
-    const int t5 = OP( 2676 * blk[2 * step] + 1108 * blk[6 * step]);    \
-=======
     const int t0 = OP(2841 * blk[1 * step] +  565 * blk[7 * step]);     \
     const int t1 = OP( 565 * blk[1 * step] - 2841 * blk[7 * step]);     \
     const int t2 = OP(1609 * blk[5 * step] + 2408 * blk[3 * step]);     \
     const int t3 = OP(2408 * blk[5 * step] - 1609 * blk[3 * step]);     \
     const int t4 = OP(1108 * blk[2 * step] - 2676 * blk[6 * step]);     \
     const int t5 = OP(2676 * blk[2 * step] + 1108 * blk[6 * step]);     \
->>>>>>> 6b6b9e59
     const int t6 = ((blk[0 * step] + blk[4 * step]) * (1 << dshift)) + bias;  \
     const int t7 = ((blk[0 * step] - blk[4 * step]) * (1 << dshift)) + bias;  \
     const int t8 = t0 + t2;                                             \
