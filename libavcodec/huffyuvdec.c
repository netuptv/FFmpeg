/*
 * huffyuv decoder
 *
 * Copyright (c) 2002-2014 Michael Niedermayer <michaelni@gmx.at>
 *
 * see http://www.pcisys.net/~melanson/codecs/huffyuv.txt for a description of
 * the algorithm used
 *
 * This file is part of FFmpeg.
 *
 * FFmpeg is free software; you can redistribute it and/or
 * modify it under the terms of the GNU Lesser General Public
 * License as published by the Free Software Foundation; either
 * version 2.1 of the License, or (at your option) any later version.
 *
 * FFmpeg is distributed in the hope that it will be useful,
 * but WITHOUT ANY WARRANTY; without even the implied warranty of
 * MERCHANTABILITY or FITNESS FOR A PARTICULAR PURPOSE.  See the GNU
 * Lesser General Public License for more details.
 *
 * You should have received a copy of the GNU Lesser General Public
 * License along with FFmpeg; if not, write to the Free Software
 * Foundation, Inc., 51 Franklin Street, Fifth Floor, Boston, MA 02110-1301 USA
 *
 * yuva, gray, 4:4:4, 4:1:1, 4:1:0 and >8 bit per sample support sponsored by NOA
 */

/**
 * @file
 * huffyuv decoder
 */

#define UNCHECKED_BITSTREAM_READER 1

#include "avcodec.h"
#include "get_bits.h"
#include "huffyuv.h"
#include "huffyuvdsp.h"
#include "lossless_videodsp.h"
#include "thread.h"
#include "libavutil/imgutils.h"
#include "libavutil/pixdesc.h"

#define classic_shift_luma_table_size 42
static const unsigned char classic_shift_luma[classic_shift_luma_table_size + AV_INPUT_BUFFER_PADDING_SIZE] = {
    34, 36, 35, 69, 135, 232,   9, 16, 10, 24,  11,  23,  12,  16, 13, 10,
    14,  8, 15,  8,  16,   8,  17, 20, 16, 10, 207, 206, 205, 236, 11,  8,
    10, 21,  9, 23,   8,   8, 199, 70, 69, 68,   0,
  0,0,0,0,0,0,0,0,
};

#define classic_shift_chroma_table_size 59
static const unsigned char classic_shift_chroma[classic_shift_chroma_table_size + AV_INPUT_BUFFER_PADDING_SIZE] = {
    66, 36,  37,  38, 39, 40,  41,  75,  76,  77, 110, 239, 144, 81, 82,  83,
    84, 85, 118, 183, 56, 57,  88,  89,  56,  89, 154,  57,  58, 57, 26, 141,
    57, 56,  58,  57, 58, 57, 184, 119, 214, 245, 116,  83,  82, 49, 80,  79,
    78, 77,  44,  75, 41, 40,  39,  38,  37,  36,  34,  0,
  0,0,0,0,0,0,0,0,
};

static const unsigned char classic_add_luma[256] = {
     3,  9,  5, 12, 10, 35, 32, 29, 27, 50, 48, 45, 44, 41, 39, 37,
    73, 70, 68, 65, 64, 61, 58, 56, 53, 50, 49, 46, 44, 41, 38, 36,
    68, 65, 63, 61, 58, 55, 53, 51, 48, 46, 45, 43, 41, 39, 38, 36,
    35, 33, 32, 30, 29, 27, 26, 25, 48, 47, 46, 44, 43, 41, 40, 39,
    37, 36, 35, 34, 32, 31, 30, 28, 27, 26, 24, 23, 22, 20, 19, 37,
    35, 34, 33, 31, 30, 29, 27, 26, 24, 23, 21, 20, 18, 17, 15, 29,
    27, 26, 24, 22, 21, 19, 17, 16, 14, 26, 25, 23, 21, 19, 18, 16,
    15, 27, 25, 23, 21, 19, 17, 16, 14, 26, 25, 23, 21, 18, 17, 14,
    12, 17, 19, 13,  4,  9,  2, 11,  1,  7,  8,  0, 16,  3, 14,  6,
    12, 10,  5, 15, 18, 11, 10, 13, 15, 16, 19, 20, 22, 24, 27, 15,
    18, 20, 22, 24, 26, 14, 17, 20, 22, 24, 27, 15, 18, 20, 23, 25,
    28, 16, 19, 22, 25, 28, 32, 36, 21, 25, 29, 33, 38, 42, 45, 49,
    28, 31, 34, 37, 40, 42, 44, 47, 49, 50, 52, 54, 56, 57, 59, 60,
    62, 64, 66, 67, 69, 35, 37, 39, 40, 42, 43, 45, 47, 48, 51, 52,
    54, 55, 57, 59, 60, 62, 63, 66, 67, 69, 71, 72, 38, 40, 42, 43,
    46, 47, 49, 51, 26, 28, 30, 31, 33, 34, 18, 19, 11, 13,  7,  8,
};

static const unsigned char classic_add_chroma[256] = {
     3,    1,   2,   2,   2,   2,   3,   3,   7,   5,   7,   5,   8,   6,  11,   9,
     7,   13,  11,  10,   9,   8,   7,   5,   9,   7,   6,   4,   7,   5,   8,   7,
     11,   8,  13,  11,  19,  15,  22,  23,  20,  33,  32,  28,  27,  29,  51,  77,
     43,  45,  76,  81,  46,  82,  75,  55,  56, 144,  58,  80,  60,  74, 147,  63,
    143,  65,  66,  67,  68,  69,  70,  71,  72,  73,  74,  75,  76,  77,  78,  79,
     80,  81,  82,  83,  84,  85,  86,  87,  88,  89,  90,  91,  27,  30,  21,  22,
     17,  14,   5,   6, 100,  54,  47,  50,  51,  53, 106, 107, 108, 109, 110, 111,
    112, 113, 114, 115,   4, 117, 118,  92,  94, 121, 122,   3, 124, 103,   2,   1,
      0, 129, 130, 131, 120, 119, 126, 125, 136, 137, 138, 139, 140, 141, 142, 134,
    135, 132, 133, 104,  64, 101,  62,  57, 102,  95,  93,  59,  61,  28,  97,  96,
     52,  49,  48,  29,  32,  25,  24,  46,  23,  98,  45,  44,  43,  20,  42,  41,
     19,  18,  99,  40,  15,  39,  38,  16,  13,  12,  11,  37,  10,   9,   8,  36,
      7, 128, 127, 105, 123, 116,  35,  34,  33, 145,  31,  79,  42, 146,  78,  26,
     83,  48,  49,  50,  44,  47,  26,  31,  30,  18,  17,  19,  21,  24,  25,  13,
     14,  16,  17,  18,  20,  21,  12,  14,  15,   9,  10,   6,   9,   6,   5,   8,
      6,  12,   8,  10,   7,   9,   6,   4,   6,   2,   2,   3,   3,   3,   3,   2,
};

static int read_len_table(uint8_t *dst, GetBitContext *gb, int n)
{
    int i, val, repeat;

    for (i = 0; i < n;) {
        repeat = get_bits(gb, 3);
        val    = get_bits(gb, 5);
        if (repeat == 0)
            repeat = get_bits(gb, 8);
        if (i + repeat > n || get_bits_left(gb) < 0) {
            av_log(NULL, AV_LOG_ERROR, "Error reading huffman table\n");
            return AVERROR_INVALIDDATA;
        }
        while (repeat--)
            dst[i++] = val;
    }
    return 0;
}

static int generate_joint_tables(HYuvContext *s)
{
    int ret;
    uint16_t *symbols = av_mallocz(5 << VLC_BITS);
    uint16_t *bits;
    uint8_t *len;
    if (!symbols)
        return AVERROR(ENOMEM);
    bits = symbols + (1 << VLC_BITS);
    len = (uint8_t *)(bits + (1 << VLC_BITS));

    if (s->bitstream_bpp < 24 || s->version > 2) {
        int p, i, y, u;
        for (p = 0; p < 4; p++) {
            int p0 = s->version > 2 ? p : 0;
            for (i = y = 0; y < s->vlc_n; y++) {
                int len0  = s->len[p0][y];
                int limit = VLC_BITS - len0;
                if (limit <= 0 || !len0)
                    continue;
                if ((sign_extend(y, 8) & (s->vlc_n-1)) != y)
                    continue;
                for (u = 0; u < s->vlc_n; u++) {
                    int len1 = s->len[p][u];
                    if (len1 > limit || !len1)
                        continue;
                    if ((sign_extend(u, 8) & (s->vlc_n-1)) != u)
                        continue;
                    av_assert0(i < (1 << VLC_BITS));
                    len[i]     = len0 + len1;
                    bits[i]    = (s->bits[p0][y] << len1) + s->bits[p][u];
                    symbols[i] = (y << 8) + (u & 0xFF);
                        i++;
                }
            }
            ff_free_vlc(&s->vlc[4 + p]);
            if ((ret = ff_init_vlc_sparse(&s->vlc[4 + p], VLC_BITS, i, len, 1, 1,
                                          bits, 2, 2, symbols, 2, 2, 0)) < 0)
                goto out;
        }
    } else {
        uint8_t (*map)[4] = (uint8_t(*)[4]) s->pix_bgr_map;
        int i, b, g, r, code;
        int p0 = s->decorrelate;
        int p1 = !s->decorrelate;
        /* Restrict the range to +/-16 because that's pretty much guaranteed
         * to cover all the combinations that fit in 11 bits total, and it
         *  does not matter if we miss a few rare codes. */
        for (i = 0, g = -16; g < 16; g++) {
            int len0   = s->len[p0][g & 255];
            int limit0 = VLC_BITS - len0;
            if (limit0 < 2 || !len0)
                continue;
            for (b = -16; b < 16; b++) {
                int len1   = s->len[p1][b & 255];
                int limit1 = limit0 - len1;
                if (limit1 < 1 || !len1)
                    continue;
                code = (s->bits[p0][g & 255] << len1) + s->bits[p1][b & 255];
                for (r = -16; r < 16; r++) {
                    int len2 = s->len[2][r & 255];
                    if (len2 > limit1 || !len2)
                        continue;
                    av_assert0(i < (1 << VLC_BITS));
                    len[i]  = len0 + len1 + len2;
                    bits[i] = (code << len2) + s->bits[2][r & 255];
                    if (s->decorrelate) {
                        map[i][G] = g;
                        map[i][B] = g + b;
                        map[i][R] = g + r;
                    } else {
                        map[i][B] = g;
                        map[i][G] = b;
                        map[i][R] = r;
                    }
                    i++;
                }
            }
        }
        ff_free_vlc(&s->vlc[4]);
        if ((ret = init_vlc(&s->vlc[4], VLC_BITS, i, len, 1, 1,
                            bits, 2, 2, 0)) < 0)
            goto out;
    }
    ret = 0;
out:
    av_freep(&symbols);
    return ret;
}

static int read_huffman_tables(HYuvContext *s, const uint8_t *src, int length)
{
    GetBitContext gb;
    int i, ret;
    int count = 3;

    if ((ret = init_get_bits(&gb, src, length * 8)) < 0)
        return ret;

    if (s->version > 2)
        count = 1 + s->alpha + 2*s->chroma;

    for (i = 0; i < count; i++) {
        if ((ret = read_len_table(s->len[i], &gb, s->vlc_n)) < 0)
            return ret;
        if ((ret = ff_huffyuv_generate_bits_table(s->bits[i], s->len[i], s->vlc_n)) < 0)
            return ret;
        ff_free_vlc(&s->vlc[i]);
        if ((ret = init_vlc(&s->vlc[i], VLC_BITS, s->vlc_n, s->len[i], 1, 1,
                           s->bits[i], 4, 4, 0)) < 0)
            return ret;
    }

    if ((ret = generate_joint_tables(s)) < 0)
        return ret;

    return (get_bits_count(&gb) + 7) / 8;
}

static int read_old_huffman_tables(HYuvContext *s)
{
    GetBitContext gb;
    int i, ret;

    init_get_bits(&gb, classic_shift_luma,
                  classic_shift_luma_table_size * 8);
    if ((ret = read_len_table(s->len[0], &gb, 256)) < 0)
        return ret;

    init_get_bits(&gb, classic_shift_chroma,
                  classic_shift_chroma_table_size * 8);
    if ((ret = read_len_table(s->len[1], &gb, 256)) < 0)
        return ret;

    for (i = 0; i < 256; i++)
        s->bits[0][i] = classic_add_luma[i];
    for (i = 0; i < 256; i++)
        s->bits[1][i] = classic_add_chroma[i];

    if (s->bitstream_bpp >= 24) {
        memcpy(s->bits[1], s->bits[0], 256 * sizeof(uint32_t));
        memcpy(s->len[1], s->len[0], 256 * sizeof(uint8_t));
    }
    memcpy(s->bits[2], s->bits[1], 256 * sizeof(uint32_t));
    memcpy(s->len[2], s->len[1], 256 * sizeof(uint8_t));

    for (i = 0; i < 4; i++) {
        ff_free_vlc(&s->vlc[i]);
        if ((ret = init_vlc(&s->vlc[i], VLC_BITS, 256, s->len[i], 1, 1,
                            s->bits[i], 4, 4, 0)) < 0)
            return ret;
    }

    if ((ret = generate_joint_tables(s)) < 0)
        return ret;

    return 0;
}

static av_cold int decode_end(AVCodecContext *avctx)
{
    HYuvContext *s = avctx->priv_data;
    int i;

    ff_huffyuv_common_end(s);
    av_freep(&s->bitstream_buffer);

    for (i = 0; i < 8; i++)
        ff_free_vlc(&s->vlc[i]);

    return 0;
}

static av_cold int decode_init(AVCodecContext *avctx)
{
    HYuvContext *s = avctx->priv_data;
    int ret;

    ret = av_image_check_size(avctx->width, avctx->height, 0, avctx);
    if (ret < 0)
        return ret;

    ff_huffyuvdsp_init(&s->hdsp, avctx->pix_fmt);
    ff_llviddsp_init(&s->llviddsp);
    memset(s->vlc, 0, 4 * sizeof(VLC));

    s->interlaced = avctx->height > 288;
    s->bgr32      = 1;

    if (avctx->extradata_size) {
        if ((avctx->bits_per_coded_sample & 7) &&
            avctx->bits_per_coded_sample != 12)
            s->version = 1; // do such files exist at all?
        else if (avctx->extradata_size > 3 && avctx->extradata[3] == 0)
            s->version = 2;
        else
            s->version = 3;
    } else
        s->version = 0;

    s->bps = 8;
    s->n = 1<<s->bps;
    s->vlc_n = FFMIN(s->n, MAX_VLC_N);
    s->chroma = 1;
    if (s->version >= 2) {
        int method, interlace;

        if (avctx->extradata_size < 4)
            return AVERROR_INVALIDDATA;

        method           = avctx->extradata[0];
        s->decorrelate   = method & 64 ? 1 : 0;
        s->predictor     = method & 63;
        if (s->version == 2) {
            s->bitstream_bpp = avctx->extradata[1];
            if (s->bitstream_bpp == 0)
                s->bitstream_bpp = avctx->bits_per_coded_sample & ~7;
        } else {
            s->bps = (avctx->extradata[1] >> 4) + 1;
            s->n = 1<<s->bps;
            s->vlc_n = FFMIN(s->n, MAX_VLC_N);
            s->chroma_h_shift = avctx->extradata[1] & 3;
            s->chroma_v_shift = (avctx->extradata[1] >> 2) & 3;
            s->yuv   = !!(avctx->extradata[2] & 1);
            s->chroma= !!(avctx->extradata[2] & 3);
            s->alpha = !!(avctx->extradata[2] & 4);
        }
        interlace     = (avctx->extradata[2] & 0x30) >> 4;
        s->interlaced = (interlace == 1) ? 1 : (interlace == 2) ? 0 : s->interlaced;
        s->context    = avctx->extradata[2] & 0x40 ? 1 : 0;

        if ((ret = read_huffman_tables(s, avctx->extradata + 4,
                                       avctx->extradata_size - 4)) < 0)
            goto error;
    } else {
        switch (avctx->bits_per_coded_sample & 7) {
        case 1:
            s->predictor   = LEFT;
            s->decorrelate = 0;
            break;
        case 2:
            s->predictor   = LEFT;
            s->decorrelate = 1;
            break;
        case 3:
            s->predictor   = PLANE;
            s->decorrelate = avctx->bits_per_coded_sample >= 24;
            break;
        case 4:
            s->predictor   = MEDIAN;
            s->decorrelate = 0;
            break;
        default:
            s->predictor   = LEFT; // OLD
            s->decorrelate = 0;
            break;
        }
        s->bitstream_bpp = avctx->bits_per_coded_sample & ~7;
        s->context       = 0;

        if ((ret = read_old_huffman_tables(s)) < 0)
            goto error;
    }

    if (s->version <= 2) {
        switch (s->bitstream_bpp) {
        case 12:
            avctx->pix_fmt = AV_PIX_FMT_YUV420P;
            s->yuv = 1;
            break;
        case 16:
            if (s->yuy2)
                avctx->pix_fmt = AV_PIX_FMT_YUYV422;
            else
                avctx->pix_fmt = AV_PIX_FMT_YUV422P;
            s->yuv = 1;
            break;
        case 24:
            if (s->bgr32)
                avctx->pix_fmt = AV_PIX_FMT_0RGB32;
            else
                avctx->pix_fmt = AV_PIX_FMT_BGR24;
            break;
        case 32:
            av_assert0(s->bgr32);
            avctx->pix_fmt = AV_PIX_FMT_RGB32;
            s->alpha = 1;
            break;
        default:
            ret = AVERROR_INVALIDDATA;
            goto error;
        }
        av_pix_fmt_get_chroma_sub_sample(avctx->pix_fmt,
                                         &s->chroma_h_shift,
                                         &s->chroma_v_shift);
    } else {
        switch ( (s->chroma<<10) | (s->yuv<<9) | (s->alpha<<8) | ((s->bps-1)<<4) | s->chroma_h_shift | (s->chroma_v_shift<<2)) {
        case 0x070:
            avctx->pix_fmt = AV_PIX_FMT_GRAY8;
            break;
        case 0x0F0:
            avctx->pix_fmt = AV_PIX_FMT_GRAY16;
            break;
        case 0x470:
            avctx->pix_fmt = AV_PIX_FMT_GBRP;
            break;
        case 0x480:
            avctx->pix_fmt = AV_PIX_FMT_GBRP9;
            break;
        case 0x490:
            avctx->pix_fmt = AV_PIX_FMT_GBRP10;
            break;
        case 0x4B0:
            avctx->pix_fmt = AV_PIX_FMT_GBRP12;
            break;
        case 0x4D0:
            avctx->pix_fmt = AV_PIX_FMT_GBRP14;
            break;
        case 0x4F0:
            avctx->pix_fmt = AV_PIX_FMT_GBRP16;
            break;
        case 0x570:
            avctx->pix_fmt = AV_PIX_FMT_GBRAP;
            break;
        case 0x670:
            avctx->pix_fmt = AV_PIX_FMT_YUV444P;
            break;
        case 0x680:
            avctx->pix_fmt = AV_PIX_FMT_YUV444P9;
            break;
        case 0x690:
            avctx->pix_fmt = AV_PIX_FMT_YUV444P10;
            break;
        case 0x6B0:
            avctx->pix_fmt = AV_PIX_FMT_YUV444P12;
            break;
        case 0x6D0:
            avctx->pix_fmt = AV_PIX_FMT_YUV444P14;
            break;
        case 0x6F0:
            avctx->pix_fmt = AV_PIX_FMT_YUV444P16;
            break;
        case 0x671:
            avctx->pix_fmt = AV_PIX_FMT_YUV422P;
            break;
        case 0x681:
            avctx->pix_fmt = AV_PIX_FMT_YUV422P9;
            break;
        case 0x691:
            avctx->pix_fmt = AV_PIX_FMT_YUV422P10;
            break;
        case 0x6B1:
            avctx->pix_fmt = AV_PIX_FMT_YUV422P12;
            break;
        case 0x6D1:
            avctx->pix_fmt = AV_PIX_FMT_YUV422P14;
            break;
        case 0x6F1:
            avctx->pix_fmt = AV_PIX_FMT_YUV422P16;
            break;
        case 0x672:
            avctx->pix_fmt = AV_PIX_FMT_YUV411P;
            break;
        case 0x674:
            avctx->pix_fmt = AV_PIX_FMT_YUV440P;
            break;
        case 0x675:
            avctx->pix_fmt = AV_PIX_FMT_YUV420P;
            break;
        case 0x685:
            avctx->pix_fmt = AV_PIX_FMT_YUV420P9;
            break;
        case 0x695:
            avctx->pix_fmt = AV_PIX_FMT_YUV420P10;
            break;
        case 0x6B5:
            avctx->pix_fmt = AV_PIX_FMT_YUV420P12;
            break;
        case 0x6D5:
            avctx->pix_fmt = AV_PIX_FMT_YUV420P14;
            break;
        case 0x6F5:
            avctx->pix_fmt = AV_PIX_FMT_YUV420P16;
            break;
        case 0x67A:
            avctx->pix_fmt = AV_PIX_FMT_YUV410P;
            break;
        case 0x770:
            avctx->pix_fmt = AV_PIX_FMT_YUVA444P;
            break;
        case 0x780:
            avctx->pix_fmt = AV_PIX_FMT_YUVA444P9;
            break;
        case 0x790:
            avctx->pix_fmt = AV_PIX_FMT_YUVA444P10;
            break;
        case 0x7F0:
            avctx->pix_fmt = AV_PIX_FMT_YUVA444P16;
            break;
        case 0x771:
            avctx->pix_fmt = AV_PIX_FMT_YUVA422P;
            break;
        case 0x781:
            avctx->pix_fmt = AV_PIX_FMT_YUVA422P9;
            break;
        case 0x791:
            avctx->pix_fmt = AV_PIX_FMT_YUVA422P10;
            break;
        case 0x7F1:
            avctx->pix_fmt = AV_PIX_FMT_YUVA422P16;
            break;
        case 0x775:
            avctx->pix_fmt = AV_PIX_FMT_YUVA420P;
            break;
        case 0x785:
            avctx->pix_fmt = AV_PIX_FMT_YUVA420P9;
            break;
        case 0x795:
            avctx->pix_fmt = AV_PIX_FMT_YUVA420P10;
            break;
        case 0x7F5:
            avctx->pix_fmt = AV_PIX_FMT_YUVA420P16;
            break;
        default:
            ret = AVERROR_INVALIDDATA;
            goto error;
        }
    }

    ff_huffyuv_common_init(avctx);

    if ((avctx->pix_fmt == AV_PIX_FMT_YUV422P || avctx->pix_fmt == AV_PIX_FMT_YUV420P) && avctx->width & 1) {
        av_log(avctx, AV_LOG_ERROR, "width must be even for this colorspace\n");
        ret = AVERROR_INVALIDDATA;
        goto error;
    }
    if (s->predictor == MEDIAN && avctx->pix_fmt == AV_PIX_FMT_YUV422P &&
        avctx->width % 4) {
        av_log(avctx, AV_LOG_ERROR, "width must be a multiple of 4 "
               "for this combination of colorspace and predictor type.\n");
        ret = AVERROR_INVALIDDATA;
        goto error;
    }

    if ((ret = ff_huffyuv_alloc_temp(s)) < 0) {
        ff_huffyuv_common_end(s);
        goto error;
    }

    return 0;
  error:
    decode_end(avctx);
    return ret;
}

<<<<<<< HEAD
#if HAVE_THREADS
static av_cold int decode_init_thread_copy(AVCodecContext *avctx)
{
    HYuvContext *s = avctx->priv_data;
    int i, ret;

    s->avctx = avctx;

    if ((ret = ff_huffyuv_alloc_temp(s)) < 0) {
        ff_huffyuv_common_end(s);
        return ret;
    }

    for (i = 0; i < 8; i++)
        s->vlc[i].table = NULL;

    if (s->version >= 2) {
        if ((ret = read_huffman_tables(s, avctx->extradata + 4,
                                       avctx->extradata_size)) < 0)
            return ret;
    } else {
        if ((ret = read_old_huffman_tables(s)) < 0)
            return ret;
    }

    return 0;
}
#endif

=======
>>>>>>> 6b6b9e59
/** Subset of GET_VLC for use in hand-roller VLC code */
#define VLC_INTERN(dst, table, gb, name, bits, max_depth)   \
    code = table[index][0];                                 \
    n    = table[index][1];                                 \
    if (max_depth > 1 && n < 0) {                           \
        LAST_SKIP_BITS(name, gb, bits);                     \
        UPDATE_CACHE(name, gb);                             \
                                                            \
        nb_bits = -n;                                       \
        index   = SHOW_UBITS(name, gb, nb_bits) + code;     \
        code    = table[index][0];                          \
        n       = table[index][1];                          \
        if (max_depth > 2 && n < 0) {                       \
            LAST_SKIP_BITS(name, gb, nb_bits);              \
            UPDATE_CACHE(name, gb);                         \
                                                            \
            nb_bits = -n;                                   \
            index   = SHOW_UBITS(name, gb, nb_bits) + code; \
            code    = table[index][0];                      \
            n       = table[index][1];                      \
        }                                                   \
    }                                                       \
    dst = code;                                             \
    LAST_SKIP_BITS(name, gb, n)


#define GET_VLC_DUAL(dst0, dst1, name, gb, dtable, table1, table2,  \
                     bits, max_depth, OP)                           \
    do {                                                            \
        unsigned int index = SHOW_UBITS(name, gb, bits);            \
        int          code, n = dtable[index][1];                    \
                                                                    \
        if (n<=0) {                                                 \
            int nb_bits;                                            \
            VLC_INTERN(dst0, table1, gb, name, bits, max_depth);    \
                                                                    \
            UPDATE_CACHE(re, gb);                                   \
            index = SHOW_UBITS(name, gb, bits);                     \
            VLC_INTERN(dst1, table2, gb, name, bits, max_depth);    \
        } else {                                                    \
            code = dtable[index][0];                                \
            OP(dst0, dst1, code);                                   \
            LAST_SKIP_BITS(name, gb, n);                            \
        }                                                           \
    } while (0)

#define OP8bits(dst0, dst1, code) dst0 = code>>8; dst1 = code

#define READ_2PIX(dst0, dst1, plane1)                                   \
    UPDATE_CACHE(re, &s->gb);                                           \
    GET_VLC_DUAL(dst0, dst1, re, &s->gb, s->vlc[4+plane1].table,        \
                 s->vlc[0].table, s->vlc[plane1].table, VLC_BITS, 3, OP8bits)

static void decode_422_bitstream(HYuvContext *s, int count)
{
    int i, icount;
    OPEN_READER(re, &s->gb);
    count /= 2;

    icount = get_bits_left(&s->gb) / (32 * 4);
    if (count >= icount) {
        for (i = 0; i < icount; i++) {
            READ_2PIX(s->temp[0][2 * i],     s->temp[1][i], 1);
            READ_2PIX(s->temp[0][2 * i + 1], s->temp[2][i], 2);
        }
        for (; i < count && BITS_LEFT(re, &s->gb) > 0; i++) {
            READ_2PIX(s->temp[0][2 * i    ], s->temp[1][i], 1);
            if (BITS_LEFT(re, &s->gb) <= 0) break;
            READ_2PIX(s->temp[0][2 * i + 1], s->temp[2][i], 2);
        }
        for (; i < count; i++)
            s->temp[0][2 * i    ] = s->temp[1][i] =
            s->temp[0][2 * i + 1] = s->temp[2][i] = 0;
    } else {
        for (i = 0; i < count; i++) {
            READ_2PIX(s->temp[0][2 * i],     s->temp[1][i], 1);
            READ_2PIX(s->temp[0][2 * i + 1], s->temp[2][i], 2);
        }
    }
    CLOSE_READER(re, &s->gb);
}

#define READ_2PIX_PLANE(dst0, dst1, plane, OP) \
    UPDATE_CACHE(re, &s->gb); \
    GET_VLC_DUAL(dst0, dst1, re, &s->gb, s->vlc[4+plane].table, \
                 s->vlc[plane].table, s->vlc[plane].table, VLC_BITS, 3, OP)

#define OP14bits(dst0, dst1, code) dst0 = code>>8; dst1 = sign_extend(code, 8)

/* TODO instead of restarting the read when the code isn't in the first level
 * of the joint table, jump into the 2nd level of the individual table. */
#define READ_2PIX_PLANE16(dst0, dst1, plane){\
    dst0 = get_vlc2(&s->gb, s->vlc[plane].table, VLC_BITS, 3)<<2;\
    dst0 += get_bits(&s->gb, 2);\
    dst1 = get_vlc2(&s->gb, s->vlc[plane].table, VLC_BITS, 3)<<2;\
    dst1 += get_bits(&s->gb, 2);\
}
static void decode_plane_bitstream(HYuvContext *s, int width, int plane)
{
    int i, count = width/2;

    if (s->bps <= 8) {
        OPEN_READER(re, &s->gb);
        if (count >= (get_bits_left(&s->gb)) / (32 * 2)) {
            for (i = 0; i < count && BITS_LEFT(re, &s->gb) > 0; i++) {
                READ_2PIX_PLANE(s->temp[0][2 * i], s->temp[0][2 * i + 1], plane, OP8bits);
            }
        } else {
            for(i=0; i<count; i++){
                READ_2PIX_PLANE(s->temp[0][2 * i], s->temp[0][2 * i + 1], plane, OP8bits);
            }
        }
        if( width&1 && BITS_LEFT(re, &s->gb)>0 ) {
            unsigned int index;
            int nb_bits, code, n;
            UPDATE_CACHE(re, &s->gb);
            index = SHOW_UBITS(re, &s->gb, VLC_BITS);
            VLC_INTERN(s->temp[0][width-1], s->vlc[plane].table,
                       &s->gb, re, VLC_BITS, 3);
        }
        CLOSE_READER(re, &s->gb);
    } else if (s->bps <= 14) {
        OPEN_READER(re, &s->gb);
        if (count >= (get_bits_left(&s->gb)) / (32 * 2)) {
            for (i = 0; i < count && BITS_LEFT(re, &s->gb) > 0; i++) {
                READ_2PIX_PLANE(s->temp16[0][2 * i], s->temp16[0][2 * i + 1], plane, OP14bits);
            }
        } else {
            for(i=0; i<count; i++){
                READ_2PIX_PLANE(s->temp16[0][2 * i], s->temp16[0][2 * i + 1], plane, OP14bits);
            }
        }
        if( width&1 && BITS_LEFT(re, &s->gb)>0 ) {
            unsigned int index;
            int nb_bits, code, n;
            UPDATE_CACHE(re, &s->gb);
            index = SHOW_UBITS(re, &s->gb, VLC_BITS);
            VLC_INTERN(s->temp16[0][width-1], s->vlc[plane].table,
                       &s->gb, re, VLC_BITS, 3);
        }
        CLOSE_READER(re, &s->gb);
    } else {
        if (count >= (get_bits_left(&s->gb)) / (32 * 2)) {
            for (i = 0; i < count && get_bits_left(&s->gb) > 0; i++) {
                READ_2PIX_PLANE16(s->temp16[0][2 * i], s->temp16[0][2 * i + 1], plane);
            }
        } else {
            for(i=0; i<count; i++){
                READ_2PIX_PLANE16(s->temp16[0][2 * i], s->temp16[0][2 * i + 1], plane);
            }
        }
        if( width&1 && get_bits_left(&s->gb)>0 ) {
            int dst = get_vlc2(&s->gb, s->vlc[plane].table, VLC_BITS, 3)<<2;
            s->temp16[0][width-1] = dst + get_bits(&s->gb, 2);
        }
    }
}

static void decode_gray_bitstream(HYuvContext *s, int count)
{
    int i;
    OPEN_READER(re, &s->gb);
    count /= 2;

    if (count >= (get_bits_left(&s->gb)) / (32 * 2)) {
        for (i = 0; i < count && BITS_LEFT(re, &s->gb) > 0; i++) {
            READ_2PIX(s->temp[0][2 * i], s->temp[0][2 * i + 1], 0);
        }
    } else {
        for (i = 0; i < count; i++) {
            READ_2PIX(s->temp[0][2 * i], s->temp[0][2 * i + 1], 0);
        }
    }
    CLOSE_READER(re, &s->gb);
}

static av_always_inline void decode_bgr_1(HYuvContext *s, int count,
                                          int decorrelate, int alpha)
{
    int i;
    OPEN_READER(re, &s->gb);

    for (i = 0; i < count && BITS_LEFT(re, &s->gb) > 0; i++) {
        unsigned int index;
        int code, n, nb_bits;

        UPDATE_CACHE(re, &s->gb);
        index = SHOW_UBITS(re, &s->gb, VLC_BITS);
        n     = s->vlc[4].table[index][1];

        if (n>0) {
            code  = s->vlc[4].table[index][0];
            *(uint32_t *) &s->temp[0][4 * i] = s->pix_bgr_map[code];
            LAST_SKIP_BITS(re, &s->gb, n);
        } else {
            if (decorrelate) {
                VLC_INTERN(s->temp[0][4 * i + G], s->vlc[1].table,
                           &s->gb, re, VLC_BITS, 3);

                UPDATE_CACHE(re, &s->gb);
                index = SHOW_UBITS(re, &s->gb, VLC_BITS);
                VLC_INTERN(code, s->vlc[0].table, &s->gb, re, VLC_BITS, 3);
                s->temp[0][4 * i + B] = code + s->temp[0][4 * i + G];

                UPDATE_CACHE(re, &s->gb);
                index = SHOW_UBITS(re, &s->gb, VLC_BITS);
                VLC_INTERN(code, s->vlc[2].table, &s->gb, re, VLC_BITS, 3);
                s->temp[0][4 * i + R] = code + s->temp[0][4 * i + G];
            } else {
                VLC_INTERN(s->temp[0][4 * i + B], s->vlc[0].table,
                           &s->gb, re, VLC_BITS, 3);

                UPDATE_CACHE(re, &s->gb);
                index = SHOW_UBITS(re, &s->gb, VLC_BITS);
                VLC_INTERN(s->temp[0][4 * i + G], s->vlc[1].table,
                           &s->gb, re, VLC_BITS, 3);

                UPDATE_CACHE(re, &s->gb);
                index = SHOW_UBITS(re, &s->gb, VLC_BITS);
                VLC_INTERN(s->temp[0][4 * i + R], s->vlc[2].table,
                           &s->gb, re, VLC_BITS, 3);
            }
        }
        if (alpha) {
            UPDATE_CACHE(re, &s->gb);
            index = SHOW_UBITS(re, &s->gb, VLC_BITS);
            VLC_INTERN(s->temp[0][4 * i + A], s->vlc[2].table,
                       &s->gb, re, VLC_BITS, 3);
        } else
            s->temp[0][4 * i + A] = 0;
    }
    CLOSE_READER(re, &s->gb);
}

static void decode_bgr_bitstream(HYuvContext *s, int count)
{
    if (s->decorrelate) {
        if (s->bitstream_bpp == 24)
            decode_bgr_1(s, count, 1, 0);
        else
            decode_bgr_1(s, count, 1, 1);
    } else {
        if (s->bitstream_bpp == 24)
            decode_bgr_1(s, count, 0, 0);
        else
            decode_bgr_1(s, count, 0, 1);
    }
}

static void draw_slice(HYuvContext *s, AVFrame *frame, int y)
{
    int h, cy, i;
    int offset[AV_NUM_DATA_POINTERS];

    if (!s->avctx->draw_horiz_band)
        return;

    h  = y - s->last_slice_end;
    y -= h;

    if (s->bitstream_bpp == 12)
        cy = y >> 1;
    else
        cy = y;

    offset[0] = frame->linesize[0] * y;
    offset[1] = frame->linesize[1] * cy;
    offset[2] = frame->linesize[2] * cy;
    for (i = 3; i < AV_NUM_DATA_POINTERS; i++)
        offset[i] = 0;
    emms_c();

    s->avctx->draw_horiz_band(s->avctx, frame, offset, y, 3, h);

    s->last_slice_end = y + h;
}

static int left_prediction(HYuvContext *s, uint8_t *dst, const uint8_t *src, int w, int acc)
{
    if (s->bps <= 8) {
        return s->llviddsp.add_left_pred(dst, src, w, acc);
    } else {
        return s->llviddsp.add_left_pred_int16((      uint16_t *)dst, (const uint16_t *)src, s->n-1, w, acc);
    }
}

static void add_bytes(HYuvContext *s, uint8_t *dst, uint8_t *src, int w)
{
    if (s->bps <= 8) {
        s->llviddsp.add_bytes(dst, src, w);
    } else {
        s->hdsp.add_int16((uint16_t*)dst, (const uint16_t*)src, s->n - 1, w);
    }
}

static void add_median_prediction(HYuvContext *s, uint8_t *dst, const uint8_t *src, const uint8_t *diff, int w, int *left, int *left_top)
{
    if (s->bps <= 8) {
        s->llviddsp.add_median_pred(dst, src, diff, w, left, left_top);
    } else {
        s->hdsp.add_hfyu_median_pred_int16((uint16_t *)dst, (const uint16_t *)src, (const uint16_t *)diff, s->n-1, w, left, left_top);
    }
}

static int decode_slice(AVCodecContext *avctx, AVFrame *p, int height,
                        int buf_size, int y_offset, int table_size)
{
    HYuvContext *s = avctx->priv_data;
    int fake_ystride, fake_ustride, fake_vstride;
    const int width  = s->width;
    const int width2 = s->width >> 1;
    int ret;

    if ((ret = init_get_bits8(&s->gb, s->bitstream_buffer + table_size, buf_size - table_size)) < 0)
        return ret;

    fake_ystride = s->interlaced ? p->linesize[0] * 2 : p->linesize[0];
    fake_ustride = s->interlaced ? p->linesize[1] * 2 : p->linesize[1];
    fake_vstride = s->interlaced ? p->linesize[2] * 2 : p->linesize[2];

    if (s->version > 2) {
        int plane;
        for(plane = 0; plane < 1 + 2*s->chroma + s->alpha; plane++) {
            int left, lefttop, y;
            int w = width;
            int h = height;
            int fake_stride = fake_ystride;

            if (s->chroma && (plane == 1 || plane == 2)) {
                w >>= s->chroma_h_shift;
                h >>= s->chroma_v_shift;
                fake_stride = plane == 1 ? fake_ustride : fake_vstride;
            }

            switch (s->predictor) {
            case LEFT:
            case PLANE:
                decode_plane_bitstream(s, w, plane);
                left = left_prediction(s, p->data[plane], s->temp[0], w, 0);

                for (y = 1; y < h; y++) {
                    uint8_t *dst = p->data[plane] + p->linesize[plane]*y;

                    decode_plane_bitstream(s, w, plane);
                    left = left_prediction(s, dst, s->temp[0], w, left);
                    if (s->predictor == PLANE) {
                        if (y > s->interlaced) {
                            add_bytes(s, dst, dst - fake_stride, w);
                        }
                    }
                }

                break;
            case MEDIAN:
                decode_plane_bitstream(s, w, plane);
                left= left_prediction(s, p->data[plane], s->temp[0], w, 0);

                y = 1;
                if (y >= h)
                    break;

                /* second line is left predicted for interlaced case */
                if (s->interlaced) {
                    decode_plane_bitstream(s, w, plane);
                    left = left_prediction(s, p->data[plane] + p->linesize[plane], s->temp[0], w, left);
                    y++;
                    if (y >= h)
                        break;
                }

                lefttop = p->data[plane][0];
                decode_plane_bitstream(s, w, plane);
                add_median_prediction(s, p->data[plane] + fake_stride, p->data[plane], s->temp[0], w, &left, &lefttop);
                y++;

                for (; y<h; y++) {
                    uint8_t *dst;

                    decode_plane_bitstream(s, w, plane);

                    dst = p->data[plane] + p->linesize[plane] * y;

                    add_median_prediction(s, dst, dst - fake_stride, s->temp[0], w, &left, &lefttop);
                }

                break;
            }
        }
        draw_slice(s, p, height);
    } else if (s->bitstream_bpp < 24) {
        int y, cy;
        int lefty, leftu, leftv;
        int lefttopy, lefttopu, lefttopv;

        if (s->yuy2) {
            p->data[0][3] = get_bits(&s->gb, 8);
            p->data[0][2] = get_bits(&s->gb, 8);
            p->data[0][1] = get_bits(&s->gb, 8);
            p->data[0][0] = get_bits(&s->gb, 8);

            av_log(avctx, AV_LOG_ERROR,
                   "YUY2 output is not implemented yet\n");
            return AVERROR_PATCHWELCOME;
        } else {
            leftv         =
            p->data[2][0 + y_offset * p->linesize[2]] = get_bits(&s->gb, 8);
            lefty         =
            p->data[0][1 + y_offset * p->linesize[0]] = get_bits(&s->gb, 8);
            leftu         =
            p->data[1][0 + y_offset * p->linesize[1]] = get_bits(&s->gb, 8);
            p->data[0][0 + y_offset * p->linesize[0]] = get_bits(&s->gb, 8);

            switch (s->predictor) {
            case LEFT:
            case PLANE:
                decode_422_bitstream(s, width - 2);
                lefty = s->llviddsp.add_left_pred(p->data[0] + p->linesize[0] * y_offset + 2, s->temp[0],
                                                   width - 2, lefty);
                if (!(s->flags & AV_CODEC_FLAG_GRAY)) {
                    leftu = s->llviddsp.add_left_pred(p->data[1] + p->linesize[1] * y_offset + 1, s->temp[1], width2 - 1, leftu);
                    leftv = s->llviddsp.add_left_pred(p->data[2] + p->linesize[2] * y_offset + 1, s->temp[2], width2 - 1, leftv);
                }

                for (cy = y = 1; y < height; y++, cy++) {
                    uint8_t *ydst, *udst, *vdst;

                    if (s->bitstream_bpp == 12) {
                        decode_gray_bitstream(s, width);

                        ydst = p->data[0] + p->linesize[0] * (y + y_offset);

                        lefty = s->llviddsp.add_left_pred(ydst, s->temp[0],
                                                           width, lefty);
                        if (s->predictor == PLANE) {
                            if (y > s->interlaced)
                                s->llviddsp.add_bytes(ydst, ydst - fake_ystride, width);
                        }
                        y++;
                        if (y >= height)
                            break;
                    }

                    draw_slice(s, p, y);

                    ydst = p->data[0] + p->linesize[0] * (y  + y_offset);
                    udst = p->data[1] + p->linesize[1] * (cy + y_offset);
                    vdst = p->data[2] + p->linesize[2] * (cy + y_offset);

                    decode_422_bitstream(s, width);
                    lefty = s->llviddsp.add_left_pred(ydst, s->temp[0],
                                                       width, lefty);
                    if (!(s->flags & AV_CODEC_FLAG_GRAY)) {
                        leftu = s->llviddsp.add_left_pred(udst, s->temp[1], width2, leftu);
                        leftv = s->llviddsp.add_left_pred(vdst, s->temp[2], width2, leftv);
                    }
                    if (s->predictor == PLANE) {
                        if (cy > s->interlaced) {
                            s->llviddsp.add_bytes(ydst, ydst - fake_ystride, width);
                            if (!(s->flags & AV_CODEC_FLAG_GRAY)) {
                                s->llviddsp.add_bytes(udst, udst - fake_ustride, width2);
                                s->llviddsp.add_bytes(vdst, vdst - fake_vstride, width2);
                            }
                        }
                    }
                }
                draw_slice(s, p, height);

                break;
            case MEDIAN:
                /* first line except first 2 pixels is left predicted */
                decode_422_bitstream(s, width - 2);
                lefty = s->llviddsp.add_left_pred(p->data[0] + 2, s->temp[0],
                                                   width - 2, lefty);
                if (!(s->flags & AV_CODEC_FLAG_GRAY)) {
                    leftu = s->llviddsp.add_left_pred(p->data[1] + 1, s->temp[1], width2 - 1, leftu);
                    leftv = s->llviddsp.add_left_pred(p->data[2] + 1, s->temp[2], width2 - 1, leftv);
                }

                cy = y = 1;
                if (y >= height)
                    break;

                /* second line is left predicted for interlaced case */
                if (s->interlaced) {
                    decode_422_bitstream(s, width);
                    lefty = s->llviddsp.add_left_pred(p->data[0] + p->linesize[0],
                                                       s->temp[0], width, lefty);
                    if (!(s->flags & AV_CODEC_FLAG_GRAY)) {
                        leftu = s->llviddsp.add_left_pred(p->data[1] + p->linesize[2], s->temp[1], width2, leftu);
                        leftv = s->llviddsp.add_left_pred(p->data[2] + p->linesize[1], s->temp[2], width2, leftv);
                    }
                    y++;
                    cy++;
                    if (y >= height)
                        break;
                }

                /* next 4 pixels are left predicted too */
                decode_422_bitstream(s, 4);
                lefty = s->llviddsp.add_left_pred(p->data[0] + fake_ystride,
                                                   s->temp[0], 4, lefty);
                if (!(s->flags & AV_CODEC_FLAG_GRAY)) {
                    leftu = s->llviddsp.add_left_pred(p->data[1] + fake_ustride, s->temp[1], 2, leftu);
                    leftv = s->llviddsp.add_left_pred(p->data[2] + fake_vstride, s->temp[2], 2, leftv);
                }

                /* next line except the first 4 pixels is median predicted */
                lefttopy = p->data[0][3];
                decode_422_bitstream(s, width - 4);
                s->llviddsp.add_median_pred(p->data[0] + fake_ystride + 4,
                                             p->data[0] + 4, s->temp[0],
                                             width - 4, &lefty, &lefttopy);
                if (!(s->flags & AV_CODEC_FLAG_GRAY)) {
                    lefttopu = p->data[1][1];
                    lefttopv = p->data[2][1];
                    s->llviddsp.add_median_pred(p->data[1] + fake_ustride + 2, p->data[1] + 2, s->temp[1], width2 - 2, &leftu, &lefttopu);
                    s->llviddsp.add_median_pred(p->data[2] + fake_vstride + 2, p->data[2] + 2, s->temp[2], width2 - 2, &leftv, &lefttopv);
                }
                y++;
                cy++;

                for (; y < height; y++, cy++) {
                    uint8_t *ydst, *udst, *vdst;

                    if (s->bitstream_bpp == 12) {
                        while (2 * cy > y) {
                            decode_gray_bitstream(s, width);
                            ydst = p->data[0] + p->linesize[0] * y;
                            s->llviddsp.add_median_pred(ydst, ydst - fake_ystride,
                                                         s->temp[0], width,
                                                         &lefty, &lefttopy);
                            y++;
                        }
                        if (y >= height)
                            break;
                    }
                    draw_slice(s, p, y);

                    decode_422_bitstream(s, width);

                    ydst = p->data[0] + p->linesize[0] * y;
                    udst = p->data[1] + p->linesize[1] * cy;
                    vdst = p->data[2] + p->linesize[2] * cy;

                    s->llviddsp.add_median_pred(ydst, ydst - fake_ystride,
                                                 s->temp[0], width,
                                                 &lefty, &lefttopy);
                    if (!(s->flags & AV_CODEC_FLAG_GRAY)) {
                        s->llviddsp.add_median_pred(udst, udst - fake_ustride, s->temp[1], width2, &leftu, &lefttopu);
                        s->llviddsp.add_median_pred(vdst, vdst - fake_vstride, s->temp[2], width2, &leftv, &lefttopv);
                    }
                }

                draw_slice(s, p, height);
                break;
            }
        }
    } else {
        int y;
        uint8_t left[4];
        const int last_line = (y_offset + height - 1) * p->linesize[0];

        if (s->bitstream_bpp == 32) {
            left[A] = p->data[0][last_line + A] = get_bits(&s->gb, 8);
            left[R] = p->data[0][last_line + R] = get_bits(&s->gb, 8);
            left[G] = p->data[0][last_line + G] = get_bits(&s->gb, 8);
            left[B] = p->data[0][last_line + B] = get_bits(&s->gb, 8);
        } else {
            left[R] = p->data[0][last_line + R] = get_bits(&s->gb, 8);
            left[G] = p->data[0][last_line + G] = get_bits(&s->gb, 8);
            left[B] = p->data[0][last_line + B] = get_bits(&s->gb, 8);
            left[A] = p->data[0][last_line + A] = 255;
            skip_bits(&s->gb, 8);
        }

        if (s->bgr32) {
            switch (s->predictor) {
            case LEFT:
            case PLANE:
                decode_bgr_bitstream(s, width - 1);
                s->hdsp.add_hfyu_left_pred_bgr32(p->data[0] + last_line + 4,
                                                 s->temp[0], width - 1, left);

                for (y = height - 2; y >= 0; y--) { // Yes it is stored upside down.
                    decode_bgr_bitstream(s, width);

                    s->hdsp.add_hfyu_left_pred_bgr32(p->data[0] + p->linesize[0] * (y + y_offset),
                                                     s->temp[0], width, left);
                    if (s->predictor == PLANE) {
                        if (s->bitstream_bpp != 32)
                            left[A] = 0;
                        if (y < height - 1 - s->interlaced) {
                            s->llviddsp.add_bytes(p->data[0] + p->linesize[0] * (y + y_offset),
                                              p->data[0] + p->linesize[0] * (y + y_offset) +
                                              fake_ystride, 4 * width);
                        }
                    }
                }
                // just 1 large slice as this is not possible in reverse order
                draw_slice(s, p, height);
                break;
            default:
                av_log(avctx, AV_LOG_ERROR,
                       "prediction type not supported!\n");
            }
        } else {
            av_log(avctx, AV_LOG_ERROR,
                   "BGR24 output is not implemented yet\n");
            return AVERROR_PATCHWELCOME;
        }
    }

    return 0;
}

static int decode_frame(AVCodecContext *avctx, void *data, int *got_frame,
                        AVPacket *avpkt)
{
    const uint8_t *buf = avpkt->data;
    int buf_size       = avpkt->size;
    HYuvContext *s = avctx->priv_data;
    const int width  = s->width;
    const int height = s->height;
    ThreadFrame frame = { .f = data };
    AVFrame *const p = data;
    int slice, table_size = 0, ret, nb_slices;
    unsigned slices_info_offset;
    int slice_height;

    if (buf_size < (width * height + 7)/8)
        return AVERROR_INVALIDDATA;

    av_fast_padded_malloc(&s->bitstream_buffer,
                   &s->bitstream_buffer_size,
                   buf_size);
    if (!s->bitstream_buffer)
        return AVERROR(ENOMEM);

    s->bdsp.bswap_buf((uint32_t *) s->bitstream_buffer,
                      (const uint32_t *) buf, buf_size / 4);

    if ((ret = ff_thread_get_buffer(avctx, &frame, 0)) < 0)
        return ret;

    if (s->context) {
        table_size = read_huffman_tables(s, s->bitstream_buffer, buf_size);
        if (table_size < 0)
            return table_size;
    }

    if ((unsigned) (buf_size - table_size) >= INT_MAX / 8)
        return AVERROR_INVALIDDATA;

    s->last_slice_end = 0;

    if (avctx->codec_id == AV_CODEC_ID_HYMT &&
        (buf_size > 32 && AV_RL32(avpkt->data + buf_size - 16) == 0)) {
        slices_info_offset = AV_RL32(avpkt->data + buf_size - 4);
        slice_height = AV_RL32(avpkt->data + buf_size - 8);
        nb_slices = AV_RL32(avpkt->data + buf_size - 12);
        if (nb_slices * 8LL + slices_info_offset > buf_size - 16 ||
            s->chroma_v_shift ||
            slice_height <= 0 || nb_slices * (uint64_t)slice_height > height)
            return AVERROR_INVALIDDATA;
    } else {
        slice_height = height;
        nb_slices = 1;
    }

    for (slice = 0; slice < nb_slices; slice++) {
        int y_offset, slice_offset, slice_size;

        if (nb_slices > 1) {
            slice_offset = AV_RL32(avpkt->data + slices_info_offset + slice * 8);
            slice_size = AV_RL32(avpkt->data + slices_info_offset + slice * 8 + 4);

            if (slice_offset < 0 || slice_size <= 0 || (slice_offset&3) ||
                slice_offset + (int64_t)slice_size > buf_size)
                return AVERROR_INVALIDDATA;

            y_offset = height - (slice + 1) * slice_height;
            s->bdsp.bswap_buf((uint32_t *)s->bitstream_buffer,
                              (const uint32_t *)(buf + slice_offset), slice_size / 4);
        } else {
            y_offset = 0;
            slice_offset = 0;
            slice_size = buf_size;
        }

        ret = decode_slice(avctx, p, slice_height, slice_size, y_offset, table_size);
        emms_c();
        if (ret < 0)
            return ret;
    }

    *got_frame = 1;

    return (get_bits_count(&s->gb) + 31) / 32 * 4 + table_size;
}

AVCodec ff_huffyuv_decoder = {
    .name             = "huffyuv",
    .long_name        = NULL_IF_CONFIG_SMALL("Huffyuv / HuffYUV"),
    .type             = AVMEDIA_TYPE_VIDEO,
    .id               = AV_CODEC_ID_HUFFYUV,
    .priv_data_size   = sizeof(HYuvContext),
    .init             = decode_init,
    .close            = decode_end,
    .decode           = decode_frame,
    .capabilities     = AV_CODEC_CAP_DR1 | AV_CODEC_CAP_DRAW_HORIZ_BAND |
                        AV_CODEC_CAP_FRAME_THREADS,
};

#if CONFIG_FFVHUFF_DECODER
AVCodec ff_ffvhuff_decoder = {
    .name             = "ffvhuff",
    .long_name        = NULL_IF_CONFIG_SMALL("Huffyuv FFmpeg variant"),
    .type             = AVMEDIA_TYPE_VIDEO,
    .id               = AV_CODEC_ID_FFVHUFF,
    .priv_data_size   = sizeof(HYuvContext),
    .init             = decode_init,
    .close            = decode_end,
    .decode           = decode_frame,
    .capabilities     = AV_CODEC_CAP_DR1 | AV_CODEC_CAP_DRAW_HORIZ_BAND |
                        AV_CODEC_CAP_FRAME_THREADS,
};
#endif /* CONFIG_FFVHUFF_DECODER */

#if CONFIG_HYMT_DECODER
AVCodec ff_hymt_decoder = {
    .name             = "hymt",
    .long_name        = NULL_IF_CONFIG_SMALL("HuffYUV MT"),
    .type             = AVMEDIA_TYPE_VIDEO,
    .id               = AV_CODEC_ID_HYMT,
    .priv_data_size   = sizeof(HYuvContext),
    .init             = decode_init,
    .close            = decode_end,
    .decode           = decode_frame,
    .capabilities     = AV_CODEC_CAP_DR1 | AV_CODEC_CAP_DRAW_HORIZ_BAND |
                        AV_CODEC_CAP_FRAME_THREADS,
};
#endif /* CONFIG_HYMT_DECODER */<|MERGE_RESOLUTION|>--- conflicted
+++ resolved
@@ -570,38 +570,6 @@
     return ret;
 }
 
-<<<<<<< HEAD
-#if HAVE_THREADS
-static av_cold int decode_init_thread_copy(AVCodecContext *avctx)
-{
-    HYuvContext *s = avctx->priv_data;
-    int i, ret;
-
-    s->avctx = avctx;
-
-    if ((ret = ff_huffyuv_alloc_temp(s)) < 0) {
-        ff_huffyuv_common_end(s);
-        return ret;
-    }
-
-    for (i = 0; i < 8; i++)
-        s->vlc[i].table = NULL;
-
-    if (s->version >= 2) {
-        if ((ret = read_huffman_tables(s, avctx->extradata + 4,
-                                       avctx->extradata_size)) < 0)
-            return ret;
-    } else {
-        if ((ret = read_old_huffman_tables(s)) < 0)
-            return ret;
-    }
-
-    return 0;
-}
-#endif
-
-=======
->>>>>>> 6b6b9e59
 /** Subset of GET_VLC for use in hand-roller VLC code */
 #define VLC_INTERN(dst, table, gb, name, bits, max_depth)   \
     code = table[index][0];                                 \
