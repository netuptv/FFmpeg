\input texinfo @c -*- texinfo -*-
@documentencoding UTF-8

@settitle Developer Documentation
@titlepage
@center @titlefont{Developer Documentation}
@end titlepage

@top

@contents

@chapter Notes for external developers

This document is mostly useful for internal FFmpeg developers.
External developers who need to use the API in their application should
refer to the API doxygen documentation in the public headers, and
check the examples in @file{doc/examples} and in the source code to
see how the public API is employed.

You can use the FFmpeg libraries in your commercial program, but you
are encouraged to @emph{publish any patch you make}. In this case the
best way to proceed is to send your patches to the ffmpeg-devel
mailing list following the guidelines illustrated in the remainder of
this document.

For more detailed legal information about the use of FFmpeg in
external programs read the @file{LICENSE} file in the source tree and
consult @url{https://ffmpeg.org/legal.html}.

@chapter Contributing

There are 2 ways by which code gets into FFmpeg:
@itemize @bullet
@item Submitting patches to the ffmpeg-devel mailing list.
      See @ref{Submitting patches} for details.
@item Directly committing changes to the main tree.
@end itemize

Whichever way, changes should be reviewed by the maintainer of the code
before they are committed. And they should follow the @ref{Coding Rules}.
The developer making the commit and the author are responsible for their changes
and should try to fix issues their commit causes.

@anchor{Coding Rules}
@chapter Coding Rules

@section Code formatting conventions

There are the following guidelines regarding the indentation in files:

@itemize @bullet
@item
Indent size is 4.

@item
The TAB character is forbidden outside of Makefiles as is any
form of trailing whitespace. Commits containing either will be
rejected by the git repository.

@item
You should try to limit your code lines to 80 characters; however, do so if
and only if this improves readability.

@item
K&R coding style is used.
@end itemize
The presentation is one inspired by 'indent -i4 -kr -nut'.

The main priority in FFmpeg is simplicity and small code size in order to
minimize the bug count.

@section Comments
Use the JavaDoc/Doxygen  format (see examples below) so that code documentation
can be generated automatically. All nontrivial functions should have a comment
above them explaining what the function does, even if it is just one sentence.
All structures and their member variables should be documented, too.

Avoid Qt-style and similar Doxygen syntax with @code{!} in it, i.e. replace
@code{//!} with @code{///} and similar.  Also @@ syntax should be employed
for markup commands, i.e. use @code{@@param} and not @code{\param}.

@example
/**
 * @@file
 * MPEG codec.
 * @@author ...
 */

/**
 * Summary sentence.
 * more text ...
 * ...
 */
typedef struct Foobar @{
    int var1; /**< var1 description */
    int var2; ///< var2 description
    /** var3 description */
    int var3;
@} Foobar;

/**
 * Summary sentence.
 * more text ...
 * ...
 * @@param my_parameter description of my_parameter
 * @@return return value description
 */
int myfunc(int my_parameter)
...
@end example

@section C language features

FFmpeg is programmed in the ISO C90 language with a few additional
features from ISO C99, namely:

@itemize @bullet
@item
the @samp{inline} keyword;

@item
@samp{//} comments;

@item
designated struct initializers (@samp{struct s x = @{ .i = 17 @};});

@item
compound literals (@samp{x = (struct s) @{ 17, 23 @};}).

@item
<<<<<<< HEAD
=======
for loops with variable definition (@samp{for (int i = 0; i < 8; i++)});

@item
Variadic macros (@samp{#define ARRAY(nb, ...) (int[nb + 1])@{ nb, __VA_ARGS__ @}});

@item
>>>>>>> 6b6b9e59
Implementation defined behavior for signed integers is assumed to match the
expected behavior for two's complement. Non representable values in integer
casts are binary truncated. Shift right of signed values uses sign extension.
@end itemize

These features are supported by all compilers we care about, so we will not
accept patches to remove their use unless they absolutely do not impair
clarity and performance.

All code must compile with recent versions of GCC and a number of other
currently supported compilers. To ensure compatibility, please do not use
additional C99 features or GCC extensions. Especially watch out for:

@itemize @bullet
@item
mixing statements and declarations;

@item
@samp{long long} (use @samp{int64_t} instead);

@item
@samp{__attribute__} not protected by @samp{#ifdef __GNUC__} or similar;

@item
GCC statement expressions (@samp{(x = (@{ int y = 4; y; @})}).
@end itemize

@section Naming conventions
All names should be composed with underscores (_), not CamelCase. For example,
@samp{avfilter_get_video_buffer} is an acceptable function name and
@samp{AVFilterGetVideo} is not. The exception from this are type names, like
for example structs and enums; they should always be in CamelCase.

There are the following conventions for naming variables and functions:

@itemize @bullet
@item
For local variables no prefix is required.

@item
For file-scope variables and functions declared as @code{static}, no prefix
is required.

@item
For variables and functions visible outside of file scope, but only used
internally by a library, an @code{ff_} prefix should be used,
e.g. @samp{ff_w64_demuxer}.

@item
For variables and functions visible outside of file scope, used internally
across multiple libraries, use @code{avpriv_} as prefix, for example,
@samp{avpriv_report_missing_feature}.

@item
Each library has its own prefix for public symbols, in addition to the
commonly used @code{av_} (@code{avformat_} for libavformat,
@code{avcodec_} for libavcodec, @code{swr_} for libswresample, etc).
Check the existing code and choose names accordingly.
Note that some symbols without these prefixes are also exported for
retro-compatibility reasons. These exceptions are declared in the
@code{lib<name>/lib<name>.v} files.
@end itemize

Furthermore, name space reserved for the system should not be invaded.
Identifiers ending in @code{_t} are reserved by
@url{http://pubs.opengroup.org/onlinepubs/007904975/functions/xsh_chap02_02.html#tag_02_02_02, POSIX}.
Also avoid names starting with @code{__} or @code{_} followed by an uppercase
letter as they are reserved by the C standard. Names starting with @code{_}
are reserved at the file level and may not be used for externally visible
symbols. If in doubt, just avoid names starting with @code{_} altogether.

@section Miscellaneous conventions

@itemize @bullet
@item
fprintf and printf are forbidden in libavformat and libavcodec,
please use av_log() instead.

@item
Casts should be used only when necessary. Unneeded parentheses
should also be avoided if they don't make the code easier to understand.
@end itemize

@section Editor configuration
In order to configure Vim to follow FFmpeg formatting conventions, paste
the following snippet into your @file{.vimrc}:
@example
" indentation rules for FFmpeg: 4 spaces, no tabs
set expandtab
set shiftwidth=4
set softtabstop=4
set cindent
set cinoptions=(0
" Allow tabs in Makefiles.
autocmd FileType make,automake set noexpandtab shiftwidth=8 softtabstop=8
" Trailing whitespace and tabs are forbidden, so highlight them.
highlight ForbiddenWhitespace ctermbg=red guibg=red
match ForbiddenWhitespace /\s\+$\|\t/
" Do not highlight spaces at the end of line while typing on that line.
autocmd InsertEnter * match ForbiddenWhitespace /\t\|\s\+\%#\@@<!$/
@end example

For Emacs, add these roughly equivalent lines to your @file{.emacs.d/init.el}:
@lisp
(c-add-style "ffmpeg"
             '("k&r"
               (c-basic-offset . 4)
               (indent-tabs-mode . nil)
               (show-trailing-whitespace . t)
               (c-offsets-alist
                (statement-cont . (c-lineup-assignments +)))
               )
             )
(setq c-default-style "ffmpeg")
@end lisp

@chapter Development Policy

@section Patches/Committing
@subheading Licenses for patches must be compatible with FFmpeg.
Contributions should be licensed under the
@uref{http://www.gnu.org/licenses/lgpl-2.1.html, LGPL 2.1},
including an "or any later version" clause, or, if you prefer
a gift-style license, the
@uref{http://opensource.org/licenses/isc-license.txt, ISC} or
@uref{http://mit-license.org/, MIT} license.
@uref{http://www.gnu.org/licenses/gpl-2.0.html, GPL 2} including
an "or any later version" clause is also acceptable, but LGPL is
preferred.
If you add a new file, give it a proper license header. Do not copy and
paste it from a random place, use an existing file as template.

@subheading You must not commit code which breaks FFmpeg!
This means unfinished code which is enabled and breaks compilation,
or compiles but does not work/breaks the regression tests. Code which
is unfinished but disabled may be permitted under-circumstances, like
missing samples or an implementation with a small subset of features.
Always check the mailing list for any reviewers with issues and test
FATE before you push.

@subheading Keep the main commit message short with an extended description below.
The commit message should have a short first line in the form of
a @samp{topic: short description} as a header, separated by a newline
from the body consisting of an explanation of why the change is necessary.
If the commit fixes a known bug on the bug tracker, the commit message
should include its bug ID. Referring to the issue on the bug tracker does
not exempt you from writing an excerpt of the bug in the commit message.

@subheading Testing must be adequate but not excessive.
If it works for you, others, and passes FATE then it should be OK to commit
it, provided it fits the other committing criteria. You should not worry about
over-testing things. If your code has problems (portability, triggers
compiler bugs, unusual environment etc) they will be reported and eventually
fixed.

@subheading Do not commit unrelated changes together.
They should be split them into self-contained pieces. Also do not forget
that if part B depends on part A, but A does not depend on B, then A can
and should be committed first and separate from B. Keeping changes well
split into self-contained parts makes reviewing and understanding them on
the commit log mailing list easier. This also helps in case of debugging
later on.
Also if you have doubts about splitting or not splitting, do not hesitate to
ask/discuss it on the developer mailing list.

@subheading Ask before you change the build system (configure, etc).
Do not commit changes to the build system (Makefiles, configure script)
which change behavior, defaults etc, without asking first. The same
applies to compiler warning fixes, trivial looking fixes and to code
maintained by other developers. We usually have a reason for doing things
the way we do. Send your changes as patches to the ffmpeg-devel mailing
list, and if the code maintainers say OK, you may commit. This does not
apply to files you wrote and/or maintain.

@subheading Cosmetic changes should be kept in separate patches.
We refuse source indentation and other cosmetic changes if they are mixed
with functional changes, such commits will be rejected and removed. Every
developer has his own indentation style, you should not change it. Of course
if you (re)write something, you can use your own style, even though we would
prefer if the indentation throughout FFmpeg was consistent (Many projects
force a given indentation style - we do not.). If you really need to make
indentation changes (try to avoid this), separate them strictly from real
changes.

NOTE: If you had to put if()@{ .. @} over a large (> 5 lines) chunk of code,
then either do NOT change the indentation of the inner part within (do not
move it to the right)! or do so in a separate commit

@subheading Commit messages should always be filled out properly.
Always fill out the commit log message. Describe in a few lines what you
changed and why. You can refer to mailing list postings if you fix a
particular bug. Comments such as "fixed!" or "Changed it." are unacceptable.
Recommended format:

@example
area changed: Short 1 line description

details describing what and why and giving references.
@end example

@subheading Credit the author of the patch.
Make sure the author of the commit is set correctly. (see git commit --author)
If you apply a patch, send an
answer to ffmpeg-devel (or wherever you got the patch from) saying that
you applied the patch.

@subheading Complex patches should refer to discussion surrounding them.
When applying patches that have been discussed (at length) on the mailing
list, reference the thread in the log message.

@subheading Always wait long enough before pushing changes
Do NOT commit to code actively maintained by others without permission.
Send a patch to ffmpeg-devel. If no one answers within a reasonable
time-frame (12h for build failures and security fixes, 3 days small changes,
1 week for big patches) then commit your patch if you think it is OK.
Also note, the maintainer can simply ask for more time to review!

@section Code
@subheading API/ABI changes should be discussed before they are made.
Do not change behavior of the programs (renaming options etc) or public
API or ABI without first discussing it on the ffmpeg-devel mailing list.
Do not remove widely used functionality or features (redundant code can be removed).

@subheading Remember to check if you need to bump versions for libav*.
Depending on the change, you may need to change the version integer.
Incrementing the first component means no backward compatibility to
previous versions (e.g. removal of a function from the public API).
Incrementing the second component means backward compatible change
(e.g. addition of a function to the public API or extension of an
existing data structure).
Incrementing the third component means a noteworthy binary compatible
change (e.g. encoder bug fix that matters for the decoder). The third
component always starts at 100 to distinguish FFmpeg from Libav.

@subheading Warnings for correct code may be disabled if there is no other option.
Compiler warnings indicate potential bugs or code with bad style. If a type of
warning always points to correct and clean code, that warning should
be disabled, not the code changed.
Thus the remaining warnings can either be bugs or correct code.
If it is a bug, the bug has to be fixed. If it is not, the code should
be changed to not generate a warning unless that causes a slowdown
or obfuscates the code.

@subheading Check untrusted input properly.
Never write to unallocated memory, never write over the end of arrays,
always check values read from some untrusted source before using them
as array index or other risky things.

@section Documentation/Other
@subheading Subscribe to the ffmpeg-devel mailing list.
It is important to be subscribed to the
@uref{https://lists.ffmpeg.org/mailman/listinfo/ffmpeg-devel, ffmpeg-devel}
mailing list. Almost any non-trivial patch is to be sent there for review.
Other developers may have comments about your contribution. We expect you see
those comments, and to improve it if requested. (N.B. Experienced committers
have other channels, and may sometimes skip review for trivial fixes.) Also,
discussion here about bug fixes and FFmpeg improvements by other developers may
be helpful information for you. Finally, by being a list subscriber, your
contribution will be posted immediately to the list, without the moderation
hold which messages from non-subscribers experience.

However, it is more important to the project that we receive your patch than
that you be subscribed to the ffmpeg-devel list. If you have a patch, and don't
want to subscribe and discuss the patch, then please do send it to the list
anyway.

@subheading Subscribe to the ffmpeg-cvslog mailing list.
Diffs of all commits are sent to the
@uref{https://lists.ffmpeg.org/mailman/listinfo/ffmpeg-cvslog, ffmpeg-cvslog}
mailing list. Some developers read this list to review all code base changes
from all sources. Subscribing to this list is not mandatory.

@subheading Keep the documentation up to date.
Update the documentation if you change behavior or add features. If you are
unsure how best to do this, send a patch to ffmpeg-devel, the documentation
maintainer(s) will review and commit your stuff.

@subheading Important discussions should be accessible to all.
Try to keep important discussions and requests (also) on the public
developer mailing list, so that all developers can benefit from them.

@subheading Check your entries in MAINTAINERS.
Make sure that no parts of the codebase that you maintain are missing from the
@file{MAINTAINERS} file. If something that you want to maintain is missing add it with
your name after it.
If at some point you no longer want to maintain some code, then please help in
finding a new maintainer and also don't forget to update the @file{MAINTAINERS} file.

We think our rules are not too hard. If you have comments, contact us.

@chapter Code of conduct

Be friendly and respectful towards others and third parties.
Treat others the way you yourself want to be treated.

Be considerate. Not everyone shares the same viewpoint and priorities as you do.
Different opinions and interpretations help the project.
Looking at issues from a different perspective assists development.

Do not assume malice for things that can be attributed to incompetence. Even if
it is malice, it's rarely good to start with that as initial assumption.

Stay friendly even if someone acts contrarily. Everyone has a bad day
once in a while.
If you yourself have a bad day or are angry then try to take a break and reply
once you are calm and without anger if you have to.

Try to help other team members and cooperate if you can.

The goal of software development is to create technical excellence, not for any
individual to be better and "win" against the others. Large software projects
are only possible and successful through teamwork.

If someone struggles do not put them down. Give them a helping hand
instead and point them in the right direction.

Finally, keep in mind the immortal words of Bill and Ted,
"Be excellent to each other."

@anchor{Submitting patches}
@chapter Submitting patches

First, read the @ref{Coding Rules} above if you did not yet, in particular
the rules regarding patch submission.

When you submit your patch, please use @code{git format-patch} or
@code{git send-email}. We cannot read other diffs :-).

Also please do not submit a patch which contains several unrelated changes.
Split it into separate, self-contained pieces. This does not mean splitting
file by file. Instead, make the patch as small as possible while still
keeping it as a logical unit that contains an individual change, even
if it spans multiple files. This makes reviewing your patches much easier
for us and greatly increases your chances of getting your patch applied.

Use the patcheck tool of FFmpeg to check your patch.
The tool is located in the tools directory.

Run the @ref{Regression tests} before submitting a patch in order to verify
it does not cause unexpected problems.

It also helps quite a bit if you tell us what the patch does (for example
'replaces lrint by lrintf'), and why (for example '*BSD isn't C99 compliant
and has no lrint()')

Also please if you send several patches, send each patch as a separate mail,
do not attach several unrelated patches to the same mail.

Patches should be posted to the
@uref{https://lists.ffmpeg.org/mailman/listinfo/ffmpeg-devel, ffmpeg-devel}
mailing list. Use @code{git send-email} when possible since it will properly
send patches without requiring extra care. If you cannot, then send patches
as base64-encoded attachments, so your patch is not trashed during
transmission. Also ensure the correct mime type is used
(text/x-diff or text/x-patch or at least text/plain) and that only one
patch is inline or attached per mail.
You can check @url{https://patchwork.ffmpeg.org}, if your patch does not show up, its mime type
likely was wrong.

Your patch will be reviewed on the mailing list. You will likely be asked
to make some changes and are expected to send in an improved version that
incorporates the requests from the review. This process may go through
several iterations. Once your patch is deemed good enough, some developer
will pick it up and commit it to the official FFmpeg tree.

Give us a few days to react. But if some time passes without reaction,
send a reminder by email. Your patch should eventually be dealt with.


@chapter New codecs or formats checklist

@enumerate
@item
Did you use av_cold for codec initialization and close functions?

@item
Did you add a long_name under NULL_IF_CONFIG_SMALL to the AVCodec or
AVInputFormat/AVOutputFormat struct?

@item
Did you bump the minor version number (and reset the micro version
number) in @file{libavcodec/version.h} or @file{libavformat/version.h}?

@item
Did you register it in @file{allcodecs.c} or @file{allformats.c}?

@item
Did you add the AVCodecID to @file{avcodec.h}?
When adding new codec IDs, also add an entry to the codec descriptor
list in @file{libavcodec/codec_desc.c}.

@item
If it has a FourCC, did you add it to @file{libavformat/riff.c},
even if it is only a decoder?

@item
Did you add a rule to compile the appropriate files in the Makefile?
Remember to do this even if you're just adding a format to a file that is
already being compiled by some other rule, like a raw demuxer.

@item
Did you add an entry to the table of supported formats or codecs in
@file{doc/general.texi}?

@item
Did you add an entry in the Changelog?

@item
If it depends on a parser or a library, did you add that dependency in
configure?

@item
Did you @code{git add} the appropriate files before committing?

@item
Did you make sure it compiles standalone, i.e. with
@code{configure --disable-everything --enable-decoder=foo}
(or @code{--enable-demuxer} or whatever your component is)?
@end enumerate


@chapter Patch submission checklist

@enumerate
@item
Does @code{make fate} pass with the patch applied?

@item
Was the patch generated with git format-patch or send-email?

@item
Did you sign-off your patch? (@code{git commit -s})
See @uref{https://git.kernel.org/pub/scm/linux/kernel/git/torvalds/linux.git/plain/Documentation/process/submitting-patches.rst, Sign your work} for the meaning
of @dfn{sign-off}.

@item
Did you provide a clear git commit log message?

@item
Is the patch against latest FFmpeg git master branch?

@item
Are you subscribed to ffmpeg-devel?
(the list is subscribers only due to spam)

@item
Have you checked that the changes are minimal, so that the same cannot be
achieved with a smaller patch and/or simpler final code?

@item
If the change is to speed critical code, did you benchmark it?

@item
If you did any benchmarks, did you provide them in the mail?

@item
Have you checked that the patch does not introduce buffer overflows or
other security issues?

@item
Did you test your decoder or demuxer against damaged data? If no, see
tools/trasher, the noise bitstream filter, and
@uref{http://caca.zoy.org/wiki/zzuf, zzuf}. Your decoder or demuxer
should not crash, end in a (near) infinite loop, or allocate ridiculous
amounts of memory when fed damaged data.

@item
Did you test your decoder or demuxer against sample files?
Samples may be obtained at @url{https://samples.ffmpeg.org}.

@item
Does the patch not mix functional and cosmetic changes?

@item
Did you add tabs or trailing whitespace to the code? Both are forbidden.

@item
Is the patch attached to the email you send?

@item
Is the mime type of the patch correct? It should be text/x-diff or
text/x-patch or at least text/plain and not application/octet-stream.

@item
If the patch fixes a bug, did you provide a verbose analysis of the bug?

@item
If the patch fixes a bug, did you provide enough information, including
a sample, so the bug can be reproduced and the fix can be verified?
Note please do not attach samples >100k to mails but rather provide a
URL, you can upload to @url{https://streams.videolan.org/upload/}.

@item
Did you provide a verbose summary about what the patch does change?

@item
Did you provide a verbose explanation why it changes things like it does?

@item
Did you provide a verbose summary of the user visible advantages and
disadvantages if the patch is applied?

@item
Did you provide an example so we can verify the new feature added by the
patch easily?

@item
If you added a new file, did you insert a license header? It should be
taken from FFmpeg, not randomly copied and pasted from somewhere else.

@item
You should maintain alphabetical order in alphabetically ordered lists as
long as doing so does not break API/ABI compatibility.

@item
Lines with similar content should be aligned vertically when doing so
improves readability.

@item
Consider adding a regression test for your code.

@item
If you added YASM code please check that things still work with --disable-yasm.

@item
Make sure you check the return values of function and return appropriate
error codes. Especially memory allocation functions like @code{av_malloc()}
are notoriously left unchecked, which is a serious problem.

@item
Test your code with valgrind and or Address Sanitizer to ensure it's free
of leaks, out of array accesses, etc.
@end enumerate

@chapter Patch review process

All patches posted to ffmpeg-devel will be reviewed, unless they contain a
clear note that the patch is not for the git master branch.
Reviews and comments will be posted as replies to the patch on the
mailing list. The patch submitter then has to take care of every comment,
that can be by resubmitting a changed patch or by discussion. Resubmitted
patches will themselves be reviewed like any other patch. If at some point
a patch passes review with no comments then it is approved, that can for
simple and small patches happen immediately while large patches will generally
have to be changed and reviewed many times before they are approved.
After a patch is approved it will be committed to the repository.

We will review all submitted patches, but sometimes we are quite busy so
especially for large patches this can take several weeks.

If you feel that the review process is too slow and you are willing to try to
take over maintainership of the area of code you change then just clone
git master and maintain the area of code there. We will merge each area from
where its best maintained.

When resubmitting patches, please do not make any significant changes
not related to the comments received during review. Such patches will
be rejected. Instead, submit significant changes or new features as
separate patches.

Everyone is welcome to review patches. Also if you are waiting for your patch
to be reviewed, please consider helping to review other patches, that is a great
way to get everyone's patches reviewed sooner.

@anchor{Regression tests}
@chapter Regression tests

Before submitting a patch (or committing to the repository), you should at least
test that you did not break anything.

Running 'make fate' accomplishes this, please see @url{fate.html} for details.

[Of course, some patches may change the results of the regression tests. In
this case, the reference results of the regression tests shall be modified
accordingly].

@section Adding files to the fate-suite dataset

When there is no muxer or encoder available to generate test media for a
specific test then the media has to be included in the fate-suite.
First please make sure that the sample file is as small as possible to test the
respective decoder or demuxer sufficiently. Large files increase network
bandwidth and disk space requirements.
Once you have a working fate test and fate sample, provide in the commit
message or introductory message for the patch series that you post to
the ffmpeg-devel mailing list, a direct link to download the sample media.

@section Visualizing Test Coverage

The FFmpeg build system allows visualizing the test coverage in an easy
manner with the coverage tools @code{gcov}/@code{lcov}.  This involves
the following steps:

@enumerate
@item
    Configure to compile with instrumentation enabled:
    @code{configure --toolchain=gcov}.

@item
    Run your test case, either manually or via FATE. This can be either
    the full FATE regression suite, or any arbitrary invocation of any
    front-end tool provided by FFmpeg, in any combination.

@item
    Run @code{make lcov} to generate coverage data in HTML format.

@item
    View @code{lcov/index.html} in your preferred HTML viewer.
@end enumerate

You can use the command @code{make lcov-reset} to reset the coverage
measurements. You will need to rerun @code{make lcov} after running a
new test.

@section Using Valgrind

The configure script provides a shortcut for using valgrind to spot bugs
related to memory handling. Just add the option
@code{--toolchain=valgrind-memcheck} or @code{--toolchain=valgrind-massif}
to your configure line, and reasonable defaults will be set for running
FATE under the supervision of either the @strong{memcheck} or the
@strong{massif} tool of the valgrind suite.

In case you need finer control over how valgrind is invoked, use the
@code{--target-exec='valgrind <your_custom_valgrind_options>} option in
your configure line instead.

@anchor{Release process}
@chapter Release process

FFmpeg maintains a set of @strong{release branches}, which are the
recommended deliverable for system integrators and distributors (such as
Linux distributions, etc.). At regular times, a @strong{release
manager} prepares, tests and publishes tarballs on the
@url{https://ffmpeg.org} website.

There are two kinds of releases:

@enumerate
@item
@strong{Major releases} always include the latest and greatest
features and functionality.

@item
@strong{Point releases} are cut from @strong{release} branches,
which are named @code{release/X}, with @code{X} being the release
version number.
@end enumerate

Note that we promise to our users that shared libraries from any FFmpeg
release never break programs that have been @strong{compiled} against
previous versions of @strong{the same release series} in any case!

However, from time to time, we do make API changes that require adaptations
in applications. Such changes are only allowed in (new) major releases and
require further steps such as bumping library version numbers and/or
adjustments to the symbol versioning file. Please discuss such changes
on the @strong{ffmpeg-devel} mailing list in time to allow forward planning.

@anchor{Criteria for Point Releases}
@section Criteria for Point Releases

Changes that match the following criteria are valid candidates for
inclusion into a point release:

@enumerate
@item
Fixes a security issue, preferably identified by a @strong{CVE
number} issued by @url{http://cve.mitre.org/}.

@item
Fixes a documented bug in @url{https://trac.ffmpeg.org}.

@item
Improves the included documentation.

@item
Retains both source code and binary compatibility with previous
point releases of the same release branch.
@end enumerate

The order for checking the rules is (1 OR 2 OR 3) AND 4.


@section Release Checklist

The release process involves the following steps:

@enumerate
@item
Ensure that the @file{RELEASE} file contains the version number for
the upcoming release.

@item
Add the release at @url{https://trac.ffmpeg.org/admin/ticket/versions}.

@item
Announce the intent to do a release to the mailing list.

@item
Make sure all relevant security fixes have been backported. See
@url{https://ffmpeg.org/security.html}.

@item
Ensure that the FATE regression suite still passes in the release
branch on at least @strong{i386} and @strong{amd64}
(cf. @ref{Regression tests}).

@item
Prepare the release tarballs in @code{bz2} and @code{gz} formats, and
supplementing files that contain @code{gpg} signatures

@item
Publish the tarballs at @url{https://ffmpeg.org/releases}. Create and
push an annotated tag in the form @code{nX}, with @code{X}
containing the version number.

@item
Propose and send a patch to the @strong{ffmpeg-devel} mailing list
with a news entry for the website.

@item
Publish the news entry.

@item
Send an announcement to the mailing list.
@end enumerate

@bye<|MERGE_RESOLUTION|>--- conflicted
+++ resolved
@@ -129,15 +129,12 @@
 compound literals (@samp{x = (struct s) @{ 17, 23 @};}).
 
 @item
-<<<<<<< HEAD
-=======
 for loops with variable definition (@samp{for (int i = 0; i < 8; i++)});
 
 @item
 Variadic macros (@samp{#define ARRAY(nb, ...) (int[nb + 1])@{ nb, __VA_ARGS__ @}});
 
 @item
->>>>>>> 6b6b9e59
 Implementation defined behavior for signed integers is assumed to match the
 expected behavior for two's complement. Non representable values in integer
 casts are binary truncated. Shift right of signed values uses sign extension.
