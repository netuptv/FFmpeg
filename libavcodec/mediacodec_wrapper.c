--- conflicted
+++ resolved
@@ -1181,15 +1181,10 @@
     int ret = -1;
     JNIEnv *env = NULL;
     FFAMediaCodec *codec = NULL;
-<<<<<<< HEAD
-    jstring codec_name = NULL;
-    jobject object = NULL;
-=======
     jstring jarg = NULL;
     jobject object = NULL;
     jobject buffer_info = NULL;
     jmethodID create_id = NULL;
->>>>>>> 6b6b9e59
 
     codec = av_mallocz(sizeof(FFAMediaCodec));
     if (!codec) {
@@ -1212,9 +1207,6 @@
         goto fail;
     }
 
-<<<<<<< HEAD
-    object = (*env)->CallStaticObjectMethod(env, codec->jfields.mediacodec_class, codec->jfields.create_by_codec_name_id, codec_name);
-=======
     switch (method) {
     case CREATE_CODEC_BY_NAME:   create_id = codec->jfields.create_by_codec_name_id;   break;
     case CREATE_DECODER_BY_TYPE: create_id = codec->jfields.create_decoder_by_type_id; break;
@@ -1227,7 +1219,6 @@
                                             codec->jfields.mediacodec_class,
                                             create_id,
                                             jarg);
->>>>>>> 6b6b9e59
     if (ff_jni_exception_check(env, 1, codec) < 0) {
         goto fail;
     }
@@ -1245,145 +1236,26 @@
         codec->has_get_i_o_buffer = 1;
     }
 
-<<<<<<< HEAD
+    buffer_info = (*env)->NewObject(env, codec->jfields.mediainfo_class, codec->jfields.init_id);
+    if (ff_jni_exception_check(env, 1, codec) < 0) {
+        goto fail;
+    }
+
+    codec->buffer_info = (*env)->NewGlobalRef(env, buffer_info);
+    if (!codec->buffer_info) {
+        goto fail;
+    }
+
     ret = 0;
 fail:
-    if (codec_name) {
-        (*env)->DeleteLocalRef(env, codec_name);
+    if (jarg) {
+        (*env)->DeleteLocalRef(env, jarg);
     }
 
     if (object) {
         (*env)->DeleteLocalRef(env, object);
     }
 
-    if (ret < 0) {
-        ff_jni_reset_jfields(env, &codec->jfields, jni_amediacodec_mapping, 1, codec);
-        av_freep(&codec);
-    }
-
-    return codec;
-}
-
-FFAMediaCodec* ff_AMediaCodec_createDecoderByType(const char *mime)
-{
-    int ret = -1;
-    JNIEnv *env = NULL;
-    FFAMediaCodec *codec = NULL;
-    jstring mime_type = NULL;
-    jobject object = NULL;
-
-    codec = av_mallocz(sizeof(FFAMediaCodec));
-    if (!codec) {
-        return NULL;
-    }
-    codec->class = &amediacodec_class;
-
-    env = ff_jni_get_env(codec);
-    if (!env) {
-        av_freep(&codec);
-        return NULL;
-    }
-
-    if (ff_jni_init_jfields(env, &codec->jfields, jni_amediacodec_mapping, 1, codec) < 0) {
-        goto fail;
-    }
-
-    mime_type = ff_jni_utf_chars_to_jstring(env, mime, codec);
-    if (!mime_type) {
-        goto fail;
-    }
-
-    object = (*env)->CallStaticObjectMethod(env, codec->jfields.mediacodec_class, codec->jfields.create_decoder_by_type_id, mime_type);
-=======
-    buffer_info = (*env)->NewObject(env, codec->jfields.mediainfo_class, codec->jfields.init_id);
->>>>>>> 6b6b9e59
-    if (ff_jni_exception_check(env, 1, codec) < 0) {
-        goto fail;
-    }
-
-<<<<<<< HEAD
-    codec->object = (*env)->NewGlobalRef(env, object);
-    if (!codec->object) {
-        goto fail;
-    }
-
-    if (codec_init_static_fields(codec) < 0) {
-        goto fail;
-    }
-
-    if (codec->jfields.get_input_buffer_id && codec->jfields.get_output_buffer_id) {
-        codec->has_get_i_o_buffer = 1;
-    }
-
-    ret = 0;
-fail:
-    if (mime_type) {
-        (*env)->DeleteLocalRef(env, mime_type);
-    }
-
-    if (object) {
-        (*env)->DeleteLocalRef(env, object);
-    }
-
-    if (ret < 0) {
-        ff_jni_reset_jfields(env, &codec->jfields, jni_amediacodec_mapping, 1, codec);
-        av_freep(&codec);
-    }
-
-    return codec;
-}
-
-FFAMediaCodec* ff_AMediaCodec_createEncoderByType(const char *mime)
-{
-    int ret = -1;
-    JNIEnv *env = NULL;
-    FFAMediaCodec *codec = NULL;
-    jstring mime_type = NULL;
-    jobject object = NULL;
-
-    codec = av_mallocz(sizeof(FFAMediaCodec));
-    if (!codec) {
-        return NULL;
-    }
-    codec->class = &amediacodec_class;
-
-    env = ff_jni_get_env(codec);
-    if (!env) {
-        av_freep(&codec);
-        return NULL;
-=======
-    codec->buffer_info = (*env)->NewGlobalRef(env, buffer_info);
-    if (!codec->buffer_info) {
-        goto fail;
-    }
-
-    ret = 0;
-fail:
-    if (jarg) {
-        (*env)->DeleteLocalRef(env, jarg);
->>>>>>> 6b6b9e59
-    }
-
-    if (object) {
-        (*env)->DeleteLocalRef(env, object);
-    }
-
-<<<<<<< HEAD
-    mime_type = ff_jni_utf_chars_to_jstring(env, mime, codec);
-    if (!mime_type) {
-        goto fail;
-    }
-
-    object = (*env)->CallStaticObjectMethod(env, codec->jfields.mediacodec_class, codec->jfields.create_encoder_by_type_id, mime_type);
-    if (ff_jni_exception_check(env, 1, codec) < 0) {
-        goto fail;
-    }
-
-    codec->object = (*env)->NewGlobalRef(env, object);
-    if (!codec->object) {
-        goto fail;
-    }
-=======
     if (buffer_info) {
         (*env)->DeleteLocalRef(env, buffer_info);
     }
@@ -1392,7 +1264,6 @@
         if (codec->object) {
             (*env)->DeleteGlobalRef(env, codec->object);
         }
->>>>>>> 6b6b9e59
 
         if (codec->buffer_info) {
             (*env)->DeleteGlobalRef(env, codec->buffer_info);
@@ -1402,25 +1273,6 @@
         av_freep(&codec);
     }
 
-<<<<<<< HEAD
-    ret = 0;
-fail:
-    if (mime_type) {
-        (*env)->DeleteLocalRef(env, mime_type);
-    }
-
-    if (object) {
-        (*env)->DeleteLocalRef(env, object);
-    }
-
-    if  (ret < 0) {
-        ff_jni_reset_jfields(env, &codec->jfields, jni_amediacodec_mapping, 1, codec);
-        av_freep(&codec);
-    }
-
-    return codec;
-}
-=======
     return codec;
 }
 
@@ -1433,7 +1285,6 @@
 DECLARE_FF_AMEDIACODEC_CREATE_FUNC(createCodecByName,   CREATE_CODEC_BY_NAME)
 DECLARE_FF_AMEDIACODEC_CREATE_FUNC(createDecoderByType, CREATE_DECODER_BY_TYPE)
 DECLARE_FF_AMEDIACODEC_CREATE_FUNC(createEncoderByType, CREATE_ENCODER_BY_TYPE)
->>>>>>> 6b6b9e59
 
 int ff_AMediaCodec_delete(FFAMediaCodec* codec)
 {
