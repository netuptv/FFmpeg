/*
 * Various utilities for command line tools
 * Copyright (c) 2000-2003 Fabrice Bellard
 *
 * This file is part of FFmpeg.
 *
 * FFmpeg is free software; you can redistribute it and/or
 * modify it under the terms of the GNU Lesser General Public
 * License as published by the Free Software Foundation; either
 * version 2.1 of the License, or (at your option) any later version.
 *
 * FFmpeg is distributed in the hope that it will be useful,
 * but WITHOUT ANY WARRANTY; without even the implied warranty of
 * MERCHANTABILITY or FITNESS FOR A PARTICULAR PURPOSE.  See the GNU
 * Lesser General Public License for more details.
 *
 * You should have received a copy of the GNU Lesser General Public
 * License along with FFmpeg; if not, write to the Free Software
 * Foundation, Inc., 51 Franklin Street, Fifth Floor, Boston, MA 02110-1301 USA
 */

#include <string.h>
#include <stdlib.h>
#include <errno.h>
#include <math.h>

/* Include only the enabled headers since some compilers (namely, Sun
   Studio) will not omit unused inline functions and create undefined
   references to libraries that are not being built. */

#include "config.h"
#include "libavformat/avformat.h"
#include "libavfilter/avfilter.h"
#include "libavdevice/avdevice.h"
#include "libswscale/swscale.h"
#include "libpostproc/postprocess.h"
#include "libavutil/avstring.h"
#include "libavutil/parseutils.h"
#include "libavutil/pixdesc.h"
#include "libavutil/eval.h"
#include "libavutil/dict.h"
#include "libavutil/opt.h"
#include "cmdutils.h"
#include "version.h"
#if CONFIG_NETWORK
#include "libavformat/network.h"
#endif
#if HAVE_SYS_RESOURCE_H
#include <sys/resource.h>
#endif

struct SwsContext *sws_opts;
AVDictionary *format_opts, *codec_opts;

static const int this_year = 2011;

void init_opts(void)
{
#if CONFIG_SWSCALE
    sws_opts = sws_getContext(16, 16, 0, 16, 16, 0, SWS_BICUBIC, NULL, NULL, NULL);
#endif
}

void uninit_opts(void)
{
#if CONFIG_SWSCALE
    sws_freeContext(sws_opts);
    sws_opts = NULL;
#endif
    av_dict_free(&format_opts);
    av_dict_free(&codec_opts);
}

void log_callback_help(void* ptr, int level, const char* fmt, va_list vl)
{
    vfprintf(stdout, fmt, vl);
}

double parse_number_or_die(const char *context, const char *numstr, int type, double min, double max)
{
    char *tail;
    const char *error;
    double d = av_strtod(numstr, &tail);
    if (*tail)
        error= "Expected number for %s but found: %s\n";
    else if (d < min || d > max)
        error= "The value for %s was %s which is not within %f - %f\n";
    else if(type == OPT_INT64 && (int64_t)d != d)
        error= "Expected int64 for %s but found %s\n";
    else if (type == OPT_INT && (int)d != d)
        error= "Expected int for %s but found %s\n";
    else
        return d;
    fprintf(stderr, error, context, numstr, min, max);
    exit(1);
}

int64_t parse_time_or_die(const char *context, const char *timestr, int is_duration)
{
    int64_t us;
    if (av_parse_time(&us, timestr, is_duration) < 0) {
        fprintf(stderr, "Invalid %s specification for %s: %s\n",
                is_duration ? "duration" : "date", context, timestr);
        exit(1);
    }
    return us;
}

void show_help_options(const OptionDef *options, const char *msg, int mask, int value)
{
    const OptionDef *po;
    int first;

    first = 1;
    for(po = options; po->name != NULL; po++) {
        char buf[64];
        if ((po->flags & mask) == value) {
            if (first) {
                printf("%s", msg);
                first = 0;
            }
            av_strlcpy(buf, po->name, sizeof(buf));
            if (po->flags & HAS_ARG) {
                av_strlcat(buf, " ", sizeof(buf));
                av_strlcat(buf, po->argname, sizeof(buf));
            }
            printf("-%-17s  %s\n", buf, po->help);
        }
    }
}

static const OptionDef* find_option(const OptionDef *po, const char *name){
    const char *p = strchr(name, ':');
    int len = p ? p - name : strlen(name);

    while (po->name != NULL) {
        if (!strncmp(name, po->name, len) && strlen(po->name) == len)
            break;
        po++;
    }
    return po;
}

#if defined(_WIN32) && !defined(__MINGW32CE__)
#include <windows.h>
/* Will be leaked on exit */
static char** win32_argv_utf8 = NULL;
static int win32_argc = 0;

/**
 * Prepare command line arguments for executable.
 * For Windows - perform wide-char to UTF-8 conversion.
 * Input arguments should be main() function arguments.
 * @param argc_ptr Arguments number (including executable)
 * @param argv_ptr Arguments list.
 */
static void prepare_app_arguments(int *argc_ptr, char ***argv_ptr)
{
    char *argstr_flat;
    wchar_t **argv_w;
    int i, buffsize = 0, offset = 0;

    if (win32_argv_utf8) {
        *argc_ptr = win32_argc;
        *argv_ptr = win32_argv_utf8;
        return;
    }

    win32_argc = 0;
    argv_w = CommandLineToArgvW(GetCommandLineW(), &win32_argc);
    if (win32_argc <= 0 || !argv_w)
        return;

    /* determine the UTF-8 buffer size (including NULL-termination symbols) */
    for (i = 0; i < win32_argc; i++)
        buffsize += WideCharToMultiByte(CP_UTF8, 0, argv_w[i], -1,
                                        NULL, 0, NULL, NULL);

    win32_argv_utf8 = av_mallocz(sizeof(char*) * (win32_argc + 1) + buffsize);
    argstr_flat     = (char*)win32_argv_utf8 + sizeof(char*) * (win32_argc + 1);
    if (win32_argv_utf8 == NULL) {
        LocalFree(argv_w);
        return;
    }

    for (i = 0; i < win32_argc; i++) {
        win32_argv_utf8[i] = &argstr_flat[offset];
        offset += WideCharToMultiByte(CP_UTF8, 0, argv_w[i], -1,
                                      &argstr_flat[offset],
                                      buffsize - offset, NULL, NULL);
    }
    win32_argv_utf8[i] = NULL;
    LocalFree(argv_w);

    *argc_ptr = win32_argc;
    *argv_ptr = win32_argv_utf8;
}
#else
static inline void prepare_app_arguments(int *argc_ptr, char ***argv_ptr)
{
    /* nothing to do */
}
#endif /* WIN32 && !__MINGW32CE__ */

void parse_options(int argc, char **argv, const OptionDef *options,
                   int (* parse_arg_function)(const char *opt, const char *arg))
{
    const char *opt, *arg;
    int optindex, handleoptions=1;
    const OptionDef *po;

    /* perform system-dependent conversions for arguments list */
    prepare_app_arguments(&argc, &argv);

    /* parse options */
    optindex = 1;
    while (optindex < argc) {
        opt = argv[optindex++];

        if (handleoptions && opt[0] == '-' && opt[1] != '\0') {
            int bool_val = 1;
            if (opt[1] == '-' && opt[2] == '\0') {
                handleoptions = 0;
                continue;
            }
            opt++;
            po= find_option(options, opt);
            if (!po->name && opt[0] == 'n' && opt[1] == 'o') {
                /* handle 'no' bool option */
                po = find_option(options, opt + 2);
                if (!(po->name && (po->flags & OPT_BOOL)))
                    goto unknown_opt;
                bool_val = 0;
            }
            if (!po->name)
                po= find_option(options, "default");
            if (!po->name) {
unknown_opt:
                fprintf(stderr, "%s: unrecognized option '%s'\n", argv[0], opt);
                exit(1);
            }
            arg = NULL;
            if (po->flags & HAS_ARG) {
                arg = argv[optindex++];
                if (!arg) {
                    fprintf(stderr, "%s: missing argument for option '%s'\n", argv[0], opt);
                    exit(1);
                }
            }
            if (po->flags & OPT_STRING) {
                char *str;
                str = av_strdup(arg);
                *po->u.str_arg = str;
            } else if (po->flags & OPT_BOOL) {
                *po->u.int_arg = bool_val;
            } else if (po->flags & OPT_INT) {
                *po->u.int_arg = parse_number_or_die(opt, arg, OPT_INT64, INT_MIN, INT_MAX);
            } else if (po->flags & OPT_INT64) {
                *po->u.int64_arg = parse_number_or_die(opt, arg, OPT_INT64, INT64_MIN, INT64_MAX);
            } else if (po->flags & OPT_FLOAT) {
                *po->u.float_arg = parse_number_or_die(opt, arg, OPT_FLOAT, -INFINITY, INFINITY);
            } else if (po->u.func_arg) {
                if (po->u.func_arg(opt, arg) < 0) {
                    fprintf(stderr, "%s: failed to set value '%s' for option '%s'\n", argv[0], arg ? arg : "[null]", opt);
                    exit(1);
                }
            }
            if(po->flags & OPT_EXIT)
                exit(0);
        } else {
            if (parse_arg_function) {
                if (parse_arg_function(NULL, opt) < 0)
                    exit(1);
            }
        }
    }
}

#define FLAGS(o) ((o)->type == FF_OPT_TYPE_FLAGS) ? AV_DICT_APPEND : 0
int opt_default(const char *opt, const char *arg)
{
    const AVOption *oc, *of, *os;
    char opt_stripped[128];
    const char *p;
    const AVClass *cc = avcodec_get_class(), *fc = avformat_get_class(), *sc = sws_get_class();

    if (!(p = strchr(opt, ':')))
        p = opt + strlen(opt);
    av_strlcpy(opt_stripped, opt, FFMIN(sizeof(opt_stripped), p - opt + 1));

<<<<<<< HEAD
    if ((oc = av_opt_find(avcodec_opts[0], opt_stripped, NULL, 0, AV_OPT_SEARCH_CHILDREN)) ||
         ((opt[0] == 'v' || opt[0] == 'a' || opt[0] == 's') &&
          (oc = av_opt_find(avcodec_opts[0], opt+1, NULL, 0, 0))))
        av_dict_set(&codec_opts, opt, arg, FLAGS(oc));
    if ((of = av_opt_find(avformat_opts, opt, NULL, 0, AV_OPT_SEARCH_CHILDREN)))
        av_dict_set(&format_opts, opt, arg, FLAGS(of));
    if ((os = av_opt_find(sws_opts, opt, NULL, 0, AV_OPT_SEARCH_CHILDREN))) {
=======
    if ((o = av_opt_find(&cc, opt_stripped, NULL, 0, AV_OPT_SEARCH_CHILDREN|AV_OPT_SEARCH_FAKE_OBJ)) ||
         ((opt[0] == 'v' || opt[0] == 'a' || opt[0] == 's') &&
          (o = av_opt_find(&cc, opt+1, NULL, 0, AV_OPT_SEARCH_FAKE_OBJ))))
        av_dict_set(&codec_opts, opt, arg, FLAGS);
    else if ((o = av_opt_find(&fc, opt, NULL, 0, AV_OPT_SEARCH_CHILDREN | AV_OPT_SEARCH_FAKE_OBJ)))
        av_dict_set(&format_opts, opt, arg, FLAGS);
    else if ((o = av_opt_find(&sc, opt, NULL, 0, AV_OPT_SEARCH_CHILDREN | AV_OPT_SEARCH_FAKE_OBJ))) {
>>>>>>> e955a682
        // XXX we only support sws_flags, not arbitrary sws options
        int ret = av_set_string3(sws_opts, opt, arg, 1, NULL);
        if (ret < 0) {
            av_log(NULL, AV_LOG_ERROR, "Error setting option %s.\n", opt);
            return ret;
        }
    }

    if (oc || of || os)
        return 0;
    fprintf(stderr, "Unrecognized option '%s'\n", opt);
    return AVERROR_OPTION_NOT_FOUND;
}

int opt_loglevel(const char *opt, const char *arg)
{
    const struct { const char *name; int level; } log_levels[] = {
        { "quiet"  , AV_LOG_QUIET   },
        { "panic"  , AV_LOG_PANIC   },
        { "fatal"  , AV_LOG_FATAL   },
        { "error"  , AV_LOG_ERROR   },
        { "warning", AV_LOG_WARNING },
        { "info"   , AV_LOG_INFO    },
        { "verbose", AV_LOG_VERBOSE },
        { "debug"  , AV_LOG_DEBUG   },
    };
    char *tail;
    int level;
    int i;

    for (i = 0; i < FF_ARRAY_ELEMS(log_levels); i++) {
        if (!strcmp(log_levels[i].name, arg)) {
            av_log_set_level(log_levels[i].level);
            return 0;
        }
    }

    level = strtol(arg, &tail, 10);
    if (*tail) {
        fprintf(stderr, "Invalid loglevel \"%s\". "
                        "Possible levels are numbers or:\n", arg);
        for (i = 0; i < FF_ARRAY_ELEMS(log_levels); i++)
            fprintf(stderr, "\"%s\"\n", log_levels[i].name);
        exit(1);
    }
    av_log_set_level(level);
    return 0;
}

int opt_timelimit(const char *opt, const char *arg)
{
#if HAVE_SETRLIMIT
    int lim = parse_number_or_die(opt, arg, OPT_INT64, 0, INT_MAX);
    struct rlimit rl = { lim, lim + 1 };
    if (setrlimit(RLIMIT_CPU, &rl))
        perror("setrlimit");
#else
    fprintf(stderr, "Warning: -%s not implemented on this OS\n", opt);
#endif
    return 0;
}

void print_error(const char *filename, int err)
{
    char errbuf[128];
    const char *errbuf_ptr = errbuf;

    if (av_strerror(err, errbuf, sizeof(errbuf)) < 0)
        errbuf_ptr = strerror(AVUNERROR(err));
    fprintf(stderr, "%s: %s\n", filename, errbuf_ptr);
}

static int warned_cfg = 0;

#define INDENT        1
#define SHOW_VERSION  2
#define SHOW_CONFIG   4

#define PRINT_LIB_INFO(outstream,libname,LIBNAME,flags)                 \
    if (CONFIG_##LIBNAME) {                                             \
        const char *indent = flags & INDENT? "  " : "";                 \
        if (flags & SHOW_VERSION) {                                     \
            unsigned int version = libname##_version();                 \
            fprintf(outstream, "%slib%-9s %2d.%3d.%2d / %2d.%3d.%2d\n", \
                    indent, #libname,                                   \
                    LIB##LIBNAME##_VERSION_MAJOR,                       \
                    LIB##LIBNAME##_VERSION_MINOR,                       \
                    LIB##LIBNAME##_VERSION_MICRO,                       \
                    version >> 16, version >> 8 & 0xff, version & 0xff); \
        }                                                               \
        if (flags & SHOW_CONFIG) {                                      \
            const char *cfg = libname##_configuration();                \
            if (strcmp(FFMPEG_CONFIGURATION, cfg)) {                    \
                if (!warned_cfg) {                                      \
                    fprintf(outstream,                                  \
                            "%sWARNING: library configuration mismatch\n", \
                            indent);                                    \
                    warned_cfg = 1;                                     \
                }                                                       \
                fprintf(stderr, "%s%-11s configuration: %s\n",          \
                        indent, #libname, cfg);                         \
            }                                                           \
        }                                                               \
    }                                                                   \

static void print_all_libs_info(FILE* outstream, int flags)
{
    PRINT_LIB_INFO(outstream, avutil,   AVUTIL,   flags);
    PRINT_LIB_INFO(outstream, avcodec,  AVCODEC,  flags);
    PRINT_LIB_INFO(outstream, avformat, AVFORMAT, flags);
    PRINT_LIB_INFO(outstream, avdevice, AVDEVICE, flags);
    PRINT_LIB_INFO(outstream, avfilter, AVFILTER, flags);
    PRINT_LIB_INFO(outstream, swscale,  SWSCALE,  flags);
    PRINT_LIB_INFO(outstream, postproc, POSTPROC, flags);
}

void show_banner(void)
{
    fprintf(stderr, "%s version " FFMPEG_VERSION ", Copyright (c) %d-%d the FFmpeg developers\n",
            program_name, program_birth_year, this_year);
    fprintf(stderr, "  built on %s %s with %s %s\n",
            __DATE__, __TIME__, CC_TYPE, CC_VERSION);
    fprintf(stderr, "  configuration: " FFMPEG_CONFIGURATION "\n");
    print_all_libs_info(stderr, INDENT|SHOW_CONFIG);
    print_all_libs_info(stderr, INDENT|SHOW_VERSION);
}

int opt_version(const char *opt, const char *arg) {
    printf("%s " FFMPEG_VERSION "\n", program_name);
    print_all_libs_info(stdout, SHOW_VERSION);
    return 0;
}

int opt_license(const char *opt, const char *arg)
{
    printf(
#if CONFIG_NONFREE
    "This version of %s has nonfree parts compiled in.\n"
    "Therefore it is not legally redistributable.\n",
    program_name
#elif CONFIG_GPLV3
    "%s is free software; you can redistribute it and/or modify\n"
    "it under the terms of the GNU General Public License as published by\n"
    "the Free Software Foundation; either version 3 of the License, or\n"
    "(at your option) any later version.\n"
    "\n"
    "%s is distributed in the hope that it will be useful,\n"
    "but WITHOUT ANY WARRANTY; without even the implied warranty of\n"
    "MERCHANTABILITY or FITNESS FOR A PARTICULAR PURPOSE.  See the\n"
    "GNU General Public License for more details.\n"
    "\n"
    "You should have received a copy of the GNU General Public License\n"
    "along with %s.  If not, see <http://www.gnu.org/licenses/>.\n",
    program_name, program_name, program_name
#elif CONFIG_GPL
    "%s is free software; you can redistribute it and/or modify\n"
    "it under the terms of the GNU General Public License as published by\n"
    "the Free Software Foundation; either version 2 of the License, or\n"
    "(at your option) any later version.\n"
    "\n"
    "%s is distributed in the hope that it will be useful,\n"
    "but WITHOUT ANY WARRANTY; without even the implied warranty of\n"
    "MERCHANTABILITY or FITNESS FOR A PARTICULAR PURPOSE.  See the\n"
    "GNU General Public License for more details.\n"
    "\n"
    "You should have received a copy of the GNU General Public License\n"
    "along with %s; if not, write to the Free Software\n"
    "Foundation, Inc., 51 Franklin Street, Fifth Floor, Boston, MA 02110-1301 USA\n",
    program_name, program_name, program_name
#elif CONFIG_LGPLV3
    "%s is free software; you can redistribute it and/or modify\n"
    "it under the terms of the GNU Lesser General Public License as published by\n"
    "the Free Software Foundation; either version 3 of the License, or\n"
    "(at your option) any later version.\n"
    "\n"
    "%s is distributed in the hope that it will be useful,\n"
    "but WITHOUT ANY WARRANTY; without even the implied warranty of\n"
    "MERCHANTABILITY or FITNESS FOR A PARTICULAR PURPOSE.  See the\n"
    "GNU Lesser General Public License for more details.\n"
    "\n"
    "You should have received a copy of the GNU Lesser General Public License\n"
    "along with %s.  If not, see <http://www.gnu.org/licenses/>.\n",
    program_name, program_name, program_name
#else
    "%s is free software; you can redistribute it and/or\n"
    "modify it under the terms of the GNU Lesser General Public\n"
    "License as published by the Free Software Foundation; either\n"
    "version 2.1 of the License, or (at your option) any later version.\n"
    "\n"
    "%s is distributed in the hope that it will be useful,\n"
    "but WITHOUT ANY WARRANTY; without even the implied warranty of\n"
    "MERCHANTABILITY or FITNESS FOR A PARTICULAR PURPOSE.  See the GNU\n"
    "Lesser General Public License for more details.\n"
    "\n"
    "You should have received a copy of the GNU Lesser General Public\n"
    "License along with %s; if not, write to the Free Software\n"
    "Foundation, Inc., 51 Franklin Street, Fifth Floor, Boston, MA 02110-1301 USA\n",
    program_name, program_name, program_name
#endif
    );
    return 0;
}

int opt_formats(const char *opt, const char *arg)
{
    AVInputFormat *ifmt=NULL;
    AVOutputFormat *ofmt=NULL;
    const char *last_name;

    printf(
        "File formats:\n"
        " D. = Demuxing supported\n"
        " .E = Muxing supported\n"
        " --\n");
    last_name= "000";
    for(;;){
        int decode=0;
        int encode=0;
        const char *name=NULL;
        const char *long_name=NULL;

        while((ofmt= av_oformat_next(ofmt))) {
            if((name == NULL || strcmp(ofmt->name, name)<0) &&
                strcmp(ofmt->name, last_name)>0){
                name= ofmt->name;
                long_name= ofmt->long_name;
                encode=1;
            }
        }
        while((ifmt= av_iformat_next(ifmt))) {
            if((name == NULL || strcmp(ifmt->name, name)<0) &&
                strcmp(ifmt->name, last_name)>0){
                name= ifmt->name;
                long_name= ifmt->long_name;
                encode=0;
            }
            if(name && strcmp(ifmt->name, name)==0)
                decode=1;
        }
        if(name==NULL)
            break;
        last_name= name;

        printf(
            " %s%s %-15s %s\n",
            decode ? "D":" ",
            encode ? "E":" ",
            name,
            long_name ? long_name:" ");
    }
    return 0;
}

int opt_codecs(const char *opt, const char *arg)
{
    AVCodec *p=NULL, *p2;
    const char *last_name;
    printf(
        "Codecs:\n"
        " D..... = Decoding supported\n"
        " .E.... = Encoding supported\n"
        " ..V... = Video codec\n"
        " ..A... = Audio codec\n"
        " ..S... = Subtitle codec\n"
        " ...S.. = Supports draw_horiz_band\n"
        " ....D. = Supports direct rendering method 1\n"
        " .....T = Supports weird frame truncation\n"
        " ------\n");
    last_name= "000";
    for(;;){
        int decode=0;
        int encode=0;
        int cap=0;
        const char *type_str;

        p2=NULL;
        while((p= av_codec_next(p))) {
            if((p2==NULL || strcmp(p->name, p2->name)<0) &&
                strcmp(p->name, last_name)>0){
                p2= p;
                decode= encode= cap=0;
            }
            if(p2 && strcmp(p->name, p2->name)==0){
                if(p->decode) decode=1;
                if(p->encode) encode=1;
                cap |= p->capabilities;
            }
        }
        if(p2==NULL)
            break;
        last_name= p2->name;

        switch(p2->type) {
        case AVMEDIA_TYPE_VIDEO:
            type_str = "V";
            break;
        case AVMEDIA_TYPE_AUDIO:
            type_str = "A";
            break;
        case AVMEDIA_TYPE_SUBTITLE:
            type_str = "S";
            break;
        default:
            type_str = "?";
            break;
        }
        printf(
            " %s%s%s%s%s%s %-15s %s",
            decode ? "D": (/*p2->decoder ? "d":*/" "),
            encode ? "E":" ",
            type_str,
            cap & CODEC_CAP_DRAW_HORIZ_BAND ? "S":" ",
            cap & CODEC_CAP_DR1 ? "D":" ",
            cap & CODEC_CAP_TRUNCATED ? "T":" ",
            p2->name,
            p2->long_name ? p2->long_name : "");
       /* if(p2->decoder && decode==0)
            printf(" use %s for decoding", p2->decoder->name);*/
        printf("\n");
    }
    printf("\n");
    printf(
"Note, the names of encoders and decoders do not always match, so there are\n"
"several cases where the above table shows encoder only or decoder only entries\n"
"even though both encoding and decoding are supported. For example, the h263\n"
"decoder corresponds to the h263 and h263p encoders, for file formats it is even\n"
"worse.\n");
    return 0;
}

int opt_bsfs(const char *opt, const char *arg)
{
    AVBitStreamFilter *bsf=NULL;

    printf("Bitstream filters:\n");
    while((bsf = av_bitstream_filter_next(bsf)))
        printf("%s\n", bsf->name);
    printf("\n");
    return 0;
}

int opt_protocols(const char *opt, const char *arg)
{
    URLProtocol *up=NULL;

    printf("Supported file protocols:\n"
           "I.. = Input  supported\n"
           ".O. = Output supported\n"
           "..S = Seek   supported\n"
           "FLAGS NAME\n"
           "----- \n");
    while((up = av_protocol_next(up)))
        printf("%c%c%c   %s\n",
               up->url_read  ? 'I' : '.',
               up->url_write ? 'O' : '.',
               up->url_seek  ? 'S' : '.',
               up->name);
    return 0;
}

int opt_filters(const char *opt, const char *arg)
{
    AVFilter av_unused(**filter) = NULL;

    printf("Filters:\n");
#if CONFIG_AVFILTER
    while ((filter = av_filter_next(filter)) && *filter)
        printf("%-16s %s\n", (*filter)->name, (*filter)->description);
#endif
    return 0;
}

int opt_pix_fmts(const char *opt, const char *arg)
{
    enum PixelFormat pix_fmt;

    printf(
        "Pixel formats:\n"
        "I.... = Supported Input  format for conversion\n"
        ".O... = Supported Output format for conversion\n"
        "..H.. = Hardware accelerated format\n"
        "...P. = Paletted format\n"
        "....B = Bitstream format\n"
        "FLAGS NAME            NB_COMPONENTS BITS_PER_PIXEL\n"
        "-----\n");

#if !CONFIG_SWSCALE
#   define sws_isSupportedInput(x)  0
#   define sws_isSupportedOutput(x) 0
#endif

    for (pix_fmt = 0; pix_fmt < PIX_FMT_NB; pix_fmt++) {
        const AVPixFmtDescriptor *pix_desc = &av_pix_fmt_descriptors[pix_fmt];
        printf("%c%c%c%c%c %-16s       %d            %2d\n",
               sws_isSupportedInput (pix_fmt)      ? 'I' : '.',
               sws_isSupportedOutput(pix_fmt)      ? 'O' : '.',
               pix_desc->flags & PIX_FMT_HWACCEL   ? 'H' : '.',
               pix_desc->flags & PIX_FMT_PAL       ? 'P' : '.',
               pix_desc->flags & PIX_FMT_BITSTREAM ? 'B' : '.',
               pix_desc->name,
               pix_desc->nb_components,
               av_get_bits_per_pixel(pix_desc));
    }
    return 0;
}

int read_yesno(void)
{
    int c = getchar();
    int yesno = (toupper(c) == 'Y');

    while (c != '\n' && c != EOF)
        c = getchar();

    return yesno;
}

int read_file(const char *filename, char **bufptr, size_t *size)
{
    FILE *f = fopen(filename, "rb");

    if (!f) {
        fprintf(stderr, "Cannot read file '%s': %s\n", filename, strerror(errno));
        return AVERROR(errno);
    }
    fseek(f, 0, SEEK_END);
    *size = ftell(f);
    fseek(f, 0, SEEK_SET);
    *bufptr = av_malloc(*size + 1);
    if (!*bufptr) {
        fprintf(stderr, "Could not allocate file buffer\n");
        fclose(f);
        return AVERROR(ENOMEM);
    }
    fread(*bufptr, 1, *size, f);
    (*bufptr)[*size++] = '\0';

    fclose(f);
    return 0;
}

FILE *get_preset_file(char *filename, size_t filename_size,
                      const char *preset_name, int is_path, const char *codec_name)
{
    FILE *f = NULL;
    int i;
    const char *base[3]= { getenv("FFMPEG_DATADIR"),
                           getenv("HOME"),
                           FFMPEG_DATADIR,
                         };

    if (is_path) {
        av_strlcpy(filename, preset_name, filename_size);
        f = fopen(filename, "r");
    } else {
#ifdef _WIN32
        char datadir[MAX_PATH], *ls;
        base[2] = NULL;

        if (GetModuleFileNameA(GetModuleHandleA(NULL), datadir, sizeof(datadir) - 1))
        {
            for (ls = datadir; ls < datadir + strlen(datadir); ls++)
                if (*ls == '\\') *ls = '/';

            if (ls = strrchr(datadir, '/'))
            {
                *ls = 0;
                strncat(datadir, "/ffpresets",  sizeof(datadir) - 1 - strlen(datadir));
                base[2] = datadir;
            }
        }
#endif
        for (i = 0; i < 3 && !f; i++) {
            if (!base[i])
                continue;
            snprintf(filename, filename_size, "%s%s/%s.ffpreset", base[i], i != 1 ? "" : "/.ffmpeg", preset_name);
            f = fopen(filename, "r");
            if (!f && codec_name) {
                snprintf(filename, filename_size,
                         "%s%s/%s-%s.ffpreset", base[i],  i != 1 ? "" : "/.ffmpeg", codec_name, preset_name);
                f = fopen(filename, "r");
            }
        }
    }

    return f;
}

int check_stream_specifier(AVFormatContext *s, AVStream *st, const char *spec)
{
    if (*spec <= '9' && *spec >= '0')                                        /* opt:index */
        return strtol(spec, NULL, 0) == st->index;
    else if (*spec == 'v' || *spec == 'a' || *spec == 's' || *spec == 'd') { /* opt:[vasd] */
        enum AVMediaType type;

        switch (*spec++) {
        case 'v': type = AVMEDIA_TYPE_VIDEO;    break;
        case 'a': type = AVMEDIA_TYPE_AUDIO;    break;
        case 's': type = AVMEDIA_TYPE_SUBTITLE; break;
        case 'd': type = AVMEDIA_TYPE_DATA;     break;
        default: abort(); // never reached, silence warning
        }
        if (type != st->codec->codec_type)
            return 0;
        if (*spec++ == ':') {                                   /* possibly followed by :index */
            int i, index = strtol(spec, NULL, 0);
            for (i = 0; i < s->nb_streams; i++)
                if (s->streams[i]->codec->codec_type == type && index-- == 0)
                   return i == st->index;
            return 0;
        }
        return 1;
    } else if (!*spec) /* empty specifier, matches everything */
        return 1;

    av_log(s, AV_LOG_ERROR, "Invalid stream specifier: %s.\n", spec);
    return AVERROR(EINVAL);
}

AVDictionary *filter_codec_opts(AVDictionary *opts, enum CodecID codec_id, AVFormatContext *s, AVStream *st)
{
    AVDictionary    *ret = NULL;
    AVDictionaryEntry *t = NULL;
    AVCodec       *codec = s->oformat ? avcodec_find_encoder(codec_id) : avcodec_find_decoder(codec_id);
    int            flags = s->oformat ? AV_OPT_FLAG_ENCODING_PARAM : AV_OPT_FLAG_DECODING_PARAM;
    char          prefix = 0;
    const AVClass    *cc = avcodec_get_class();

    if (!codec)
        return NULL;

    switch (codec->type) {
    case AVMEDIA_TYPE_VIDEO:    prefix = 'v'; flags |= AV_OPT_FLAG_VIDEO_PARAM;    break;
    case AVMEDIA_TYPE_AUDIO:    prefix = 'a'; flags |= AV_OPT_FLAG_AUDIO_PARAM;    break;
    case AVMEDIA_TYPE_SUBTITLE: prefix = 's'; flags |= AV_OPT_FLAG_SUBTITLE_PARAM; break;
    }

    while (t = av_dict_get(opts, "", t, AV_DICT_IGNORE_SUFFIX)) {
        char *p = strchr(t->key, ':');

        /* check stream specification in opt name */
        if (p)
            switch (check_stream_specifier(s, st, p + 1)) {
            case  1: *p = 0; break;
            case  0:         continue;
            default:         return NULL;
            }

        if (av_opt_find(&cc, t->key, NULL, flags, AV_OPT_SEARCH_FAKE_OBJ) ||
            (codec && codec->priv_class && av_opt_find(&codec->priv_class, t->key, NULL, flags, AV_OPT_SEARCH_FAKE_OBJ)))
            av_dict_set(&ret, t->key, t->value, 0);
        else if (t->key[0] == prefix && av_opt_find(&cc, t->key+1, NULL, flags, AV_OPT_SEARCH_FAKE_OBJ))
            av_dict_set(&ret, t->key+1, t->value, 0);

        if (p)
            *p = ':';
    }
    return ret;
}

AVDictionary **setup_find_stream_info_opts(AVFormatContext *s, AVDictionary *codec_opts)
{
    int i;
    AVDictionary **opts;

    if (!s->nb_streams)
        return NULL;
    opts = av_mallocz(s->nb_streams * sizeof(*opts));
    if (!opts) {
        av_log(NULL, AV_LOG_ERROR, "Could not alloc memory for stream options.\n");
        return NULL;
    }
    for (i = 0; i < s->nb_streams; i++)
        opts[i] = filter_codec_opts(codec_opts, s->streams[i]->codec->codec_id, s, s->streams[i]);
    return opts;
}
<|MERGE_RESOLUTION|>--- conflicted
+++ resolved
@@ -288,23 +288,13 @@
         p = opt + strlen(opt);
     av_strlcpy(opt_stripped, opt, FFMIN(sizeof(opt_stripped), p - opt + 1));
 
-<<<<<<< HEAD
-    if ((oc = av_opt_find(avcodec_opts[0], opt_stripped, NULL, 0, AV_OPT_SEARCH_CHILDREN)) ||
+    if ((oc = av_opt_find(&cc, opt_stripped, NULL, 0, AV_OPT_SEARCH_CHILDREN|AV_OPT_SEARCH_FAKE_OBJ)) ||
          ((opt[0] == 'v' || opt[0] == 'a' || opt[0] == 's') &&
-          (oc = av_opt_find(avcodec_opts[0], opt+1, NULL, 0, 0))))
+          (oc = av_opt_find(&cc, opt+1, NULL, 0, AV_OPT_SEARCH_FAKE_OBJ))))
         av_dict_set(&codec_opts, opt, arg, FLAGS(oc));
-    if ((of = av_opt_find(avformat_opts, opt, NULL, 0, AV_OPT_SEARCH_CHILDREN)))
+    if ((of = av_opt_find(&fc, opt, NULL, 0, AV_OPT_SEARCH_CHILDREN | AV_OPT_SEARCH_FAKE_OBJ)))
         av_dict_set(&format_opts, opt, arg, FLAGS(of));
-    if ((os = av_opt_find(sws_opts, opt, NULL, 0, AV_OPT_SEARCH_CHILDREN))) {
-=======
-    if ((o = av_opt_find(&cc, opt_stripped, NULL, 0, AV_OPT_SEARCH_CHILDREN|AV_OPT_SEARCH_FAKE_OBJ)) ||
-         ((opt[0] == 'v' || opt[0] == 'a' || opt[0] == 's') &&
-          (o = av_opt_find(&cc, opt+1, NULL, 0, AV_OPT_SEARCH_FAKE_OBJ))))
-        av_dict_set(&codec_opts, opt, arg, FLAGS);
-    else if ((o = av_opt_find(&fc, opt, NULL, 0, AV_OPT_SEARCH_CHILDREN | AV_OPT_SEARCH_FAKE_OBJ)))
-        av_dict_set(&format_opts, opt, arg, FLAGS);
-    else if ((o = av_opt_find(&sc, opt, NULL, 0, AV_OPT_SEARCH_CHILDREN | AV_OPT_SEARCH_FAKE_OBJ))) {
->>>>>>> e955a682
+    if ((os = av_opt_find(&sc, opt, NULL, 0, AV_OPT_SEARCH_CHILDREN | AV_OPT_SEARCH_FAKE_OBJ))) {
         // XXX we only support sws_flags, not arbitrary sws options
         int ret = av_set_string3(sws_opts, opt, arg, 1, NULL);
         if (ret < 0) {
