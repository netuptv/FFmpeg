/*
 * This file is part of FFmpeg.
 *
 * FFmpeg is free software; you can redistribute it and/or
 * modify it under the terms of the GNU Lesser General Public
 * License as published by the Free Software Foundation; either
 * version 2.1 of the License, or (at your option) any later version.
 *
 * FFmpeg is distributed in the hope that it will be useful,
 * but WITHOUT ANY WARRANTY; without even the implied warranty of
 * MERCHANTABILITY or FITNESS FOR A PARTICULAR PURPOSE.  See the GNU
 * Lesser General Public License for more details.
 *
 * You should have received a copy of the GNU Lesser General Public
 * License along with FFmpeg; if not, write to the Free Software
 * Foundation, Inc., 51 Franklin Street, Fifth Floor, Boston, MA 02110-1301 USA
 */

/**
 * @file
 * Frame multithreading support functions
 * @see doc/multithreading.txt
 */

#include "config.h"

#include <stdatomic.h>
#include <stdint.h>

#include "avcodec.h"
#include "hwconfig.h"
#include "internal.h"
#include "pthread_internal.h"
#include "thread.h"
#include "version.h"

#include "libavutil/avassert.h"
#include "libavutil/buffer.h"
#include "libavutil/common.h"
#include "libavutil/cpu.h"
#include "libavutil/frame.h"
#include "libavutil/internal.h"
#include "libavutil/log.h"
#include "libavutil/mem.h"
#include "libavutil/opt.h"
#include "libavutil/thread.h"

enum {
    ///< Set when the thread is awaiting a packet.
    STATE_INPUT_READY,
    ///< Set before the codec has called ff_thread_finish_setup().
    STATE_SETTING_UP,
    /**
     * Set when the codec calls get_buffer().
     * State is returned to STATE_SETTING_UP afterwards.
     */
    STATE_GET_BUFFER,
     /**
      * Set when the codec calls get_format().
      * State is returned to STATE_SETTING_UP afterwards.
      */
    STATE_GET_FORMAT,
    ///< Set after the codec has called ff_thread_finish_setup().
    STATE_SETUP_FINISHED,
};

/**
 * Context used by codec threads and stored in their AVCodecInternal thread_ctx.
 */
typedef struct PerThreadContext {
    struct FrameThreadContext *parent;

    pthread_t      thread;
    int            thread_init;
    pthread_cond_t input_cond;      ///< Used to wait for a new packet from the main thread.
    pthread_cond_t progress_cond;   ///< Used by child threads to wait for progress to change.
    pthread_cond_t output_cond;     ///< Used by the main thread to wait for frames to finish.

    pthread_mutex_t mutex;          ///< Mutex used to protect the contents of the PerThreadContext.
    pthread_mutex_t progress_mutex; ///< Mutex used to protect frame progress values and progress_cond.

    AVCodecContext *avctx;          ///< Context used to decode packets passed to this thread.

    AVPacket       avpkt;           ///< Input packet (for decoding) or output (for encoding).

    AVFrame *frame;                 ///< Output frame (for decoding) or input (for encoding).
    int     got_frame;              ///< The output of got_picture_ptr from the last avcodec_decode_video() call.
    int     result;                 ///< The result of the last codec decode/encode() call.

    atomic_int state;

    /**
     * Array of frames passed to ff_thread_release_buffer().
     * Frames are released after all threads referencing them are finished.
     */
    AVFrame **released_buffers;
    int   num_released_buffers;
    int       released_buffers_allocated;

    AVFrame *requested_frame;       ///< AVFrame the codec passed to get_buffer()
    int      requested_flags;       ///< flags passed to get_buffer() for requested_frame

    const enum AVPixelFormat *available_formats; ///< Format array for get_format()
    enum AVPixelFormat result_format;            ///< get_format() result

    int die;                        ///< Set when the thread should exit.

    int hwaccel_serializing;
    int async_serializing;

    atomic_int debug_threads;       ///< Set if the FF_DEBUG_THREADS option is set.
} PerThreadContext;

/**
 * Context stored in the client AVCodecInternal thread_ctx.
 */
typedef struct FrameThreadContext {
    PerThreadContext *threads;     ///< The contexts for each thread.
    PerThreadContext *prev_thread; ///< The last thread submit_packet() was called on.

    pthread_mutex_t buffer_mutex;  ///< Mutex used to protect get/release_buffer().
    /**
     * This lock is used for ensuring threads run in serial when hwaccel
     * is used.
     */
    pthread_mutex_t hwaccel_mutex;
    pthread_mutex_t async_mutex;
    pthread_cond_t async_cond;
    int async_lock;

    int next_decoding;             ///< The next context to submit a packet to.
    int next_finished;             ///< The next context to return output from.

    int delaying;                  /**<
                                    * Set for the first N packets, where N is the number of threads.
                                    * While it is set, ff_thread_en/decode_frame won't return any results.
                                    */
} FrameThreadContext;

#define THREAD_SAFE_CALLBACKS(avctx) \
((avctx)->thread_safe_callbacks || (avctx)->get_buffer2 == avcodec_default_get_buffer2)

static void async_lock(FrameThreadContext *fctx)
{
    pthread_mutex_lock(&fctx->async_mutex);
    while (fctx->async_lock)
        pthread_cond_wait(&fctx->async_cond, &fctx->async_mutex);
    fctx->async_lock = 1;
    pthread_mutex_unlock(&fctx->async_mutex);
}

static void async_unlock(FrameThreadContext *fctx)
{
    pthread_mutex_lock(&fctx->async_mutex);
    av_assert0(fctx->async_lock);
    fctx->async_lock = 0;
    pthread_cond_broadcast(&fctx->async_cond);
    pthread_mutex_unlock(&fctx->async_mutex);
}

/**
 * Codec worker thread.
 *
 * Automatically calls ff_thread_finish_setup() if the codec does
 * not provide an update_thread_context method, or if the codec returns
 * before calling it.
 */
static attribute_align_arg void *frame_worker_thread(void *arg)
{
    PerThreadContext *p = arg;
    AVCodecContext *avctx = p->avctx;
    const AVCodec *codec = avctx->codec;

    pthread_mutex_lock(&p->mutex);
    while (1) {
        while (atomic_load(&p->state) == STATE_INPUT_READY && !p->die)
            pthread_cond_wait(&p->input_cond, &p->mutex);

        if (p->die) break;

        if (!codec->update_thread_context && THREAD_SAFE_CALLBACKS(avctx))
            ff_thread_finish_setup(avctx);

        /* If a decoder supports hwaccel, then it must call ff_get_format().
         * Since that call must happen before ff_thread_finish_setup(), the
         * decoder is required to implement update_thread_context() and call
         * ff_thread_finish_setup() manually. Therefore the above
         * ff_thread_finish_setup() call did not happen and hwaccel_serializing
         * cannot be true here. */
        av_assert0(!p->hwaccel_serializing);

        /* if the previous thread uses hwaccel then we take the lock to ensure
         * the threads don't run concurrently */
        if (avctx->hwaccel) {
            pthread_mutex_lock(&p->parent->hwaccel_mutex);
            p->hwaccel_serializing = 1;
        }

        av_frame_unref(p->frame);
        p->got_frame = 0;
        p->result = codec->decode(avctx, p->frame, &p->got_frame, &p->avpkt);

        if ((p->result < 0 || !p->got_frame) && p->frame->buf[0]) {
            if (avctx->codec->caps_internal & FF_CODEC_CAP_ALLOCATE_PROGRESS)
                av_log(avctx, AV_LOG_ERROR, "A frame threaded decoder did not "
                       "free the frame on failure. This is a bug, please report it.\n");
            av_frame_unref(p->frame);
        }

        if (atomic_load(&p->state) == STATE_SETTING_UP)
            ff_thread_finish_setup(avctx);

        if (p->hwaccel_serializing) {
            p->hwaccel_serializing = 0;
            pthread_mutex_unlock(&p->parent->hwaccel_mutex);
        }

        if (p->async_serializing) {
            p->async_serializing = 0;

            async_unlock(p->parent);
        }

        pthread_mutex_lock(&p->progress_mutex);

        atomic_store(&p->state, STATE_INPUT_READY);

        pthread_cond_broadcast(&p->progress_cond);
        pthread_cond_signal(&p->output_cond);
        pthread_mutex_unlock(&p->progress_mutex);
    }
    pthread_mutex_unlock(&p->mutex);

    return NULL;
}

/**
 * Update the next thread's AVCodecContext with values from the reference thread's context.
 *
 * @param dst The destination context.
 * @param src The source context.
 * @param for_user 0 if the destination is a codec thread, 1 if the destination is the user's thread
 * @return 0 on success, negative error code on failure
 */
static int update_context_from_thread(AVCodecContext *dst, AVCodecContext *src, int for_user)
{
    int err = 0;

    if (dst != src && (for_user || !(src->codec_descriptor->props & AV_CODEC_PROP_INTRA_ONLY))) {
        dst->time_base = src->time_base;
        dst->framerate = src->framerate;
        dst->width     = src->width;
        dst->height    = src->height;
        dst->pix_fmt   = src->pix_fmt;
        dst->sw_pix_fmt = src->sw_pix_fmt;

        dst->coded_width  = src->coded_width;
        dst->coded_height = src->coded_height;

        dst->has_b_frames = src->has_b_frames;
        dst->idct_algo    = src->idct_algo;

        dst->bits_per_coded_sample = src->bits_per_coded_sample;
        dst->sample_aspect_ratio   = src->sample_aspect_ratio;

        dst->profile = src->profile;
        dst->level   = src->level;

        dst->bits_per_raw_sample = src->bits_per_raw_sample;
        dst->ticks_per_frame     = src->ticks_per_frame;
        dst->color_primaries     = src->color_primaries;

        dst->color_trc   = src->color_trc;
        dst->colorspace  = src->colorspace;
        dst->color_range = src->color_range;
        dst->chroma_sample_location = src->chroma_sample_location;

        dst->hwaccel = src->hwaccel;
        dst->hwaccel_context = src->hwaccel_context;

        dst->channels       = src->channels;
        dst->sample_rate    = src->sample_rate;
        dst->sample_fmt     = src->sample_fmt;
        dst->channel_layout = src->channel_layout;
        dst->internal->hwaccel_priv_data = src->internal->hwaccel_priv_data;

        if (!!dst->hw_frames_ctx != !!src->hw_frames_ctx ||
            (dst->hw_frames_ctx && dst->hw_frames_ctx->data != src->hw_frames_ctx->data)) {
            av_buffer_unref(&dst->hw_frames_ctx);

            if (src->hw_frames_ctx) {
                dst->hw_frames_ctx = av_buffer_ref(src->hw_frames_ctx);
                if (!dst->hw_frames_ctx)
                    return AVERROR(ENOMEM);
            }
        }

        dst->hwaccel_flags = src->hwaccel_flags;

        if (!!dst->internal->pool != !!src->internal->pool ||
            (dst->internal->pool && dst->internal->pool->data != src->internal->pool->data)) {
            av_buffer_unref(&dst->internal->pool);

            if (src->internal->pool) {
                dst->internal->pool = av_buffer_ref(src->internal->pool);
                if (!dst->internal->pool)
                    return AVERROR(ENOMEM);
            }
        }
    }

    if (for_user) {
#if FF_API_CODED_FRAME
FF_DISABLE_DEPRECATION_WARNINGS
        dst->coded_frame = src->coded_frame;
FF_ENABLE_DEPRECATION_WARNINGS
#endif
    } else {
        if (dst->codec->update_thread_context)
            err = dst->codec->update_thread_context(dst, src);
    }

    return err;
}

/**
 * Update the next thread's AVCodecContext with values set by the user.
 *
 * @param dst The destination context.
 * @param src The source context.
 * @return 0 on success, negative error code on failure
 */
static int update_context_from_user(AVCodecContext *dst, AVCodecContext *src)
{
    dst->flags          = src->flags;

    dst->draw_horiz_band= src->draw_horiz_band;
    dst->get_buffer2    = src->get_buffer2;

    dst->opaque   = src->opaque;
    dst->debug    = src->debug;
    dst->debug_mv = src->debug_mv;

    dst->slice_flags = src->slice_flags;
    dst->flags2      = src->flags2;
    dst->export_side_data = src->export_side_data;

    dst->skip_loop_filter = src->skip_loop_filter;
    dst->skip_idct        = src->skip_idct;
    dst->skip_frame       = src->skip_frame;

    dst->frame_number     = src->frame_number;
    dst->reordered_opaque = src->reordered_opaque;
    dst->thread_safe_callbacks = src->thread_safe_callbacks;

    if (src->slice_count && src->slice_offset) {
        if (dst->slice_count < src->slice_count) {
            int err = av_reallocp_array(&dst->slice_offset, src->slice_count,
                                        sizeof(*dst->slice_offset));
            if (err < 0)
                return err;
        }
        memcpy(dst->slice_offset, src->slice_offset,
               src->slice_count * sizeof(*dst->slice_offset));
    }
    dst->slice_count = src->slice_count;
    return 0;
}

/// Releases the buffers that this decoding thread was the last user of.
static void release_delayed_buffers(PerThreadContext *p)
{
    FrameThreadContext *fctx = p->parent;

    while (p->num_released_buffers > 0) {
        AVFrame *f;

        pthread_mutex_lock(&fctx->buffer_mutex);

        // fix extended data in case the caller screwed it up
        av_assert0(p->avctx->codec_type == AVMEDIA_TYPE_VIDEO ||
                   p->avctx->codec_type == AVMEDIA_TYPE_AUDIO);
        f = p->released_buffers[--p->num_released_buffers];
        f->extended_data = f->data;
        av_frame_unref(f);

        pthread_mutex_unlock(&fctx->buffer_mutex);
    }
}

static int submit_packet(PerThreadContext *p, AVCodecContext *user_avctx,
                         AVPacket *avpkt)
{
    FrameThreadContext *fctx = p->parent;
    PerThreadContext *prev_thread = fctx->prev_thread;
    const AVCodec *codec = p->avctx->codec;
    int ret;

    if (!avpkt->size && !(codec->capabilities & AV_CODEC_CAP_DELAY))
        return 0;

    pthread_mutex_lock(&p->mutex);

    ret = update_context_from_user(p->avctx, user_avctx);
    if (ret) {
        pthread_mutex_unlock(&p->mutex);
        return ret;
    }
<<<<<<< HEAD
=======
    atomic_store_explicit(&p->debug_threads,
                          (p->avctx->debug & FF_DEBUG_THREADS) != 0,
                          memory_order_relaxed);
>>>>>>> 6b6b9e59

    release_delayed_buffers(p);

    if (prev_thread) {
        int err;
        if (atomic_load(&prev_thread->state) == STATE_SETTING_UP) {
            pthread_mutex_lock(&prev_thread->progress_mutex);
            while (atomic_load(&prev_thread->state) == STATE_SETTING_UP)
                pthread_cond_wait(&prev_thread->progress_cond, &prev_thread->progress_mutex);
            pthread_mutex_unlock(&prev_thread->progress_mutex);
        }

        err = update_context_from_thread(p->avctx, prev_thread->avctx, 0);
        if (err) {
            pthread_mutex_unlock(&p->mutex);
            return err;
        }
    }

    av_packet_unref(&p->avpkt);
    ret = av_packet_ref(&p->avpkt, avpkt);
    if (ret < 0) {
        pthread_mutex_unlock(&p->mutex);
        av_log(p->avctx, AV_LOG_ERROR, "av_packet_ref() failed in submit_packet()\n");
        return ret;
    }

    atomic_store(&p->state, STATE_SETTING_UP);
    pthread_cond_signal(&p->input_cond);
    pthread_mutex_unlock(&p->mutex);

    /*
     * If the client doesn't have a thread-safe get_buffer(),
     * then decoding threads call back to the main thread,
     * and it calls back to the client here.
     */

    if (!p->avctx->thread_safe_callbacks && (
         p->avctx->get_format != avcodec_default_get_format ||
         p->avctx->get_buffer2 != avcodec_default_get_buffer2)) {
        while (atomic_load(&p->state) != STATE_SETUP_FINISHED && atomic_load(&p->state) != STATE_INPUT_READY) {
            int call_done = 1;
            pthread_mutex_lock(&p->progress_mutex);
            while (atomic_load(&p->state) == STATE_SETTING_UP)
                pthread_cond_wait(&p->progress_cond, &p->progress_mutex);

            switch (atomic_load_explicit(&p->state, memory_order_acquire)) {
            case STATE_GET_BUFFER:
                p->result = ff_get_buffer(p->avctx, p->requested_frame, p->requested_flags);
                break;
            case STATE_GET_FORMAT:
                p->result_format = ff_get_format(p->avctx, p->available_formats);
                break;
            default:
                call_done = 0;
                break;
            }
            if (call_done) {
                atomic_store(&p->state, STATE_SETTING_UP);
                pthread_cond_signal(&p->progress_cond);
            }
            pthread_mutex_unlock(&p->progress_mutex);
        }
    }

    fctx->prev_thread = p;
    fctx->next_decoding++;

    return 0;
}

int ff_thread_decode_frame(AVCodecContext *avctx,
                           AVFrame *picture, int *got_picture_ptr,
                           AVPacket *avpkt)
{
    FrameThreadContext *fctx = avctx->internal->thread_ctx;
    int finished = fctx->next_finished;
    PerThreadContext *p;
    int err;

    /* release the async lock, permitting blocked hwaccel threads to
     * go forward while we are in this function */
    async_unlock(fctx);

    /*
     * Submit a packet to the next decoding thread.
     */

    p = &fctx->threads[fctx->next_decoding];
    err = submit_packet(p, avctx, avpkt);
    if (err)
        goto finish;

    /*
     * If we're still receiving the initial packets, don't return a frame.
     */

    if (fctx->next_decoding > (avctx->thread_count-1-(avctx->codec_id == AV_CODEC_ID_FFV1)))
        fctx->delaying = 0;

    if (fctx->delaying) {
        *got_picture_ptr=0;
        if (avpkt->size) {
            err = avpkt->size;
            goto finish;
        }
    }

    /*
     * Return the next available frame from the oldest thread.
     * If we're at the end of the stream, then we have to skip threads that
     * didn't output a frame/error, because we don't want to accidentally signal
     * EOF (avpkt->size == 0 && *got_picture_ptr == 0 && err >= 0).
     */

    do {
        p = &fctx->threads[finished++];

        if (atomic_load(&p->state) != STATE_INPUT_READY) {
            pthread_mutex_lock(&p->progress_mutex);
            while (atomic_load_explicit(&p->state, memory_order_relaxed) != STATE_INPUT_READY)
                pthread_cond_wait(&p->output_cond, &p->progress_mutex);
            pthread_mutex_unlock(&p->progress_mutex);
        }

        av_frame_move_ref(picture, p->frame);
        *got_picture_ptr = p->got_frame;
        picture->pkt_dts = p->avpkt.dts;
        err = p->result;

        /*
         * A later call with avkpt->size == 0 may loop over all threads,
         * including this one, searching for a frame/error to return before being
         * stopped by the "finished != fctx->next_finished" condition.
         * Make sure we don't mistakenly return the same frame/error again.
         */
        p->got_frame = 0;
        p->result = 0;

        if (finished >= avctx->thread_count) finished = 0;
    } while (!avpkt->size && !*got_picture_ptr && err >= 0 && finished != fctx->next_finished);

    update_context_from_thread(avctx, p->avctx, 1);

    if (fctx->next_decoding >= avctx->thread_count) fctx->next_decoding = 0;

    fctx->next_finished = finished;

    /* return the size of the consumed packet if no error occurred */
    if (err >= 0)
        err = avpkt->size;
finish:
    async_lock(fctx);
    return err;
}

void ff_thread_report_progress(ThreadFrame *f, int n, int field)
{
    PerThreadContext *p;
    atomic_int *progress = f->progress ? (atomic_int*)f->progress->data : NULL;

    if (!progress ||
        atomic_load_explicit(&progress[field], memory_order_relaxed) >= n)
        return;

    p = f->owner[field]->internal->thread_ctx;
<<<<<<< HEAD
=======

    if (atomic_load_explicit(&p->debug_threads, memory_order_relaxed))
        av_log(f->owner[field], AV_LOG_DEBUG,
               "%p finished %d field %d\n", progress, n, field);
>>>>>>> 6b6b9e59

    pthread_mutex_lock(&p->progress_mutex);
    if (f->owner[field]->debug&FF_DEBUG_THREADS)
        av_log(f->owner[field], AV_LOG_DEBUG,
               "%p finished %d field %d\n", progress, n, field);

    atomic_store_explicit(&progress[field], n, memory_order_release);

    pthread_cond_broadcast(&p->progress_cond);
    pthread_mutex_unlock(&p->progress_mutex);
}

void ff_thread_await_progress(ThreadFrame *f, int n, int field)
{
    PerThreadContext *p;
    atomic_int *progress = f->progress ? (atomic_int*)f->progress->data : NULL;

    if (!progress ||
        atomic_load_explicit(&progress[field], memory_order_acquire) >= n)
        return;

    p = f->owner[field]->internal->thread_ctx;
<<<<<<< HEAD
=======

    if (atomic_load_explicit(&p->debug_threads, memory_order_relaxed))
        av_log(f->owner[field], AV_LOG_DEBUG,
               "thread awaiting %d field %d from %p\n", n, field, progress);
>>>>>>> 6b6b9e59

    pthread_mutex_lock(&p->progress_mutex);
    if (f->owner[field]->debug&FF_DEBUG_THREADS)
        av_log(f->owner[field], AV_LOG_DEBUG,
               "thread awaiting %d field %d from %p\n", n, field, progress);
    while (atomic_load_explicit(&progress[field], memory_order_relaxed) < n)
        pthread_cond_wait(&p->progress_cond, &p->progress_mutex);
    pthread_mutex_unlock(&p->progress_mutex);
}

void ff_thread_finish_setup(AVCodecContext *avctx) {
    PerThreadContext *p = avctx->internal->thread_ctx;

    if (!(avctx->active_thread_type&FF_THREAD_FRAME)) return;

    if (avctx->hwaccel && !p->hwaccel_serializing) {
        pthread_mutex_lock(&p->parent->hwaccel_mutex);
        p->hwaccel_serializing = 1;
    }

    /* this assumes that no hwaccel calls happen before ff_thread_finish_setup() */
    if (avctx->hwaccel &&
        !(avctx->hwaccel->caps_internal & HWACCEL_CAP_ASYNC_SAFE)) {
        p->async_serializing = 1;

        async_lock(p->parent);
    }

    pthread_mutex_lock(&p->progress_mutex);
    if(atomic_load(&p->state) == STATE_SETUP_FINISHED){
        av_log(avctx, AV_LOG_WARNING, "Multiple ff_thread_finish_setup() calls\n");
    }

    atomic_store(&p->state, STATE_SETUP_FINISHED);

    pthread_cond_broadcast(&p->progress_cond);
    pthread_mutex_unlock(&p->progress_mutex);
}

/// Waits for all threads to finish.
static void park_frame_worker_threads(FrameThreadContext *fctx, int thread_count)
{
    int i;

    async_unlock(fctx);

    for (i = 0; i < thread_count; i++) {
        PerThreadContext *p = &fctx->threads[i];

        if (atomic_load(&p->state) != STATE_INPUT_READY) {
            pthread_mutex_lock(&p->progress_mutex);
            while (atomic_load(&p->state) != STATE_INPUT_READY)
                pthread_cond_wait(&p->output_cond, &p->progress_mutex);
            pthread_mutex_unlock(&p->progress_mutex);
        }
        p->got_frame = 0;
    }

    async_lock(fctx);
}

void ff_frame_thread_free(AVCodecContext *avctx, int thread_count)
{
    FrameThreadContext *fctx = avctx->internal->thread_ctx;
    const AVCodec *codec = avctx->codec;
    int i, j;

    park_frame_worker_threads(fctx, thread_count);

    if (fctx->prev_thread && avctx->internal->hwaccel_priv_data !=
                             fctx->prev_thread->avctx->internal->hwaccel_priv_data) {
        if (update_context_from_thread(avctx, fctx->prev_thread->avctx, 1) < 0) {
            av_log(avctx, AV_LOG_ERROR, "Failed to update user thread.\n");
        }
    }

    if (fctx->prev_thread && fctx->prev_thread != fctx->threads)
        if (update_context_from_thread(fctx->threads->avctx, fctx->prev_thread->avctx, 0) < 0) {
            av_log(avctx, AV_LOG_ERROR, "Final thread update failed\n");
            fctx->prev_thread->avctx->internal->is_copy = fctx->threads->avctx->internal->is_copy;
            fctx->threads->avctx->internal->is_copy = 1;
        }

    for (i = 0; i < thread_count; i++) {
        PerThreadContext *p = &fctx->threads[i];

        pthread_mutex_lock(&p->mutex);
        p->die = 1;
        pthread_cond_signal(&p->input_cond);
        pthread_mutex_unlock(&p->mutex);

        if (p->thread_init)
            pthread_join(p->thread, NULL);
        p->thread_init=0;

        if (codec->close && p->avctx)
            codec->close(p->avctx);

        release_delayed_buffers(p);
        av_frame_free(&p->frame);
    }

    for (i = 0; i < thread_count; i++) {
        PerThreadContext *p = &fctx->threads[i];

        pthread_mutex_destroy(&p->mutex);
        pthread_mutex_destroy(&p->progress_mutex);
        pthread_cond_destroy(&p->input_cond);
        pthread_cond_destroy(&p->progress_cond);
        pthread_cond_destroy(&p->output_cond);
        av_packet_unref(&p->avpkt);

        for (j = 0; j < p->released_buffers_allocated; j++)
            av_frame_free(&p->released_buffers[j]);
        av_freep(&p->released_buffers);

        if (p->avctx) {
            if (codec->priv_class)
                av_opt_free(p->avctx->priv_data);
            av_freep(&p->avctx->priv_data);

            av_freep(&p->avctx->slice_offset);
        }

        if (p->avctx) {
            av_buffer_unref(&p->avctx->internal->pool);
            av_freep(&p->avctx->internal);
            av_buffer_unref(&p->avctx->hw_frames_ctx);
        }

        av_freep(&p->avctx);
    }

    av_freep(&fctx->threads);
    pthread_mutex_destroy(&fctx->buffer_mutex);
    pthread_mutex_destroy(&fctx->hwaccel_mutex);
    pthread_mutex_destroy(&fctx->async_mutex);
    pthread_cond_destroy(&fctx->async_cond);

    av_freep(&avctx->internal->thread_ctx);

    if (avctx->priv_data && avctx->codec && avctx->codec->priv_class)
        av_opt_free(avctx->priv_data);
    avctx->codec = NULL;
}

int ff_frame_thread_init(AVCodecContext *avctx)
{
    int thread_count = avctx->thread_count;
    const AVCodec *codec = avctx->codec;
    AVCodecContext *src = avctx;
    FrameThreadContext *fctx;
    int i, err = 0;

    if (!thread_count) {
        int nb_cpus = av_cpu_count();
#if FF_API_DEBUG_MV
        if ((avctx->debug & (FF_DEBUG_VIS_QP | FF_DEBUG_VIS_MB_TYPE)) || avctx->debug_mv)
            nb_cpus = 1;
#endif
        // use number of cores + 1 as thread count if there is more than one
        if (nb_cpus > 1)
            thread_count = avctx->thread_count = FFMIN(nb_cpus + 1, MAX_AUTO_THREADS);
        else
            thread_count = avctx->thread_count = 1;
    }

    if (thread_count <= 1) {
        avctx->active_thread_type = 0;
        return 0;
    }

    avctx->internal->thread_ctx = fctx = av_mallocz(sizeof(FrameThreadContext));
    if (!fctx)
        return AVERROR(ENOMEM);

    fctx->threads = av_mallocz_array(thread_count, sizeof(PerThreadContext));
    if (!fctx->threads) {
        av_freep(&avctx->internal->thread_ctx);
        return AVERROR(ENOMEM);
    }

    pthread_mutex_init(&fctx->buffer_mutex, NULL);
    pthread_mutex_init(&fctx->hwaccel_mutex, NULL);
    pthread_mutex_init(&fctx->async_mutex, NULL);
    pthread_cond_init(&fctx->async_cond, NULL);

    fctx->async_lock = 1;
    fctx->delaying = 1;

    if (codec->type == AVMEDIA_TYPE_VIDEO)
        avctx->delay = src->thread_count - 1;

    for (i = 0; i < thread_count; i++) {
        AVCodecContext *copy = av_malloc(sizeof(AVCodecContext));
        PerThreadContext *p  = &fctx->threads[i];

        pthread_mutex_init(&p->mutex, NULL);
        pthread_mutex_init(&p->progress_mutex, NULL);
        pthread_cond_init(&p->input_cond, NULL);
        pthread_cond_init(&p->progress_cond, NULL);
        pthread_cond_init(&p->output_cond, NULL);

        p->frame = av_frame_alloc();
        if (!p->frame) {
            av_freep(&copy);
            err = AVERROR(ENOMEM);
            goto error;
        }

        p->parent = fctx;
        p->avctx  = copy;

        if (!copy) {
            err = AVERROR(ENOMEM);
            goto error;
        }

        *copy = *src;

        copy->internal = av_malloc(sizeof(AVCodecInternal));
        if (!copy->internal) {
            copy->priv_data = NULL;
            err = AVERROR(ENOMEM);
            goto error;
        }
        *copy->internal = *src->internal;
        copy->internal->thread_ctx = p;
        copy->internal->last_pkt_props = &p->avpkt;

        copy->delay = avctx->delay;

        if (codec->priv_data_size) {
            copy->priv_data = av_mallocz(codec->priv_data_size);
            if (!copy->priv_data) {
                err = AVERROR(ENOMEM);
                goto error;
            }

            if (codec->priv_class) {
                *(const AVClass **)copy->priv_data = codec->priv_class;
                err = av_opt_copy(copy->priv_data, src->priv_data);
                if (err < 0)
                    goto error;
            }
        }

        if (i)
            copy->internal->is_copy = 1;

        if (codec->init)
            err = codec->init(copy);

        if (err) goto error;

        if (!i)
            update_context_from_thread(avctx, copy, 1);

        atomic_init(&p->debug_threads, (copy->debug & FF_DEBUG_THREADS) != 0);

        err = AVERROR(pthread_create(&p->thread, NULL, frame_worker_thread, p));
        p->thread_init= !err;
        if(!p->thread_init)
            goto error;
    }

    return 0;

error:
    ff_frame_thread_free(avctx, i+1);

    return err;
}

void ff_thread_flush(AVCodecContext *avctx)
{
    int i;
    FrameThreadContext *fctx = avctx->internal->thread_ctx;

    if (!fctx) return;

    park_frame_worker_threads(fctx, avctx->thread_count);
    if (fctx->prev_thread) {
        if (fctx->prev_thread != &fctx->threads[0])
            update_context_from_thread(fctx->threads[0].avctx, fctx->prev_thread->avctx, 0);
    }

    fctx->next_decoding = fctx->next_finished = 0;
    fctx->delaying = 1;
    fctx->prev_thread = NULL;
    for (i = 0; i < avctx->thread_count; i++) {
        PerThreadContext *p = &fctx->threads[i];
        // Make sure decode flush calls with size=0 won't return old frames
        p->got_frame = 0;
        av_frame_unref(p->frame);
        p->result = 0;

        release_delayed_buffers(p);

        if (avctx->codec->flush)
            avctx->codec->flush(p->avctx);
    }
}

int ff_thread_can_start_frame(AVCodecContext *avctx)
{
    PerThreadContext *p = avctx->internal->thread_ctx;
    if ((avctx->active_thread_type&FF_THREAD_FRAME) && atomic_load(&p->state) != STATE_SETTING_UP &&
        (avctx->codec->update_thread_context || !THREAD_SAFE_CALLBACKS(avctx))) {
        return 0;
    }
    return 1;
}

static int thread_get_buffer_internal(AVCodecContext *avctx, ThreadFrame *f, int flags)
{
    PerThreadContext *p = avctx->internal->thread_ctx;
    int err;

    f->owner[0] = f->owner[1] = avctx;
<<<<<<< HEAD

    ff_init_buffer_info(avctx, f->f);
=======
>>>>>>> 6b6b9e59

    if (!(avctx->active_thread_type & FF_THREAD_FRAME))
        return ff_get_buffer(avctx, f->f, flags);

    if (atomic_load(&p->state) != STATE_SETTING_UP &&
        (avctx->codec->update_thread_context || !THREAD_SAFE_CALLBACKS(avctx))) {
        av_log(avctx, AV_LOG_ERROR, "get_buffer() cannot be called after ff_thread_finish_setup()\n");
        return -1;
    }

    if (avctx->codec->caps_internal & FF_CODEC_CAP_ALLOCATE_PROGRESS) {
        atomic_int *progress;
        f->progress = av_buffer_alloc(2 * sizeof(*progress));
        if (!f->progress) {
            return AVERROR(ENOMEM);
        }
        progress = (atomic_int*)f->progress->data;

        atomic_init(&progress[0], -1);
        atomic_init(&progress[1], -1);
    }

    pthread_mutex_lock(&p->parent->buffer_mutex);
    if (THREAD_SAFE_CALLBACKS(avctx)) {
        err = ff_get_buffer(avctx, f->f, flags);
    } else {
        pthread_mutex_lock(&p->progress_mutex);
        p->requested_frame = f->f;
        p->requested_flags = flags;
        atomic_store_explicit(&p->state, STATE_GET_BUFFER, memory_order_release);
        pthread_cond_broadcast(&p->progress_cond);

        while (atomic_load(&p->state) != STATE_SETTING_UP)
            pthread_cond_wait(&p->progress_cond, &p->progress_mutex);

        err = p->result;

        pthread_mutex_unlock(&p->progress_mutex);

    }
    if (!THREAD_SAFE_CALLBACKS(avctx) && !avctx->codec->update_thread_context)
        ff_thread_finish_setup(avctx);
    if (err)
        av_buffer_unref(&f->progress);

    pthread_mutex_unlock(&p->parent->buffer_mutex);

    return err;
}

enum AVPixelFormat ff_thread_get_format(AVCodecContext *avctx, const enum AVPixelFormat *fmt)
{
    enum AVPixelFormat res;
    PerThreadContext *p = avctx->internal->thread_ctx;
    if (!(avctx->active_thread_type & FF_THREAD_FRAME) || avctx->thread_safe_callbacks ||
        avctx->get_format == avcodec_default_get_format)
        return ff_get_format(avctx, fmt);
    if (atomic_load(&p->state) != STATE_SETTING_UP) {
        av_log(avctx, AV_LOG_ERROR, "get_format() cannot be called after ff_thread_finish_setup()\n");
        return -1;
    }
    pthread_mutex_lock(&p->progress_mutex);
    p->available_formats = fmt;
    atomic_store(&p->state, STATE_GET_FORMAT);
    pthread_cond_broadcast(&p->progress_cond);

    while (atomic_load(&p->state) != STATE_SETTING_UP)
        pthread_cond_wait(&p->progress_cond, &p->progress_mutex);

    res = p->result_format;

    pthread_mutex_unlock(&p->progress_mutex);

    return res;
}

int ff_thread_get_buffer(AVCodecContext *avctx, ThreadFrame *f, int flags)
{
    int ret = thread_get_buffer_internal(avctx, f, flags);
    if (ret < 0)
        av_log(avctx, AV_LOG_ERROR, "thread_get_buffer() failed\n");
    return ret;
}

void ff_thread_release_buffer(AVCodecContext *avctx, ThreadFrame *f)
{
    PerThreadContext *p = avctx->internal->thread_ctx;
    FrameThreadContext *fctx;
    AVFrame *dst;
    int ret = 0;
    int can_direct_free = !(avctx->active_thread_type & FF_THREAD_FRAME) ||
                          THREAD_SAFE_CALLBACKS(avctx);

    if (!f->f)
        return;

    if (avctx->debug & FF_DEBUG_BUFFERS)
        av_log(avctx, AV_LOG_DEBUG, "thread_release_buffer called on pic %p\n", f);

    av_buffer_unref(&f->progress);
    f->owner[0] = f->owner[1] = NULL;

    // when the frame buffers are not allocated, just reset it to clean state
    if (can_direct_free || !f->f->buf[0]) {
        av_frame_unref(f->f);
        return;
    }

    fctx = p->parent;
    pthread_mutex_lock(&fctx->buffer_mutex);

    if (p->num_released_buffers == p->released_buffers_allocated) {
        AVFrame **tmp = av_realloc_array(p->released_buffers, p->released_buffers_allocated + 1,
                                         sizeof(*p->released_buffers));
        if (tmp) {
            tmp[p->released_buffers_allocated] = av_frame_alloc();
            p->released_buffers = tmp;
        }

        if (!tmp || !tmp[p->released_buffers_allocated]) {
            ret = AVERROR(ENOMEM);
            goto fail;
        }
        p->released_buffers_allocated++;
    }

    dst = p->released_buffers[p->num_released_buffers];
    av_frame_move_ref(dst, f->f);

    p->num_released_buffers++;

fail:
    pthread_mutex_unlock(&fctx->buffer_mutex);

    // make sure the frame is clean even if we fail to free it
    // this leaks, but it is better than crashing
    if (ret < 0) {
        av_log(avctx, AV_LOG_ERROR, "Could not queue a frame for freeing, this will leak\n");
        memset(f->f->buf, 0, sizeof(f->f->buf));
        if (f->f->extended_buf)
            memset(f->f->extended_buf, 0, f->f->nb_extended_buf * sizeof(*f->f->extended_buf));
        av_frame_unref(f->f);
    }
}<|MERGE_RESOLUTION|>--- conflicted
+++ resolved
@@ -406,12 +406,9 @@
         pthread_mutex_unlock(&p->mutex);
         return ret;
     }
-<<<<<<< HEAD
-=======
     atomic_store_explicit(&p->debug_threads,
                           (p->avctx->debug & FF_DEBUG_THREADS) != 0,
                           memory_order_relaxed);
->>>>>>> 6b6b9e59
 
     release_delayed_buffers(p);
 
@@ -578,13 +575,10 @@
         return;
 
     p = f->owner[field]->internal->thread_ctx;
-<<<<<<< HEAD
-=======
 
     if (atomic_load_explicit(&p->debug_threads, memory_order_relaxed))
         av_log(f->owner[field], AV_LOG_DEBUG,
                "%p finished %d field %d\n", progress, n, field);
->>>>>>> 6b6b9e59
 
     pthread_mutex_lock(&p->progress_mutex);
     if (f->owner[field]->debug&FF_DEBUG_THREADS)
@@ -607,13 +601,10 @@
         return;
 
     p = f->owner[field]->internal->thread_ctx;
-<<<<<<< HEAD
-=======
 
     if (atomic_load_explicit(&p->debug_threads, memory_order_relaxed))
         av_log(f->owner[field], AV_LOG_DEBUG,
                "thread awaiting %d field %d from %p\n", n, field, progress);
->>>>>>> 6b6b9e59
 
     pthread_mutex_lock(&p->progress_mutex);
     if (f->owner[field]->debug&FF_DEBUG_THREADS)
@@ -934,11 +925,6 @@
     int err;
 
     f->owner[0] = f->owner[1] = avctx;
-<<<<<<< HEAD
-
-    ff_init_buffer_info(avctx, f->f);
-=======
->>>>>>> 6b6b9e59
 
     if (!(avctx->active_thread_type & FF_THREAD_FRAME))
         return ff_get_buffer(avctx, f->f, flags);
