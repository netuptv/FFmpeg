/*
 * Apple HTTP Live Streaming segmenter
 * Copyright (c) 2012, Luca Barbato
 *
 * This file is part of FFmpeg.
 *
 * FFmpeg is free software; you can redistribute it and/or
 * modify it under the terms of the GNU Lesser General Public
 * License as published by the Free Software Foundation; either
 * version 2.1 of the License, or (at your option) any later version.
 *
 * FFmpeg is distributed in the hope that it will be useful,
 * but WITHOUT ANY WARRANTY; without even the implied warranty of
 * MERCHANTABILITY or FITNESS FOR A PARTICULAR PURPOSE.  See the GNU
 * Lesser General Public License for more details.
 *
 * You should have received a copy of the GNU Lesser General Public
 * License along with FFmpeg; if not, write to the Free Software
 * Foundation, Inc., 51 Franklin Street, Fifth Floor, Boston, MA 02110-1301 USA
 */

#include <float.h>
#include <stdint.h>

#include "libavutil/mathematics.h"
#include "libavutil/parseutils.h"
#include "libavutil/avstring.h"
#include "libavutil/opt.h"
#include "libavutil/log.h"

#include "avformat.h"
#include "internal.h"

typedef struct ListEntry {
    char  name[1024];
    double   duration;
    struct ListEntry *next;
} ListEntry;

typedef struct HLSContext {
    const AVClass *class;  // Class for private options.
    unsigned number;
    int64_t sequence;
    AVOutputFormat *oformat;
    AVFormatContext *avf;
    float time;            // Set by a private option.
    int  size;             // Set by a private option.
    int  wrap;             // Set by a private option.
    int64_t recording_time;
    int has_video;
    int64_t start_pts;
    int64_t end_pts;
    double duration;      // last segment duration computed so far, in seconds
    int nb_entries;
    ListEntry *list;
    ListEntry *end_list;
    char *basename;
    char *baseurl;
    AVIOContext *pb;
} HLSContext;

static int hls_mux_init(AVFormatContext *s)
{
    HLSContext *hls = s->priv_data;
    AVFormatContext *oc;
    int i;

    hls->avf = oc = avformat_alloc_context();
    if (!oc)
        return AVERROR(ENOMEM);

    oc->oformat            = hls->oformat;
    oc->interrupt_callback = s->interrupt_callback;
    av_dict_copy(&oc->metadata, s->metadata, 0);

    for (i = 0; i < s->nb_streams; i++) {
        AVStream *st;
        if (!(st = avformat_new_stream(oc, NULL)))
            return AVERROR(ENOMEM);
        avcodec_copy_context(st->codec, s->streams[i]->codec);
        st->sample_aspect_ratio = s->streams[i]->sample_aspect_ratio;
    }

    return 0;
}

static int append_entry(HLSContext *hls, double duration)
{
    ListEntry *en = av_malloc(sizeof(*en));

    if (!en)
        return AVERROR(ENOMEM);

    av_strlcpy(en->name, av_basename(hls->avf->filename), sizeof(en->name));

    en->duration = duration;
    en->next     = NULL;

    if (!hls->list)
        hls->list = en;
    else
        hls->end_list->next = en;

    hls->end_list = en;

    if (hls->size && hls->nb_entries >= hls->size) {
        en = hls->list;
        hls->list = en->next;
        av_free(en);
    } else
        hls->nb_entries++;

    hls->sequence++;

    return 0;
}

static void free_entries(HLSContext *hls)
{
    ListEntry *p = hls->list, *en;

    while(p) {
        en = p;
        p = p->next;
        av_free(en);
    }
}

static int hls_window(AVFormatContext *s, int last)
{
    HLSContext *hls = s->priv_data;
    ListEntry *en;
    int target_duration = 0;
    int ret = 0;

    if ((ret = avio_open2(&hls->pb, s->filename, AVIO_FLAG_WRITE,
                          &s->interrupt_callback, NULL)) < 0)
        goto fail;

    for (en = hls->list; en; en = en->next) {
        if (target_duration < en->duration)
            target_duration = (int) floor(en->duration + 0.5);
    }

    avio_printf(hls->pb, "#EXTM3U\n");
    avio_printf(hls->pb, "#EXT-X-VERSION:3\n");
    avio_printf(hls->pb, "#EXT-X-TARGETDURATION:%d\n", target_duration);
    avio_printf(hls->pb, "#EXT-X-MEDIA-SEQUENCE:%"PRId64"\n",
                FFMAX(0, hls->sequence - hls->nb_entries));

    for (en = hls->list; en; en = en->next) {
<<<<<<< HEAD
        avio_printf(hls->pb, "#EXTINF:%f,\n", en->duration);
=======
        avio_printf(hls->pb, "#EXTINF:%d,\n", en->duration);
        if (hls->baseurl)
            avio_printf(hls->pb, "%s", hls->baseurl);
>>>>>>> 5a70a783
        avio_printf(hls->pb, "%s\n", en->name);
    }

    if (last)
        avio_printf(hls->pb, "#EXT-X-ENDLIST\n");

fail:
    avio_closep(&hls->pb);
    return ret;
}

static int hls_start(AVFormatContext *s)
{
    HLSContext *c = s->priv_data;
    AVFormatContext *oc = c->avf;
    int err = 0;

    if (av_get_frame_filename(oc->filename, sizeof(oc->filename),
                              c->basename, c->wrap ? c->number % c->wrap : c->number) < 0) {
        av_log(oc, AV_LOG_ERROR, "Invalid segment filename template '%s'\n", c->basename);
        return AVERROR(EINVAL);
    }
    c->number++;

    if ((err = avio_open2(&oc->pb, oc->filename, AVIO_FLAG_WRITE,
                          &s->interrupt_callback, NULL)) < 0)
        return err;

    if (oc->oformat->priv_class && oc->priv_data)
        av_opt_set(oc->priv_data, "mpegts_flags", "resend_headers", 0);

    return 0;
}

static int hls_write_header(AVFormatContext *s)
{
    HLSContext *hls = s->priv_data;
    int ret, i;
    char *p;
    const char *pattern = "%d.ts";
    int basename_size = strlen(s->filename) + strlen(pattern) + 1;

    hls->number      = 0;

    hls->recording_time = hls->time * AV_TIME_BASE;
    hls->start_pts      = AV_NOPTS_VALUE;

    for (i = 0; i < s->nb_streams; i++)
        hls->has_video +=
            s->streams[i]->codec->codec_type == AVMEDIA_TYPE_VIDEO;

    if (hls->has_video > 1)
        av_log(s, AV_LOG_WARNING,
               "More than a single video stream present, "
               "expect issues decoding it.\n");

    hls->oformat = av_guess_format("mpegts", NULL, NULL);

    if (!hls->oformat) {
        ret = AVERROR_MUXER_NOT_FOUND;
        goto fail;
    }

    hls->basename = av_malloc(basename_size);

    if (!hls->basename) {
        ret = AVERROR(ENOMEM);
        goto fail;
    }

    strcpy(hls->basename, s->filename);

    p = strrchr(hls->basename, '.');

    if (p)
        *p = '\0';

    av_strlcat(hls->basename, pattern, basename_size);

    if ((ret = hls_mux_init(s)) < 0)
        goto fail;

    if ((ret = hls_start(s)) < 0)
        goto fail;

    if ((ret = avformat_write_header(hls->avf, NULL)) < 0)
        return ret;


fail:
    if (ret) {
        av_free(hls->basename);
        if (hls->avf)
            avformat_free_context(hls->avf);
    }
    return ret;
}

static int hls_write_packet(AVFormatContext *s, AVPacket *pkt)
{
    HLSContext *hls = s->priv_data;
    AVFormatContext *oc = hls->avf;
    AVStream *st = s->streams[pkt->stream_index];
    int64_t end_pts = hls->recording_time * hls->number;
    int is_ref_pkt = 1;
    int ret, can_split = 1;

    if (hls->start_pts == AV_NOPTS_VALUE) {
        hls->start_pts = pkt->pts;
        hls->end_pts   = pkt->pts;
    }

    if (hls->has_video) {
        can_split = st->codec->codec_type == AVMEDIA_TYPE_VIDEO &&
                    pkt->flags & AV_PKT_FLAG_KEY;
        is_ref_pkt = st->codec->codec_type == AVMEDIA_TYPE_VIDEO;
    }
    if (pkt->pts == AV_NOPTS_VALUE)
        is_ref_pkt = can_split = 0;

    if (is_ref_pkt)
        hls->duration = (double)(pkt->pts - hls->end_pts)
                                   * st->time_base.num / st->time_base.den;

    if (can_split && av_compare_ts(pkt->pts - hls->start_pts, st->time_base,
                                   end_pts, AV_TIME_BASE_Q) >= 0) {
        ret = append_entry(hls, hls->duration);
        if (ret)
            return ret;

        hls->end_pts = pkt->pts;
        hls->duration = 0;

        av_write_frame(oc, NULL); /* Flush any buffered data */
        avio_close(oc->pb);

        ret = hls_start(s);

        if (ret)
            return ret;

        oc = hls->avf;

        if ((ret = hls_window(s, 0)) < 0)
            return ret;
    }

    ret = ff_write_chained(oc, pkt->stream_index, pkt, s);

    return ret;
}

static int hls_write_trailer(struct AVFormatContext *s)
{
    HLSContext *hls = s->priv_data;
    AVFormatContext *oc = hls->avf;

    av_write_trailer(oc);
    avio_closep(&oc->pb);
    avformat_free_context(oc);
    av_free(hls->basename);
    append_entry(hls, hls->duration);
    hls_window(s, 1);

    free_entries(hls);
    avio_close(hls->pb);
    return 0;
}

#define OFFSET(x) offsetof(HLSContext, x)
#define E AV_OPT_FLAG_ENCODING_PARAM
static const AVOption options[] = {
<<<<<<< HEAD
    {"start_number",  "set first number in the sequence",        OFFSET(sequence),AV_OPT_TYPE_INT64,  {.i64 = 0},     0, INT64_MAX, E},
    {"hls_time",      "set segment length in seconds",           OFFSET(time),    AV_OPT_TYPE_FLOAT,  {.dbl = 2},     0, FLT_MAX, E},
    {"hls_list_size", "set maximum number of playlist entries",  OFFSET(size),    AV_OPT_TYPE_INT,    {.i64 = 5},     0, INT_MAX, E},
    {"hls_wrap",      "set number after which the index wraps",  OFFSET(wrap),    AV_OPT_TYPE_INT,    {.i64 = 0},     0, INT_MAX, E},
=======
    {"start_number",  "first number in the sequence",            OFFSET(sequence),AV_OPT_TYPE_INT64,  {.i64 = 0},     0, INT64_MAX, E},
    {"hls_time",      "segment length in seconds",               OFFSET(time),    AV_OPT_TYPE_FLOAT,  {.dbl = 2},     0, FLT_MAX, E},
    {"hls_list_size", "maximum number of playlist entries",      OFFSET(size),    AV_OPT_TYPE_INT,    {.i64 = 5},     0, INT_MAX, E},
    {"hls_wrap",      "number after which the index wraps",      OFFSET(wrap),    AV_OPT_TYPE_INT,    {.i64 = 0},     0, INT_MAX, E},
    {"hls_base_url",  "url to prepend to each playlist entry",   OFFSET(baseurl), AV_OPT_TYPE_STRING, {.str = NULL},  0, 0,       E},
>>>>>>> 5a70a783
    { NULL },
};

static const AVClass hls_class = {
    .class_name = "hls muxer",
    .item_name  = av_default_item_name,
    .option     = options,
    .version    = LIBAVUTIL_VERSION_INT,
};


AVOutputFormat ff_hls_muxer = {
    .name           = "hls",
    .long_name      = NULL_IF_CONFIG_SMALL("Apple HTTP Live Streaming"),
    .extensions     = "m3u8",
    .priv_data_size = sizeof(HLSContext),
    .audio_codec    = AV_CODEC_ID_MP2,
    .video_codec    = AV_CODEC_ID_MPEG2VIDEO,
    .flags          = AVFMT_NOFILE | AVFMT_ALLOW_FLUSH,
    .write_header   = hls_write_header,
    .write_packet   = hls_write_packet,
    .write_trailer  = hls_write_trailer,
    .priv_class     = &hls_class,
};<|MERGE_RESOLUTION|>--- conflicted
+++ resolved
@@ -149,13 +149,9 @@
                 FFMAX(0, hls->sequence - hls->nb_entries));
 
     for (en = hls->list; en; en = en->next) {
-<<<<<<< HEAD
         avio_printf(hls->pb, "#EXTINF:%f,\n", en->duration);
-=======
-        avio_printf(hls->pb, "#EXTINF:%d,\n", en->duration);
         if (hls->baseurl)
             avio_printf(hls->pb, "%s", hls->baseurl);
->>>>>>> 5a70a783
         avio_printf(hls->pb, "%s\n", en->name);
     }
 
@@ -328,18 +324,11 @@
 #define OFFSET(x) offsetof(HLSContext, x)
 #define E AV_OPT_FLAG_ENCODING_PARAM
 static const AVOption options[] = {
-<<<<<<< HEAD
     {"start_number",  "set first number in the sequence",        OFFSET(sequence),AV_OPT_TYPE_INT64,  {.i64 = 0},     0, INT64_MAX, E},
     {"hls_time",      "set segment length in seconds",           OFFSET(time),    AV_OPT_TYPE_FLOAT,  {.dbl = 2},     0, FLT_MAX, E},
     {"hls_list_size", "set maximum number of playlist entries",  OFFSET(size),    AV_OPT_TYPE_INT,    {.i64 = 5},     0, INT_MAX, E},
     {"hls_wrap",      "set number after which the index wraps",  OFFSET(wrap),    AV_OPT_TYPE_INT,    {.i64 = 0},     0, INT_MAX, E},
-=======
-    {"start_number",  "first number in the sequence",            OFFSET(sequence),AV_OPT_TYPE_INT64,  {.i64 = 0},     0, INT64_MAX, E},
-    {"hls_time",      "segment length in seconds",               OFFSET(time),    AV_OPT_TYPE_FLOAT,  {.dbl = 2},     0, FLT_MAX, E},
-    {"hls_list_size", "maximum number of playlist entries",      OFFSET(size),    AV_OPT_TYPE_INT,    {.i64 = 5},     0, INT_MAX, E},
-    {"hls_wrap",      "number after which the index wraps",      OFFSET(wrap),    AV_OPT_TYPE_INT,    {.i64 = 0},     0, INT_MAX, E},
     {"hls_base_url",  "url to prepend to each playlist entry",   OFFSET(baseurl), AV_OPT_TYPE_STRING, {.str = NULL},  0, 0,       E},
->>>>>>> 5a70a783
     { NULL },
 };
 
