/*
 * MLP decoder
 * Copyright (c) 2007-2008 Ian Caulfield
 *
 * This file is part of FFmpeg.
 *
 * FFmpeg is free software; you can redistribute it and/or
 * modify it under the terms of the GNU Lesser General Public
 * License as published by the Free Software Foundation; either
 * version 2.1 of the License, or (at your option) any later version.
 *
 * FFmpeg is distributed in the hope that it will be useful,
 * but WITHOUT ANY WARRANTY; without even the implied warranty of
 * MERCHANTABILITY or FITNESS FOR A PARTICULAR PURPOSE.  See the GNU
 * Lesser General Public License for more details.
 *
 * You should have received a copy of the GNU Lesser General Public
 * License along with FFmpeg; if not, write to the Free Software
 * Foundation, Inc., 51 Franklin Street, Fifth Floor, Boston, MA 02110-1301 USA
 */

/**
 * @file
 * MLP decoder
 */

#include <stdint.h>

#include "avcodec.h"
#include "libavutil/internal.h"
#include "libavutil/intreadwrite.h"
#include "libavutil/channel_layout.h"
#include "get_bits.h"
#include "internal.h"
#include "libavutil/crc.h"
#include "parser.h"
#include "mlp_parse.h"
#include "mlpdsp.h"
#include "mlp.h"
#include "config.h"

/** number of bits used for VLC lookup - longest Huffman code is 9 */
#if ARCH_ARM
#define VLC_BITS            5
#define VLC_STATIC_SIZE     64
#else
#define VLC_BITS            9
#define VLC_STATIC_SIZE     512
#endif

typedef struct SubStream {
    /// Set if a valid restart header has been read. Otherwise the substream cannot be decoded.
    uint8_t     restart_seen;

    //@{
    /** restart header data */
    /// The type of noise to be used in the rematrix stage.
    uint16_t    noise_type;

    /// The index of the first channel coded in this substream.
    uint8_t     min_channel;
    /// The index of the last channel coded in this substream.
    uint8_t     max_channel;
    /// The number of channels input into the rematrix stage.
    uint8_t     max_matrix_channel;
    /// For each channel output by the matrix, the output channel to map it to
    uint8_t     ch_assign[MAX_CHANNELS];
    /// The channel layout for this substream
    uint64_t    mask;
    /// The matrix encoding mode for this substream
    enum AVMatrixEncoding matrix_encoding;

    /// Channel coding parameters for channels in the substream
    ChannelParams channel_params[MAX_CHANNELS];

    /// The left shift applied to random noise in 0x31ea substreams.
    uint8_t     noise_shift;
    /// The current seed value for the pseudorandom noise generator(s).
    uint32_t    noisegen_seed;

    /// Set if the substream contains extra info to check the size of VLC blocks.
    uint8_t     data_check_present;

    /// Bitmask of which parameter sets are conveyed in a decoding parameter block.
    uint8_t     param_presence_flags;
#define PARAM_BLOCKSIZE     (1 << 7)
#define PARAM_MATRIX        (1 << 6)
#define PARAM_OUTSHIFT      (1 << 5)
#define PARAM_QUANTSTEP     (1 << 4)
#define PARAM_FIR           (1 << 3)
#define PARAM_IIR           (1 << 2)
#define PARAM_HUFFOFFSET    (1 << 1)
#define PARAM_PRESENCE      (1 << 0)
    //@}

    //@{
    /** matrix data */

    /// Number of matrices to be applied.
    uint8_t     num_primitive_matrices;

    /// matrix output channel
    uint8_t     matrix_out_ch[MAX_MATRICES];

    /// Whether the LSBs of the matrix output are encoded in the bitstream.
    uint8_t     lsb_bypass[MAX_MATRICES];
    /// Matrix coefficients, stored as 2.14 fixed point.
    DECLARE_ALIGNED(32, int32_t, matrix_coeff)[MAX_MATRICES][MAX_CHANNELS];
    /// Left shift to apply to noise values in 0x31eb substreams.
    uint8_t     matrix_noise_shift[MAX_MATRICES];
    //@}

    /// Left shift to apply to Huffman-decoded residuals.
    uint8_t     quant_step_size[MAX_CHANNELS];

    /// number of PCM samples in current audio block
    uint16_t    blocksize;
    /// Number of PCM samples decoded so far in this frame.
    uint16_t    blockpos;

    /// Left shift to apply to decoded PCM values to get final 24-bit output.
    int8_t      output_shift[MAX_CHANNELS];

    /// Running XOR of all output samples.
    int32_t     lossless_check_data;

} SubStream;

typedef struct MLPDecodeContext {
    AVCodecContext *avctx;

    /// Current access unit being read has a major sync.
    int         is_major_sync_unit;

    /// Size of the major sync unit, in bytes
    int         major_sync_header_size;

    /// Set if a valid major sync block has been read. Otherwise no decoding is possible.
    uint8_t     params_valid;

    /// Number of substreams contained within this stream.
    uint8_t     num_substreams;

    /// Index of the last substream to decode - further substreams are skipped.
    uint8_t     max_decoded_substream;

    /// Stream needs channel reordering to comply with FFmpeg's channel order
    uint8_t     needs_reordering;

    /// number of PCM samples contained in each frame
    int         access_unit_size;
    /// next power of two above the number of samples in each frame
    int         access_unit_size_pow2;

    SubStream   substream[MAX_SUBSTREAMS];

    int         matrix_changed;
    int         filter_changed[MAX_CHANNELS][NUM_FILTERS];

    int8_t      noise_buffer[MAX_BLOCKSIZE_POW2];
    int8_t      bypassed_lsbs[MAX_BLOCKSIZE][MAX_CHANNELS];
    DECLARE_ALIGNED(32, int32_t, sample_buffer)[MAX_BLOCKSIZE][MAX_CHANNELS];

    MLPDSPContext dsp;
} MLPDecodeContext;

static const uint64_t thd_channel_order[] = {
    AV_CH_FRONT_LEFT, AV_CH_FRONT_RIGHT,                     // LR
    AV_CH_FRONT_CENTER,                                      // C
    AV_CH_LOW_FREQUENCY,                                     // LFE
    AV_CH_SIDE_LEFT, AV_CH_SIDE_RIGHT,                       // LRs
    AV_CH_TOP_FRONT_LEFT, AV_CH_TOP_FRONT_RIGHT,             // LRvh
    AV_CH_FRONT_LEFT_OF_CENTER, AV_CH_FRONT_RIGHT_OF_CENTER, // LRc
    AV_CH_BACK_LEFT, AV_CH_BACK_RIGHT,                       // LRrs
    AV_CH_BACK_CENTER,                                       // Cs
    AV_CH_TOP_CENTER,                                        // Ts
    AV_CH_SURROUND_DIRECT_LEFT, AV_CH_SURROUND_DIRECT_RIGHT, // LRsd
    AV_CH_WIDE_LEFT, AV_CH_WIDE_RIGHT,                       // LRw
    AV_CH_TOP_FRONT_CENTER,                                  // Cvh
    AV_CH_LOW_FREQUENCY_2,                                   // LFE2
};

static int mlp_channel_layout_subset(uint64_t channel_layout, uint64_t mask)
{
    return channel_layout && ((channel_layout & mask) == channel_layout);
}

static uint64_t thd_channel_layout_extract_channel(uint64_t channel_layout,
                                                   int index)
{
    int i;

    if (av_get_channel_layout_nb_channels(channel_layout) <= index)
        return 0;

    for (i = 0; i < FF_ARRAY_ELEMS(thd_channel_order); i++)
        if (channel_layout & thd_channel_order[i] && !index--)
            return thd_channel_order[i];
    return 0;
}

static VLC huff_vlc[3];

/** Initialize static data, constant between all invocations of the codec. */

static av_cold void init_static(void)
{
    if (!huff_vlc[0].bits) {
        INIT_VLC_STATIC(&huff_vlc[0], VLC_BITS, 18,
                    &ff_mlp_huffman_tables[0][0][1], 2, 1,
                    &ff_mlp_huffman_tables[0][0][0], 2, 1, VLC_STATIC_SIZE);
        INIT_VLC_STATIC(&huff_vlc[1], VLC_BITS, 16,
                    &ff_mlp_huffman_tables[1][0][1], 2, 1,
                    &ff_mlp_huffman_tables[1][0][0], 2, 1, VLC_STATIC_SIZE);
        INIT_VLC_STATIC(&huff_vlc[2], VLC_BITS, 15,
                    &ff_mlp_huffman_tables[2][0][1], 2, 1,
                    &ff_mlp_huffman_tables[2][0][0], 2, 1, VLC_STATIC_SIZE);
    }

    ff_mlp_init_crc();
}

static inline int32_t calculate_sign_huff(MLPDecodeContext *m,
                                          unsigned int substr, unsigned int ch)
{
    SubStream *s = &m->substream[substr];
    ChannelParams *cp = &s->channel_params[ch];
    int lsb_bits = cp->huff_lsbs - s->quant_step_size[ch];
    int sign_shift = lsb_bits + (cp->codebook ? 2 - cp->codebook : -1);
    int32_t sign_huff_offset = cp->huff_offset;

    if (cp->codebook > 0)
        sign_huff_offset -= 7 << lsb_bits;

    if (sign_shift >= 0)
        sign_huff_offset -= 1 << sign_shift;

    return sign_huff_offset;
}

/** Read a sample, consisting of either, both or neither of entropy-coded MSBs
 *  and plain LSBs. */

static inline int read_huff_channels(MLPDecodeContext *m, GetBitContext *gbp,
                                     unsigned int substr, unsigned int pos)
{
    SubStream *s = &m->substream[substr];
    unsigned int mat, channel;

    for (mat = 0; mat < s->num_primitive_matrices; mat++)
        if (s->lsb_bypass[mat])
            m->bypassed_lsbs[pos + s->blockpos][mat] = get_bits1(gbp);

    for (channel = s->min_channel; channel <= s->max_channel; channel++) {
        ChannelParams *cp = &s->channel_params[channel];
        int codebook = cp->codebook;
        int quant_step_size = s->quant_step_size[channel];
        int lsb_bits = cp->huff_lsbs - quant_step_size;
        int result = 0;

        if (codebook > 0)
            result = get_vlc2(gbp, huff_vlc[codebook-1].table,
                            VLC_BITS, (9 + VLC_BITS - 1) / VLC_BITS);

        if (result < 0)
            return AVERROR_INVALIDDATA;

        if (lsb_bits > 0)
            result = (result << lsb_bits) + get_bits_long(gbp, lsb_bits);

        result  += cp->sign_huff_offset;
        result *= 1 << quant_step_size;

        m->sample_buffer[pos + s->blockpos][channel] = result;
    }

    return 0;
}

static av_cold int mlp_decode_init(AVCodecContext *avctx)
{
    MLPDecodeContext *m = avctx->priv_data;
    int substr;

    init_static();
    m->avctx = avctx;
    for (substr = 0; substr < MAX_SUBSTREAMS; substr++)
        m->substream[substr].lossless_check_data = 0xffffffff;
    ff_mlpdsp_init(&m->dsp);

    return 0;
}

/** Read a major sync info header - contains high level information about
 *  the stream - sample rate, channel arrangement etc. Most of this
 *  information is not actually necessary for decoding, only for playback.
 */

static int read_major_sync(MLPDecodeContext *m, GetBitContext *gb)
{
    MLPHeaderInfo mh;
    int substr, ret;

    if ((ret = ff_mlp_read_major_sync(m->avctx, &mh, gb)) != 0)
        return ret;

    if (mh.group1_bits == 0) {
        av_log(m->avctx, AV_LOG_ERROR, "invalid/unknown bits per sample\n");
        return AVERROR_INVALIDDATA;
    }
    if (mh.group2_bits > mh.group1_bits) {
        av_log(m->avctx, AV_LOG_ERROR,
               "Channel group 2 cannot have more bits per sample than group 1.\n");
        return AVERROR_INVALIDDATA;
    }

    if (mh.group2_samplerate && mh.group2_samplerate != mh.group1_samplerate) {
        av_log(m->avctx, AV_LOG_ERROR,
               "Channel groups with differing sample rates are not currently supported.\n");
        return AVERROR_INVALIDDATA;
    }

    if (mh.group1_samplerate == 0) {
        av_log(m->avctx, AV_LOG_ERROR, "invalid/unknown sampling rate\n");
        return AVERROR_INVALIDDATA;
    }
    if (mh.group1_samplerate > MAX_SAMPLERATE) {
        av_log(m->avctx, AV_LOG_ERROR,
               "Sampling rate %d is greater than the supported maximum (%d).\n",
               mh.group1_samplerate, MAX_SAMPLERATE);
        return AVERROR_INVALIDDATA;
    }
    if (mh.access_unit_size > MAX_BLOCKSIZE) {
        av_log(m->avctx, AV_LOG_ERROR,
               "Block size %d is greater than the supported maximum (%d).\n",
               mh.access_unit_size, MAX_BLOCKSIZE);
        return AVERROR_INVALIDDATA;
    }
    if (mh.access_unit_size_pow2 > MAX_BLOCKSIZE_POW2) {
        av_log(m->avctx, AV_LOG_ERROR,
               "Block size pow2 %d is greater than the supported maximum (%d).\n",
               mh.access_unit_size_pow2, MAX_BLOCKSIZE_POW2);
        return AVERROR_INVALIDDATA;
    }

    if (mh.num_substreams == 0)
        return AVERROR_INVALIDDATA;
    if (m->avctx->codec_id == AV_CODEC_ID_MLP && mh.num_substreams > 2) {
        av_log(m->avctx, AV_LOG_ERROR, "MLP only supports up to 2 substreams.\n");
        return AVERROR_INVALIDDATA;
    }
    if (mh.num_substreams > MAX_SUBSTREAMS) {
        avpriv_request_sample(m->avctx,
                              "%d substreams (more than the "
                              "maximum supported by the decoder)",
                              mh.num_substreams);
        return AVERROR_PATCHWELCOME;
    }

    m->major_sync_header_size = mh.header_size;

    m->access_unit_size      = mh.access_unit_size;
    m->access_unit_size_pow2 = mh.access_unit_size_pow2;

    m->num_substreams        = mh.num_substreams;

    /* limit to decoding 3 substreams, as the 4th is used by Dolby Atmos for non-audio data */
    m->max_decoded_substream = FFMIN(m->num_substreams - 1, 2);

    m->avctx->sample_rate    = mh.group1_samplerate;
    m->avctx->frame_size     = mh.access_unit_size;

    m->avctx->bits_per_raw_sample = mh.group1_bits;
    if (mh.group1_bits > 16)
        m->avctx->sample_fmt = AV_SAMPLE_FMT_S32;
    else
        m->avctx->sample_fmt = AV_SAMPLE_FMT_S16;
    m->dsp.mlp_pack_output = m->dsp.mlp_select_pack_output(m->substream[m->max_decoded_substream].ch_assign,
                                                           m->substream[m->max_decoded_substream].output_shift,
                                                           m->substream[m->max_decoded_substream].max_matrix_channel,
                                                           m->avctx->sample_fmt == AV_SAMPLE_FMT_S32);

    m->params_valid = 1;
    for (substr = 0; substr < MAX_SUBSTREAMS; substr++)
        m->substream[substr].restart_seen = 0;

    /* Set the layout for each substream. When there's more than one, the first
     * substream is Stereo. Subsequent substreams' layouts are indicated in the
     * major sync. */
    if (m->avctx->codec_id == AV_CODEC_ID_MLP) {
        if (mh.stream_type != 0xbb) {
            avpriv_request_sample(m->avctx,
                        "unexpected stream_type %X in MLP",
                        mh.stream_type);
            return AVERROR_PATCHWELCOME;
        }
        if ((substr = (mh.num_substreams > 1)))
            m->substream[0].mask = AV_CH_LAYOUT_STEREO;
        m->substream[substr].mask = mh.channel_layout_mlp;
    } else {
        if (mh.stream_type != 0xba) {
            avpriv_request_sample(m->avctx,
                        "unexpected stream_type %X in !MLP",
                        mh.stream_type);
            return AVERROR_PATCHWELCOME;
        }
        if ((substr = (mh.num_substreams > 1)))
            m->substream[0].mask = AV_CH_LAYOUT_STEREO;
        if (mh.num_substreams > 2)
            if (mh.channel_layout_thd_stream2)
                m->substream[2].mask = mh.channel_layout_thd_stream2;
            else
                m->substream[2].mask = mh.channel_layout_thd_stream1;
        m->substream[substr].mask = mh.channel_layout_thd_stream1;

        if (m->avctx->channels<=2 && m->substream[substr].mask == AV_CH_LAYOUT_MONO && m->max_decoded_substream == 1) {
            av_log(m->avctx, AV_LOG_DEBUG, "Mono stream with 2 substreams, ignoring 2nd\n");
            m->max_decoded_substream = 0;
            if (m->avctx->channels==2)
                m->avctx->channel_layout = AV_CH_LAYOUT_STEREO;
        }
    }

    m->needs_reordering = mh.channel_arrangement >= 18 && mh.channel_arrangement <= 20;

    /* Parse the TrueHD decoder channel modifiers and set each substream's
     * AVMatrixEncoding accordingly.
     *
     * The meaning of the modifiers depends on the channel layout:
     *
     * - THD_CH_MODIFIER_LTRT, THD_CH_MODIFIER_LBINRBIN only apply to 2-channel
     *
     * - THD_CH_MODIFIER_MONO applies to 1-channel or 2-channel (dual mono)
     *
     * - THD_CH_MODIFIER_SURROUNDEX, THD_CH_MODIFIER_NOTSURROUNDEX only apply to
     *   layouts with an Ls/Rs channel pair
     */
    for (substr = 0; substr < MAX_SUBSTREAMS; substr++)
        m->substream[substr].matrix_encoding = AV_MATRIX_ENCODING_NONE;
    if (m->avctx->codec_id == AV_CODEC_ID_TRUEHD) {
        if (mh.num_substreams > 2 &&
            mh.channel_layout_thd_stream2 & AV_CH_SIDE_LEFT &&
            mh.channel_layout_thd_stream2 & AV_CH_SIDE_RIGHT &&
            mh.channel_modifier_thd_stream2 == THD_CH_MODIFIER_SURROUNDEX)
            m->substream[2].matrix_encoding = AV_MATRIX_ENCODING_DOLBYEX;

        if (mh.num_substreams > 1 &&
            mh.channel_layout_thd_stream1 & AV_CH_SIDE_LEFT &&
            mh.channel_layout_thd_stream1 & AV_CH_SIDE_RIGHT &&
            mh.channel_modifier_thd_stream1 == THD_CH_MODIFIER_SURROUNDEX)
            m->substream[1].matrix_encoding = AV_MATRIX_ENCODING_DOLBYEX;

        if (mh.num_substreams > 0)
            switch (mh.channel_modifier_thd_stream0) {
            case THD_CH_MODIFIER_LTRT:
                m->substream[0].matrix_encoding = AV_MATRIX_ENCODING_DOLBY;
                break;
            case THD_CH_MODIFIER_LBINRBIN:
                m->substream[0].matrix_encoding = AV_MATRIX_ENCODING_DOLBYHEADPHONE;
                break;
            default:
                break;
            }
    }

    return 0;
}

/** Read a restart header from a block in a substream. This contains parameters
 *  required to decode the audio that do not change very often. Generally
 *  (always) present only in blocks following a major sync. */

static int read_restart_header(MLPDecodeContext *m, GetBitContext *gbp,
                               const uint8_t *buf, unsigned int substr)
{
    SubStream *s = &m->substream[substr];
    unsigned int ch;
    int sync_word, tmp;
    uint8_t checksum;
    uint8_t lossless_check;
    int start_count = get_bits_count(gbp);
    int min_channel, max_channel, max_matrix_channel, noise_type;
    const int std_max_matrix_channel = m->avctx->codec_id == AV_CODEC_ID_MLP
                                     ? MAX_MATRIX_CHANNEL_MLP
                                     : MAX_MATRIX_CHANNEL_TRUEHD;

    sync_word = get_bits(gbp, 13);

    if (sync_word != 0x31ea >> 1) {
        av_log(m->avctx, AV_LOG_ERROR,
               "restart header sync incorrect (got 0x%04x)\n", sync_word);
        return AVERROR_INVALIDDATA;
    }

    noise_type = get_bits1(gbp);

    if (m->avctx->codec_id == AV_CODEC_ID_MLP && noise_type) {
        av_log(m->avctx, AV_LOG_ERROR, "MLP must have 0x31ea sync word.\n");
        return AVERROR_INVALIDDATA;
    }

    skip_bits(gbp, 16); /* Output timestamp */

    min_channel        = get_bits(gbp, 4);
    max_channel        = get_bits(gbp, 4);
    max_matrix_channel = get_bits(gbp, 4);

    if (max_matrix_channel > std_max_matrix_channel) {
        av_log(m->avctx, AV_LOG_ERROR,
               "Max matrix channel cannot be greater than %d.\n",
               std_max_matrix_channel);
        return AVERROR_INVALIDDATA;
    }

    if (max_channel != max_matrix_channel) {
        av_log(m->avctx, AV_LOG_ERROR,
               "Max channel must be equal max matrix channel.\n");
        return AVERROR_INVALIDDATA;
    }

    /* This should happen for TrueHD streams with >6 channels and MLP's noise
     * type. It is not yet known if this is allowed. */
    if (max_channel > MAX_MATRIX_CHANNEL_MLP && !noise_type) {
        avpriv_request_sample(m->avctx,
                              "%d channels (more than the "
                              "maximum supported by the decoder)",
                              max_channel + 2);
        return AVERROR_PATCHWELCOME;
    }

    if (min_channel > max_channel) {
        av_log(m->avctx, AV_LOG_ERROR,
               "Substream min channel cannot be greater than max channel.\n");
        return AVERROR_INVALIDDATA;
    }

    s->min_channel        = min_channel;
    s->max_channel        = max_channel;
    s->max_matrix_channel = max_matrix_channel;
    s->noise_type         = noise_type;

    if (mlp_channel_layout_subset(m->avctx->request_channel_layout, s->mask) &&
        m->max_decoded_substream > substr) {
        av_log(m->avctx, AV_LOG_DEBUG,
               "Extracting %d-channel downmix (0x%"PRIx64") from substream %d. "
               "Further substreams will be skipped.\n",
               s->max_channel + 1, s->mask, substr);
        m->max_decoded_substream = substr;
    }

    s->noise_shift   = get_bits(gbp,  4);
    s->noisegen_seed = get_bits(gbp, 23);

    skip_bits(gbp, 19);

    s->data_check_present = get_bits1(gbp);
    lossless_check = get_bits(gbp, 8);
    if (substr == m->max_decoded_substream
        && s->lossless_check_data != 0xffffffff) {
        tmp = xor_32_to_8(s->lossless_check_data);
        if (tmp != lossless_check)
            av_log(m->avctx, AV_LOG_WARNING,
                   "Lossless check failed - expected %02x, calculated %02x.\n",
                   lossless_check, tmp);
    }

    skip_bits(gbp, 16);

    memset(s->ch_assign, 0, sizeof(s->ch_assign));

    for (ch = 0; ch <= s->max_matrix_channel; ch++) {
        int ch_assign = get_bits(gbp, 6);
        if (m->avctx->codec_id == AV_CODEC_ID_TRUEHD) {
            uint64_t channel = thd_channel_layout_extract_channel(s->mask,
                                                                  ch_assign);
            ch_assign = av_get_channel_layout_channel_index(s->mask,
                                                            channel);
        }
        if (ch_assign < 0 || ch_assign > s->max_matrix_channel) {
            avpriv_request_sample(m->avctx,
                                  "Assignment of matrix channel %d to invalid output channel %d",
                                  ch, ch_assign);
            return AVERROR_PATCHWELCOME;
        }
        s->ch_assign[ch_assign] = ch;
    }

    checksum = ff_mlp_restart_checksum(buf, get_bits_count(gbp) - start_count);

    if (checksum != get_bits(gbp, 8))
        av_log(m->avctx, AV_LOG_ERROR, "restart header checksum error\n");

    /* Set default decoding parameters. */
    s->param_presence_flags   = 0xff;
    s->num_primitive_matrices = 0;
    s->blocksize              = 8;
    s->lossless_check_data    = 0;

    memset(s->output_shift   , 0, sizeof(s->output_shift   ));
    memset(s->quant_step_size, 0, sizeof(s->quant_step_size));

    for (ch = s->min_channel; ch <= s->max_channel; ch++) {
        ChannelParams *cp = &s->channel_params[ch];
        cp->filter_params[FIR].order = 0;
        cp->filter_params[IIR].order = 0;
        cp->filter_params[FIR].shift = 0;
        cp->filter_params[IIR].shift = 0;

        /* Default audio coding is 24-bit raw PCM. */
        cp->huff_offset      = 0;
        cp->sign_huff_offset = -(1 << 23);
        cp->codebook         = 0;
        cp->huff_lsbs        = 24;
    }

    if (substr == m->max_decoded_substream) {
        m->avctx->channels       = s->max_matrix_channel + 1;
        m->avctx->channel_layout = s->mask;
        m->dsp.mlp_pack_output = m->dsp.mlp_select_pack_output(s->ch_assign,
                                                               s->output_shift,
                                                               s->max_matrix_channel,
                                                               m->avctx->sample_fmt == AV_SAMPLE_FMT_S32);

        if (m->avctx->codec_id == AV_CODEC_ID_MLP && m->needs_reordering) {
            if (m->avctx->channel_layout == (AV_CH_LAYOUT_QUAD|AV_CH_LOW_FREQUENCY) ||
                m->avctx->channel_layout == AV_CH_LAYOUT_5POINT0_BACK) {
                int i = s->ch_assign[4];
                s->ch_assign[4] = s->ch_assign[3];
                s->ch_assign[3] = s->ch_assign[2];
                s->ch_assign[2] = i;
            } else if (m->avctx->channel_layout == AV_CH_LAYOUT_5POINT1_BACK) {
                FFSWAP(int, s->ch_assign[2], s->ch_assign[4]);
                FFSWAP(int, s->ch_assign[3], s->ch_assign[5]);
            }
        }

    }

    return 0;
}

/** Read parameters for one of the prediction filters. */

static int read_filter_params(MLPDecodeContext *m, GetBitContext *gbp,
                              unsigned int substr, unsigned int channel,
                              unsigned int filter)
{
    SubStream *s = &m->substream[substr];
    FilterParams *fp = &s->channel_params[channel].filter_params[filter];
    const int max_order = filter ? MAX_IIR_ORDER : MAX_FIR_ORDER;
    const char fchar = filter ? 'I' : 'F';
    int i, order;

    // Filter is 0 for FIR, 1 for IIR.
    av_assert0(filter < 2);

    if (m->filter_changed[channel][filter]++ > 1) {
        av_log(m->avctx, AV_LOG_ERROR, "Filters may change only once per access unit.\n");
        return AVERROR_INVALIDDATA;
    }

    order = get_bits(gbp, 4);
    if (order > max_order) {
        av_log(m->avctx, AV_LOG_ERROR,
               "%cIR filter order %d is greater than maximum %d.\n",
               fchar, order, max_order);
        return AVERROR_INVALIDDATA;
    }
    fp->order = order;

    if (order > 0) {
        int32_t *fcoeff = s->channel_params[channel].coeff[filter];
        int coeff_bits, coeff_shift;

        fp->shift = get_bits(gbp, 4);

        coeff_bits  = get_bits(gbp, 5);
        coeff_shift = get_bits(gbp, 3);
        if (coeff_bits < 1 || coeff_bits > 16) {
            av_log(m->avctx, AV_LOG_ERROR,
                   "%cIR filter coeff_bits must be between 1 and 16.\n",
                   fchar);
            return AVERROR_INVALIDDATA;
        }
        if (coeff_bits + coeff_shift > 16) {
            av_log(m->avctx, AV_LOG_ERROR,
                   "Sum of coeff_bits and coeff_shift for %cIR filter must be 16 or less.\n",
                   fchar);
            return AVERROR_INVALIDDATA;
        }

        for (i = 0; i < order; i++)
            fcoeff[i] = get_sbits(gbp, coeff_bits) * (1 << coeff_shift);

        if (get_bits1(gbp)) {
            int state_bits, state_shift;

            if (filter == FIR) {
                av_log(m->avctx, AV_LOG_ERROR,
                       "FIR filter has state data specified.\n");
                return AVERROR_INVALIDDATA;
            }

            state_bits  = get_bits(gbp, 4);
            state_shift = get_bits(gbp, 4);

            /* TODO: Check validity of state data. */

            for (i = 0; i < order; i++)
                fp->state[i] = state_bits ? get_sbits(gbp, state_bits) * (1 << state_shift) : 0;
        }
    }

    return 0;
}

/** Read parameters for primitive matrices. */

static int read_matrix_params(MLPDecodeContext *m, unsigned int substr, GetBitContext *gbp)
{
    SubStream *s = &m->substream[substr];
    unsigned int mat, ch;
    const int max_primitive_matrices = m->avctx->codec_id == AV_CODEC_ID_MLP
                                     ? MAX_MATRICES_MLP
                                     : MAX_MATRICES_TRUEHD;

    if (m->matrix_changed++ > 1) {
        av_log(m->avctx, AV_LOG_ERROR, "Matrices may change only once per access unit.\n");
        return AVERROR_INVALIDDATA;
    }

    s->num_primitive_matrices = get_bits(gbp, 4);

    if (s->num_primitive_matrices > max_primitive_matrices) {
        av_log(m->avctx, AV_LOG_ERROR,
               "Number of primitive matrices cannot be greater than %d.\n",
               max_primitive_matrices);
        goto error;
    }

    for (mat = 0; mat < s->num_primitive_matrices; mat++) {
        int frac_bits, max_chan;
        s->matrix_out_ch[mat] = get_bits(gbp, 4);
        frac_bits             = get_bits(gbp, 4);
        s->lsb_bypass   [mat] = get_bits1(gbp);

        if (s->matrix_out_ch[mat] > s->max_matrix_channel) {
            av_log(m->avctx, AV_LOG_ERROR,
                    "Invalid channel %d specified as output from matrix.\n",
                    s->matrix_out_ch[mat]);
            goto error;
        }
        if (frac_bits > 14) {
            av_log(m->avctx, AV_LOG_ERROR,
                    "Too many fractional bits specified.\n");
            goto error;
        }

        max_chan = s->max_matrix_channel;
        if (!s->noise_type)
            max_chan+=2;

        for (ch = 0; ch <= max_chan; ch++) {
            int coeff_val = 0;
            if (get_bits1(gbp))
                coeff_val = get_sbits(gbp, frac_bits + 2);

            s->matrix_coeff[mat][ch] = coeff_val * (1 << (14 - frac_bits));
        }

        if (s->noise_type)
            s->matrix_noise_shift[mat] = get_bits(gbp, 4);
        else
            s->matrix_noise_shift[mat] = 0;
    }

    return 0;
error:
    s->num_primitive_matrices = 0;
    memset(s->matrix_out_ch, 0, sizeof(s->matrix_out_ch));

    return AVERROR_INVALIDDATA;
}

/** Read channel parameters. */

static int read_channel_params(MLPDecodeContext *m, unsigned int substr,
                               GetBitContext *gbp, unsigned int ch)
{
    SubStream *s = &m->substream[substr];
    ChannelParams *cp = &s->channel_params[ch];
    FilterParams *fir = &cp->filter_params[FIR];
    FilterParams *iir = &cp->filter_params[IIR];
    int ret;

    if (s->param_presence_flags & PARAM_FIR)
        if (get_bits1(gbp))
            if ((ret = read_filter_params(m, gbp, substr, ch, FIR)) < 0)
                return ret;

    if (s->param_presence_flags & PARAM_IIR)
        if (get_bits1(gbp))
            if ((ret = read_filter_params(m, gbp, substr, ch, IIR)) < 0)
                return ret;

    if (fir->order + iir->order > 8) {
        av_log(m->avctx, AV_LOG_ERROR, "Total filter orders too high.\n");
        return AVERROR_INVALIDDATA;
    }

    if (fir->order && iir->order &&
        fir->shift != iir->shift) {
        av_log(m->avctx, AV_LOG_ERROR,
                "FIR and IIR filters must use the same precision.\n");
        return AVERROR_INVALIDDATA;
    }
    /* The FIR and IIR filters must have the same precision.
     * To simplify the filtering code, only the precision of the
     * FIR filter is considered. If only the IIR filter is employed,
     * the FIR filter precision is set to that of the IIR filter, so
     * that the filtering code can use it. */
    if (!fir->order && iir->order)
        fir->shift = iir->shift;

    if (s->param_presence_flags & PARAM_HUFFOFFSET)
        if (get_bits1(gbp))
            cp->huff_offset = get_sbits(gbp, 15);

    cp->codebook  = get_bits(gbp, 2);
    cp->huff_lsbs = get_bits(gbp, 5);

    if (cp->codebook > 0 && cp->huff_lsbs > 24) {
        av_log(m->avctx, AV_LOG_ERROR, "Invalid huff_lsbs.\n");
        cp->huff_lsbs = 0;
        return AVERROR_INVALIDDATA;
    }

    return 0;
}

/** Read decoding parameters that change more often than those in the restart
 *  header. */

static int read_decoding_params(MLPDecodeContext *m, GetBitContext *gbp,
                                unsigned int substr)
{
    SubStream *s = &m->substream[substr];
    unsigned int ch;
    int ret = 0;
    unsigned recompute_sho = 0;

    if (s->param_presence_flags & PARAM_PRESENCE)
        if (get_bits1(gbp))
            s->param_presence_flags = get_bits(gbp, 8);

    if (s->param_presence_flags & PARAM_BLOCKSIZE)
        if (get_bits1(gbp)) {
            s->blocksize = get_bits(gbp, 9);
            if (s->blocksize < 8 || s->blocksize > m->access_unit_size) {
                av_log(m->avctx, AV_LOG_ERROR, "Invalid blocksize.\n");
                s->blocksize = 0;
                return AVERROR_INVALIDDATA;
            }
        }

    if (s->param_presence_flags & PARAM_MATRIX)
        if (get_bits1(gbp))
            if ((ret = read_matrix_params(m, substr, gbp)) < 0)
                return ret;

    if (s->param_presence_flags & PARAM_OUTSHIFT)
        if (get_bits1(gbp)) {
            for (ch = 0; ch <= s->max_matrix_channel; ch++) {
                s->output_shift[ch] = get_sbits(gbp, 4);
                if (s->output_shift[ch] < 0) {
                    avpriv_request_sample(m->avctx, "Negative output_shift");
                    s->output_shift[ch] = 0;
                }
            }
            if (substr == m->max_decoded_substream)
                m->dsp.mlp_pack_output = m->dsp.mlp_select_pack_output(s->ch_assign,
                                                                       s->output_shift,
                                                                       s->max_matrix_channel,
                                                                       m->avctx->sample_fmt == AV_SAMPLE_FMT_S32);
        }

    if (s->param_presence_flags & PARAM_QUANTSTEP)
        if (get_bits1(gbp))
            for (ch = 0; ch <= s->max_channel; ch++) {
                s->quant_step_size[ch] = get_bits(gbp, 4);

                recompute_sho |= 1<<ch;
            }

    for (ch = s->min_channel; ch <= s->max_channel; ch++)
        if (get_bits1(gbp)) {
            recompute_sho |= 1<<ch;
            if ((ret = read_channel_params(m, substr, gbp, ch)) < 0)
                goto fail;
        }


fail:
    for (ch = 0; ch <= s->max_channel; ch++) {
        if (recompute_sho & (1<<ch)) {
            ChannelParams *cp = &s->channel_params[ch];

            if (cp->codebook > 0 && cp->huff_lsbs < s->quant_step_size[ch]) {
                if (ret >= 0) {
                    av_log(m->avctx, AV_LOG_ERROR, "quant_step_size larger than huff_lsbs\n");
                    ret = AVERROR_INVALIDDATA;
                }
                s->quant_step_size[ch] = 0;
            }

            cp->sign_huff_offset = calculate_sign_huff(m, substr, ch);
        }
    }
    return ret;
}

#define MSB_MASK(bits)  (-1u << (bits))

/** Generate PCM samples using the prediction filters and residual values
 *  read from the data stream, and update the filter state. */

static void filter_channel(MLPDecodeContext *m, unsigned int substr,
                           unsigned int channel)
{
    SubStream *s = &m->substream[substr];
    const int32_t *fircoeff = s->channel_params[channel].coeff[FIR];
    int32_t state_buffer[NUM_FILTERS][MAX_BLOCKSIZE + MAX_FIR_ORDER];
    int32_t *firbuf = state_buffer[FIR] + MAX_BLOCKSIZE;
    int32_t *iirbuf = state_buffer[IIR] + MAX_BLOCKSIZE;
    FilterParams *fir = &s->channel_params[channel].filter_params[FIR];
    FilterParams *iir = &s->channel_params[channel].filter_params[IIR];
    unsigned int filter_shift = fir->shift;
    int32_t mask = MSB_MASK(s->quant_step_size[channel]);

    memcpy(firbuf, fir->state, MAX_FIR_ORDER * sizeof(int32_t));
    memcpy(iirbuf, iir->state, MAX_IIR_ORDER * sizeof(int32_t));

    m->dsp.mlp_filter_channel(firbuf, fircoeff,
                              fir->order, iir->order,
                              filter_shift, mask, s->blocksize,
                              &m->sample_buffer[s->blockpos][channel]);

    memcpy(fir->state, firbuf - s->blocksize, MAX_FIR_ORDER * sizeof(int32_t));
    memcpy(iir->state, iirbuf - s->blocksize, MAX_IIR_ORDER * sizeof(int32_t));
}

/** Read a block of PCM residual data (or actual if no filtering active). */

static int read_block_data(MLPDecodeContext *m, GetBitContext *gbp,
                           unsigned int substr)
{
    SubStream *s = &m->substream[substr];
    unsigned int i, ch, expected_stream_pos = 0;
    int ret;

    if (s->data_check_present) {
        expected_stream_pos  = get_bits_count(gbp);
        expected_stream_pos += get_bits(gbp, 16);
        avpriv_request_sample(m->avctx,
                              "Substreams with VLC block size check info");
    }

    if (s->blockpos + s->blocksize > m->access_unit_size) {
        av_log(m->avctx, AV_LOG_ERROR, "too many audio samples in frame\n");
        return AVERROR_INVALIDDATA;
    }

    memset(&m->bypassed_lsbs[s->blockpos][0], 0,
           s->blocksize * sizeof(m->bypassed_lsbs[0]));

    for (i = 0; i < s->blocksize; i++)
        if ((ret = read_huff_channels(m, gbp, substr, i)) < 0)
            return ret;

    for (ch = s->min_channel; ch <= s->max_channel; ch++)
        filter_channel(m, substr, ch);

    s->blockpos += s->blocksize;

    if (s->data_check_present) {
        if (get_bits_count(gbp) != expected_stream_pos)
            av_log(m->avctx, AV_LOG_ERROR, "block data length mismatch\n");
        skip_bits(gbp, 8);
    }

    return 0;
}

/** Data table used for TrueHD noise generation function. */

static const int8_t noise_table[256] = {
     30,  51,  22,  54,   3,   7,  -4,  38,  14,  55,  46,  81,  22,  58,  -3,   2,
     52,  31,  -7,  51,  15,  44,  74,  30,  85, -17,  10,  33,  18,  80,  28,  62,
     10,  32,  23,  69,  72,  26,  35,  17,  73,  60,   8,  56,   2,   6,  -2,  -5,
     51,   4,  11,  50,  66,  76,  21,  44,  33,  47,   1,  26,  64,  48,  57,  40,
     38,  16, -10, -28,  92,  22, -18,  29, -10,   5, -13,  49,  19,  24,  70,  34,
     61,  48,  30,  14,  -6,  25,  58,  33,  42,  60,  67,  17,  54,  17,  22,  30,
     67,  44,  -9,  50, -11,  43,  40,  32,  59,  82,  13,  49, -14,  55,  60,  36,
     48,  49,  31,  47,  15,  12,   4,  65,   1,  23,  29,  39,  45,  -2,  84,  69,
      0,  72,  37,  57,  27,  41, -15, -16,  35,  31,  14,  61,  24,   0,  27,  24,
     16,  41,  55,  34,  53,   9,  56,  12,  25,  29,  53,   5,  20, -20,  -8,  20,
     13,  28,  -3,  78,  38,  16,  11,  62,  46,  29,  21,  24,  46,  65,  43, -23,
     89,  18,  74,  21,  38, -12,  19,  12, -19,   8,  15,  33,   4,  57,   9,  -8,
     36,  35,  26,  28,   7,  83,  63,  79,  75,  11,   3,  87,  37,  47,  34,  40,
     39,  19,  20,  42,  27,  34,  39,  77,  13,  42,  59,  64,  45,  -1,  32,  37,
     45,  -5,  53,  -6,   7,  36,  50,  23,   6,  32,   9, -21,  18,  71,  27,  52,
    -25,  31,  35,  42,  -1,  68,  63,  52,  26,  43,  66,  37,  41,  25,  40,  70,
};

/** Noise generation functions.
 *  I'm not sure what these are for - they seem to be some kind of pseudorandom
 *  sequence generators, used to generate noise data which is used when the
 *  channels are rematrixed. I'm not sure if they provide a practical benefit
 *  to compression, or just obfuscate the decoder. Are they for some kind of
 *  dithering? */

/** Generate two channels of noise, used in the matrix when
 *  restart sync word == 0x31ea. */

static void generate_2_noise_channels(MLPDecodeContext *m, unsigned int substr)
{
    SubStream *s = &m->substream[substr];
    unsigned int i;
    uint32_t seed = s->noisegen_seed;
    unsigned int maxchan = s->max_matrix_channel;

    for (i = 0; i < s->blockpos; i++) {
        uint16_t seed_shr7 = seed >> 7;
        m->sample_buffer[i][maxchan+1] = ((int8_t)(seed >> 15)) * (1 << s->noise_shift);
        m->sample_buffer[i][maxchan+2] = ((int8_t) seed_shr7)   * (1 << s->noise_shift);

        seed = (seed << 16) ^ seed_shr7 ^ (seed_shr7 << 5);
    }

    s->noisegen_seed = seed;
}

/** Generate a block of noise, used when restart sync word == 0x31eb. */

static void fill_noise_buffer(MLPDecodeContext *m, unsigned int substr)
{
    SubStream *s = &m->substream[substr];
    unsigned int i;
    uint32_t seed = s->noisegen_seed;

    for (i = 0; i < m->access_unit_size_pow2; i++) {
        uint8_t seed_shr15 = seed >> 15;
        m->noise_buffer[i] = noise_table[seed_shr15];
        seed = (seed << 8) ^ seed_shr15 ^ (seed_shr15 << 5);
    }

    s->noisegen_seed = seed;
}

/** Write the audio data into the output buffer. */

static int output_data(MLPDecodeContext *m, unsigned int substr,
                       AVFrame *frame, int *got_frame_ptr)
{
    AVCodecContext *avctx = m->avctx;
    SubStream *s = &m->substream[substr];
    unsigned int mat;
    unsigned int maxchan;
    int ret;
    int is32 = (m->avctx->sample_fmt == AV_SAMPLE_FMT_S32);

    if (m->avctx->channels != s->max_matrix_channel + 1) {
        av_log(m->avctx, AV_LOG_ERROR, "channel count mismatch\n");
        return AVERROR_INVALIDDATA;
    }

    if (!s->blockpos) {
        av_log(avctx, AV_LOG_ERROR, "No samples to output.\n");
        return AVERROR_INVALIDDATA;
    }

    maxchan = s->max_matrix_channel;
    if (!s->noise_type) {
        generate_2_noise_channels(m, substr);
        maxchan += 2;
    } else {
        fill_noise_buffer(m, substr);
    }

    /* Apply the channel matrices in turn to reconstruct the original audio
     * samples. */
    for (mat = 0; mat < s->num_primitive_matrices; mat++) {
        unsigned int dest_ch = s->matrix_out_ch[mat];
        m->dsp.mlp_rematrix_channel(&m->sample_buffer[0][0],
                                    s->matrix_coeff[mat],
                                    &m->bypassed_lsbs[0][mat],
                                    m->noise_buffer,
                                    s->num_primitive_matrices - mat,
                                    dest_ch,
                                    s->blockpos,
                                    maxchan,
                                    s->matrix_noise_shift[mat],
                                    m->access_unit_size_pow2,
                                    MSB_MASK(s->quant_step_size[dest_ch]));
    }

    /* get output buffer */
    frame->nb_samples = s->blockpos;
    if ((ret = ff_get_buffer(avctx, frame, 0)) < 0)
        return ret;
    s->lossless_check_data = m->dsp.mlp_pack_output(s->lossless_check_data,
                                                    s->blockpos,
                                                    m->sample_buffer,
                                                    frame->data[0],
                                                    s->ch_assign,
                                                    s->output_shift,
                                                    s->max_matrix_channel,
                                                    is32);

    /* Update matrix encoding side data */
    if ((ret = ff_side_data_update_matrix_encoding(frame, s->matrix_encoding)) < 0)
        return ret;

    *got_frame_ptr = 1;

    return 0;
}

/** Read an access unit from the stream.
 *  @return negative on error, 0 if not enough data is present in the input stream,
 *  otherwise the number of bytes consumed. */

static int read_access_unit(AVCodecContext *avctx, void* data,
                            int *got_frame_ptr, AVPacket *avpkt)
{
    const uint8_t *buf = avpkt->data;
    int buf_size = avpkt->size;
    MLPDecodeContext *m = avctx->priv_data;
    GetBitContext gb;
    unsigned int length, substr;
    unsigned int substream_start;
    unsigned int header_size = 4;
    unsigned int substr_header_size = 0;
    uint8_t substream_parity_present[MAX_SUBSTREAMS];
    uint16_t substream_data_len[MAX_SUBSTREAMS];
    uint8_t parity_bits;
    int ret;

    if (buf_size < 4)
        return AVERROR_INVALIDDATA;

    length = (AV_RB16(buf) & 0xfff) * 2;

    if (length < 4 || length > buf_size)
        return AVERROR_INVALIDDATA;

    init_get_bits(&gb, (buf + 4), (length - 4) * 8);

    m->is_major_sync_unit = 0;
    if (show_bits_long(&gb, 31) == (0xf8726fba >> 1)) {
        if (read_major_sync(m, &gb) < 0)
            goto error;
        m->is_major_sync_unit = 1;
        header_size += m->major_sync_header_size;
    }

    if (!m->params_valid) {
        av_log(m->avctx, AV_LOG_WARNING,
               "Stream parameters not seen; skipping frame.\n");
        *got_frame_ptr = 0;
        return length;
    }

    substream_start = 0;

    for (substr = 0; substr < m->num_substreams; substr++) {
        int extraword_present, checkdata_present, end, nonrestart_substr;

        extraword_present = get_bits1(&gb);
        nonrestart_substr = get_bits1(&gb);
        checkdata_present = get_bits1(&gb);
        skip_bits1(&gb);

        end = get_bits(&gb, 12) * 2;

        substr_header_size += 2;

        if (extraword_present) {
            if (m->avctx->codec_id == AV_CODEC_ID_MLP) {
                av_log(m->avctx, AV_LOG_ERROR, "There must be no extraword for MLP.\n");
                goto error;
            }
            skip_bits(&gb, 16);
            substr_header_size += 2;
        }

        if (length < header_size + substr_header_size) {
<<<<<<< HEAD
            av_log(m->avctx, AV_LOG_ERROR, "Insuffient data for headers\n");
=======
            av_log(m->avctx, AV_LOG_ERROR, "Insufficient data for headers\n");
>>>>>>> 6b6b9e59
            goto error;
        }

        if (!(nonrestart_substr ^ m->is_major_sync_unit)) {
            av_log(m->avctx, AV_LOG_ERROR, "Invalid nonrestart_substr.\n");
            goto error;
        }

        if (end + header_size + substr_header_size > length) {
            av_log(m->avctx, AV_LOG_ERROR,
                   "Indicated length of substream %d data goes off end of "
                   "packet.\n", substr);
            end = length - header_size - substr_header_size;
        }

        if (end < substream_start) {
            av_log(avctx, AV_LOG_ERROR,
                   "Indicated end offset of substream %d data "
                   "is smaller than calculated start offset.\n",
                   substr);
            goto error;
        }

        if (substr > m->max_decoded_substream)
            continue;

        substream_parity_present[substr] = checkdata_present;
        substream_data_len[substr] = end - substream_start;
        substream_start = end;
    }

    parity_bits  = ff_mlp_calculate_parity(buf, 4);
    parity_bits ^= ff_mlp_calculate_parity(buf + header_size, substr_header_size);

    if ((((parity_bits >> 4) ^ parity_bits) & 0xF) != 0xF) {
        av_log(avctx, AV_LOG_ERROR, "Parity check failed.\n");
        goto error;
    }

    buf += header_size + substr_header_size;

    for (substr = 0; substr <= m->max_decoded_substream; substr++) {
        SubStream *s = &m->substream[substr];
        init_get_bits(&gb, buf, substream_data_len[substr] * 8);

        m->matrix_changed = 0;
        memset(m->filter_changed, 0, sizeof(m->filter_changed));

        s->blockpos = 0;
        do {
            if (get_bits1(&gb)) {
                if (get_bits1(&gb)) {
                    /* A restart header should be present. */
                    if (read_restart_header(m, &gb, buf, substr) < 0)
                        goto next_substr;
                    s->restart_seen = 1;
                }

                if (!s->restart_seen)
                    goto next_substr;
                if (read_decoding_params(m, &gb, substr) < 0)
                    goto next_substr;
            }

            if (!s->restart_seen)
                goto next_substr;

            if ((ret = read_block_data(m, &gb, substr)) < 0)
                return ret;

            if (get_bits_count(&gb) >= substream_data_len[substr] * 8)
                goto substream_length_mismatch;

        } while (!get_bits1(&gb));

        skip_bits(&gb, (-get_bits_count(&gb)) & 15);

        if (substream_data_len[substr] * 8 - get_bits_count(&gb) >= 32) {
            int shorten_by;

            if (get_bits(&gb, 16) != 0xD234)
                return AVERROR_INVALIDDATA;

            shorten_by = get_bits(&gb, 16);
            if      (m->avctx->codec_id == AV_CODEC_ID_TRUEHD && shorten_by  & 0x2000)
                s->blockpos -= FFMIN(shorten_by & 0x1FFF, s->blockpos);
            else if (m->avctx->codec_id == AV_CODEC_ID_MLP    && shorten_by != 0xD234)
                return AVERROR_INVALIDDATA;

            if (substr == m->max_decoded_substream)
                av_log(m->avctx, AV_LOG_INFO, "End of stream indicated.\n");
        }

        if (substream_parity_present[substr]) {
            uint8_t parity, checksum;

            if (substream_data_len[substr] * 8 - get_bits_count(&gb) != 16)
                goto substream_length_mismatch;

            parity   = ff_mlp_calculate_parity(buf, substream_data_len[substr] - 2);
            checksum = ff_mlp_checksum8       (buf, substream_data_len[substr] - 2);

            if ((get_bits(&gb, 8) ^ parity) != 0xa9    )
                av_log(m->avctx, AV_LOG_ERROR, "Substream %d parity check failed.\n", substr);
            if ( get_bits(&gb, 8)           != checksum)
                av_log(m->avctx, AV_LOG_ERROR, "Substream %d checksum failed.\n"    , substr);
        }

        if (substream_data_len[substr] * 8 != get_bits_count(&gb))
            goto substream_length_mismatch;

next_substr:
        if (!s->restart_seen)
            av_log(m->avctx, AV_LOG_ERROR,
                   "No restart header present in substream %d.\n", substr);

        buf += substream_data_len[substr];
    }

    if ((ret = output_data(m, m->max_decoded_substream, data, got_frame_ptr)) < 0)
        return ret;

    return length;

substream_length_mismatch:
    av_log(m->avctx, AV_LOG_ERROR, "substream %d length mismatch\n", substr);
    return AVERROR_INVALIDDATA;

error:
    m->params_valid = 0;
    return AVERROR_INVALIDDATA;
}

#if CONFIG_MLP_DECODER
AVCodec ff_mlp_decoder = {
    .name           = "mlp",
    .long_name      = NULL_IF_CONFIG_SMALL("MLP (Meridian Lossless Packing)"),
    .type           = AVMEDIA_TYPE_AUDIO,
    .id             = AV_CODEC_ID_MLP,
    .priv_data_size = sizeof(MLPDecodeContext),
    .init           = mlp_decode_init,
    .decode         = read_access_unit,
    .capabilities   = AV_CODEC_CAP_DR1,
};
#endif
#if CONFIG_TRUEHD_DECODER
AVCodec ff_truehd_decoder = {
    .name           = "truehd",
    .long_name      = NULL_IF_CONFIG_SMALL("TrueHD"),
    .type           = AVMEDIA_TYPE_AUDIO,
    .id             = AV_CODEC_ID_TRUEHD,
    .priv_data_size = sizeof(MLPDecodeContext),
    .init           = mlp_decode_init,
    .decode         = read_access_unit,
    .capabilities   = AV_CODEC_CAP_DR1,
};
#endif /* CONFIG_TRUEHD_DECODER */<|MERGE_RESOLUTION|>--- conflicted
+++ resolved
@@ -1195,11 +1195,7 @@
         }
 
         if (length < header_size + substr_header_size) {
-<<<<<<< HEAD
-            av_log(m->avctx, AV_LOG_ERROR, "Insuffient data for headers\n");
-=======
             av_log(m->avctx, AV_LOG_ERROR, "Insufficient data for headers\n");
->>>>>>> 6b6b9e59
             goto error;
         }
 
