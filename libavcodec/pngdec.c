--- conflicted
+++ resolved
@@ -491,7 +491,6 @@
                 } else if (s->bit_depth == 16 &&
                            s->color_type == PNG_COLOR_TYPE_RGB) {
                     avctx->pix_fmt = PIX_FMT_RGB48BE;
-<<<<<<< HEAD
                 } else if (s->bit_depth == 16 &&
                            s->color_type == PNG_COLOR_TYPE_RGB_ALPHA) {
                     avctx->pix_fmt = PIX_FMT_RGBA64BE;
@@ -502,18 +501,7 @@
                     avctx->pix_fmt = PIX_FMT_MONOBLACK;
                 } else if (s->bit_depth == 8 &&
                            s->color_type == PNG_COLOR_TYPE_GRAY_ALPHA) {
-                    avctx->pix_fmt = PIX_FMT_GRAY8A;
-=======
-                } else if (s->bit_depth == 1 &&
-                           s->color_type == PNG_COLOR_TYPE_GRAY) {
-                    avctx->pix_fmt = PIX_FMT_MONOBLACK;
-                } else if (s->bit_depth == 8 &&
-                           s->color_type == PNG_COLOR_TYPE_PALETTE) {
-                    avctx->pix_fmt = PIX_FMT_PAL8;
-                } else if (s->bit_depth == 8 &&
-                           s->color_type == PNG_COLOR_TYPE_GRAY_ALPHA) {
                     avctx->pix_fmt = PIX_FMT_Y400A;
->>>>>>> f0ccd53a
                 } else {
                     av_log(avctx, AV_LOG_ERROR, "unsupported bit depth %d "
                                                 "and color type %d\n",
