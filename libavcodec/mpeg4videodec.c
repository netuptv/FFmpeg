/*
 * MPEG-4 decoder
 * Copyright (c) 2000,2001 Fabrice Bellard
 * Copyright (c) 2002-2010 Michael Niedermayer <michaelni@gmx.at>
 *
 * This file is part of FFmpeg.
 *
 * FFmpeg is free software; you can redistribute it and/or
 * modify it under the terms of the GNU Lesser General Public
 * License as published by the Free Software Foundation; either
 * version 2.1 of the License, or (at your option) any later version.
 *
 * FFmpeg is distributed in the hope that it will be useful,
 * but WITHOUT ANY WARRANTY; without even the implied warranty of
 * MERCHANTABILITY or FITNESS FOR A PARTICULAR PURPOSE.  See the GNU
 * Lesser General Public License for more details.
 *
 * You should have received a copy of the GNU Lesser General Public
 * License along with FFmpeg; if not, write to the Free Software
 * Foundation, Inc., 51 Franklin Street, Fifth Floor, Boston, MA 02110-1301 USA
 */

#define UNCHECKED_BITSTREAM_READER 1

#include "libavutil/internal.h"
#include "libavutil/opt.h"
#include "libavutil/pixdesc.h"
#include "error_resilience.h"
#include "hwconfig.h"
#include "idctdsp.h"
#include "internal.h"
#include "mpegutils.h"
#include "mpegvideo.h"
#include "mpegvideodata.h"
#include "mpeg4video.h"
#include "h263.h"
#include "profiles.h"
#include "thread.h"
#include "xvididct.h"
#include "unary.h"

/* The defines below define the number of bits that are read at once for
 * reading vlc values. Changing these may improve speed and data cache needs
 * be aware though that decreasing them may need the number of stages that is
 * passed to get_vlc* to be increased. */
#define SPRITE_TRAJ_VLC_BITS 6
#define DC_VLC_BITS 9
#define MB_TYPE_B_VLC_BITS 4
#define STUDIO_INTRA_BITS 9

static int decode_studio_vol_header(Mpeg4DecContext *ctx, GetBitContext *gb);

static VLC dc_lum, dc_chrom;
static VLC sprite_trajectory;
static VLC mb_type_b_vlc;

static const int mb_type_b_map[4] = {
    MB_TYPE_DIRECT2 | MB_TYPE_L0L1,
    MB_TYPE_L0L1    | MB_TYPE_16x16,
    MB_TYPE_L1      | MB_TYPE_16x16,
    MB_TYPE_L0      | MB_TYPE_16x16,
};

/**
 * Predict the ac.
 * @param n block index (0-3 are luma, 4-5 are chroma)
 * @param dir the ac prediction direction
 */
void ff_mpeg4_pred_ac(MpegEncContext *s, int16_t *block, int n, int dir)
{
    int i;
    int16_t *ac_val, *ac_val1;
    int8_t *const qscale_table = s->current_picture.qscale_table;

    /* find prediction */
    ac_val  = &s->ac_val[0][0][0] + s->block_index[n] * 16;
    ac_val1 = ac_val;
    if (s->ac_pred) {
        if (dir == 0) {
            const int xy = s->mb_x - 1 + s->mb_y * s->mb_stride;
            /* left prediction */
            ac_val -= 16;

            if (s->mb_x == 0 || s->qscale == qscale_table[xy] ||
                n == 1 || n == 3) {
                /* same qscale */
                for (i = 1; i < 8; i++)
                    block[s->idsp.idct_permutation[i << 3]] += ac_val[i];
            } else {
                /* different qscale, we must rescale */
                for (i = 1; i < 8; i++)
                    block[s->idsp.idct_permutation[i << 3]] += ROUNDED_DIV(ac_val[i] * qscale_table[xy], s->qscale);
            }
        } else {
            const int xy = s->mb_x + s->mb_y * s->mb_stride - s->mb_stride;
            /* top prediction */
            ac_val -= 16 * s->block_wrap[n];

            if (s->mb_y == 0 || s->qscale == qscale_table[xy] ||
                n == 2 || n == 3) {
                /* same qscale */
                for (i = 1; i < 8; i++)
                    block[s->idsp.idct_permutation[i]] += ac_val[i + 8];
            } else {
                /* different qscale, we must rescale */
                for (i = 1; i < 8; i++)
                    block[s->idsp.idct_permutation[i]] += ROUNDED_DIV(ac_val[i + 8] * qscale_table[xy], s->qscale);
            }
        }
    }
    /* left copy */
    for (i = 1; i < 8; i++)
        ac_val1[i] = block[s->idsp.idct_permutation[i << 3]];

    /* top copy */
    for (i = 1; i < 8; i++)
        ac_val1[8 + i] = block[s->idsp.idct_permutation[i]];
}

/**
 * check if the next stuff is a resync marker or the end.
 * @return 0 if not
 */
static inline int mpeg4_is_resync(Mpeg4DecContext *ctx)
{
    MpegEncContext *s = &ctx->m;
    int bits_count = get_bits_count(&s->gb);
    int v          = show_bits(&s->gb, 16);

    if (s->workaround_bugs & FF_BUG_NO_PADDING && !ctx->resync_marker)
        return 0;

    while (v <= 0xFF) {
        if (s->pict_type == AV_PICTURE_TYPE_B ||
            (v >> (8 - s->pict_type) != 1) || s->partitioned_frame)
            break;
        skip_bits(&s->gb, 8 + s->pict_type);
        bits_count += 8 + s->pict_type;
        v = show_bits(&s->gb, 16);
    }

    if (bits_count + 8 >= s->gb.size_in_bits) {
        v >>= 8;
        v  |= 0x7F >> (7 - (bits_count & 7));

        if (v == 0x7F)
            return s->mb_num;
    } else {
        if (v == ff_mpeg4_resync_prefix[bits_count & 7]) {
            int len, mb_num;
            int mb_num_bits = av_log2(s->mb_num - 1) + 1;
            GetBitContext gb = s->gb;

            skip_bits(&s->gb, 1);
            align_get_bits(&s->gb);

            for (len = 0; len < 32; len++)
                if (get_bits1(&s->gb))
                    break;

            mb_num = get_bits(&s->gb, mb_num_bits);
            if (!mb_num || mb_num > s->mb_num || get_bits_count(&s->gb)+6 > s->gb.size_in_bits)
                mb_num= -1;

            s->gb = gb;

            if (len >= ff_mpeg4_get_video_packet_prefix_length(s))
                return mb_num;
        }
    }
    return 0;
}

static int mpeg4_decode_sprite_trajectory(Mpeg4DecContext *ctx, GetBitContext *gb)
{
    MpegEncContext *s = &ctx->m;
    int a     = 2 << s->sprite_warping_accuracy;
    int rho   = 3  - s->sprite_warping_accuracy;
    int r     = 16 / a;
    int alpha = 1;
    int beta  = 0;
    int w     = s->width;
    int h     = s->height;
    int min_ab, i, w2, h2, w3, h3;
    int sprite_ref[4][2];
    int virtual_ref[2][2];
    int64_t sprite_offset[2][2];
<<<<<<< HEAD
=======
    int64_t sprite_delta[2][2];
>>>>>>> 6b6b9e59

    // only true for rectangle shapes
    const int vop_ref[4][2] = { { 0, 0 },         { s->width, 0 },
                                { 0, s->height }, { s->width, s->height } };
    int d[4][2]             = { { 0, 0 }, { 0, 0 }, { 0, 0 }, { 0, 0 } };

    if (w <= 0 || h <= 0)
        return AVERROR_INVALIDDATA;

    /* the decoder was not properly initialized and we cannot continue */
    if (sprite_trajectory.table == NULL)
        return AVERROR_INVALIDDATA;

    for (i = 0; i < ctx->num_sprite_warping_points; i++) {
        int length;
        int x = 0, y = 0;

        length = get_vlc2(gb, sprite_trajectory.table, SPRITE_TRAJ_VLC_BITS, 3);
        if (length > 0)
            x = get_xbits(gb, length);

        if (!(ctx->divx_version == 500 && ctx->divx_build == 413))
            check_marker(s->avctx, gb, "before sprite_trajectory");

        length = get_vlc2(gb, sprite_trajectory.table, SPRITE_TRAJ_VLC_BITS, 3);
        if (length > 0)
            y = get_xbits(gb, length);

        check_marker(s->avctx, gb, "after sprite_trajectory");
        ctx->sprite_traj[i][0] = d[i][0] = x;
        ctx->sprite_traj[i][1] = d[i][1] = y;
    }
    for (; i < 4; i++)
        ctx->sprite_traj[i][0] = ctx->sprite_traj[i][1] = 0;

    while ((1 << alpha) < w)
        alpha++;
    while ((1 << beta) < h)
        beta++;  /* typo in the MPEG-4 std for the definition of w' and h' */
    w2 = 1 << alpha;
    h2 = 1 << beta;

    // Note, the 4th point isn't used for GMC
    if (ctx->divx_version == 500 && ctx->divx_build == 413) {
        sprite_ref[0][0] = a * vop_ref[0][0] + d[0][0];
        sprite_ref[0][1] = a * vop_ref[0][1] + d[0][1];
        sprite_ref[1][0] = a * vop_ref[1][0] + d[0][0] + d[1][0];
        sprite_ref[1][1] = a * vop_ref[1][1] + d[0][1] + d[1][1];
        sprite_ref[2][0] = a * vop_ref[2][0] + d[0][0] + d[2][0];
        sprite_ref[2][1] = a * vop_ref[2][1] + d[0][1] + d[2][1];
    } else {
        sprite_ref[0][0] = (a >> 1) * (2 * vop_ref[0][0] + d[0][0]);
        sprite_ref[0][1] = (a >> 1) * (2 * vop_ref[0][1] + d[0][1]);
        sprite_ref[1][0] = (a >> 1) * (2 * vop_ref[1][0] + d[0][0] + d[1][0]);
        sprite_ref[1][1] = (a >> 1) * (2 * vop_ref[1][1] + d[0][1] + d[1][1]);
        sprite_ref[2][0] = (a >> 1) * (2 * vop_ref[2][0] + d[0][0] + d[2][0]);
        sprite_ref[2][1] = (a >> 1) * (2 * vop_ref[2][1] + d[0][1] + d[2][1]);
    }
    /* sprite_ref[3][0] = (a >> 1) * (2 * vop_ref[3][0] + d[0][0] + d[1][0] + d[2][0] + d[3][0]);
     * sprite_ref[3][1] = (a >> 1) * (2 * vop_ref[3][1] + d[0][1] + d[1][1] + d[2][1] + d[3][1]); */

    /* This is mostly identical to the MPEG-4 std (and is totally unreadable
     * because of that...). Perhaps it should be reordered to be more readable.
     * The idea behind this virtual_ref mess is to be able to use shifts later
     * per pixel instead of divides so the distance between points is converted
     * from w&h based to w2&h2 based which are of the 2^x form. */
    virtual_ref[0][0] = 16 * (vop_ref[0][0] + w2) +
                         ROUNDED_DIV(((w - w2) *
                                           (r * sprite_ref[0][0] - 16LL * vop_ref[0][0]) +
                                      w2 * (r * sprite_ref[1][0] - 16LL * vop_ref[1][0])), w);
    virtual_ref[0][1] = 16 * vop_ref[0][1] +
                        ROUNDED_DIV(((w - w2) *
                                          (r * sprite_ref[0][1] - 16LL * vop_ref[0][1]) +
                                     w2 * (r * sprite_ref[1][1] - 16LL * vop_ref[1][1])), w);
    virtual_ref[1][0] = 16 * vop_ref[0][0] +
                        ROUNDED_DIV(((h - h2) * (r * sprite_ref[0][0] - 16LL * vop_ref[0][0]) +
                                           h2 * (r * sprite_ref[2][0] - 16LL * vop_ref[2][0])), h);
    virtual_ref[1][1] = 16 * (vop_ref[0][1] + h2) +
                        ROUNDED_DIV(((h - h2) * (r * sprite_ref[0][1] - 16LL * vop_ref[0][1]) +
                                           h2 * (r * sprite_ref[2][1] - 16LL * vop_ref[2][1])), h);

    switch (ctx->num_sprite_warping_points) {
    case 0:
        sprite_offset[0][0]    =
        sprite_offset[0][1]    =
        sprite_offset[1][0]    =
        sprite_offset[1][1]    = 0;
<<<<<<< HEAD
        s->sprite_delta[0][0]  = a;
        s->sprite_delta[0][1]  =
        s->sprite_delta[1][0]  = 0;
        s->sprite_delta[1][1]  = a;
=======
        sprite_delta[0][0]     = a;
        sprite_delta[0][1]     =
        sprite_delta[1][0]     = 0;
        sprite_delta[1][1]     = a;
>>>>>>> 6b6b9e59
        ctx->sprite_shift[0]   =
        ctx->sprite_shift[1]   = 0;
        break;
    case 1:     // GMC only
        sprite_offset[0][0]    = sprite_ref[0][0] - a * vop_ref[0][0];
        sprite_offset[0][1]    = sprite_ref[0][1] - a * vop_ref[0][1];
        sprite_offset[1][0]    = ((sprite_ref[0][0] >> 1) | (sprite_ref[0][0] & 1)) -
                                 a * (vop_ref[0][0] / 2);
        sprite_offset[1][1]    = ((sprite_ref[0][1] >> 1) | (sprite_ref[0][1] & 1)) -
                                 a * (vop_ref[0][1] / 2);
        sprite_delta[0][0]     = a;
        sprite_delta[0][1]     =
        sprite_delta[1][0]     = 0;
        sprite_delta[1][1]     = a;
        ctx->sprite_shift[0]   =
        ctx->sprite_shift[1]   = 0;
        break;
    case 2:
<<<<<<< HEAD
        sprite_offset[0][0]    = (sprite_ref[0][0] * (1 << alpha + rho)) +
                                 (-r * sprite_ref[0][0] + virtual_ref[0][0]) *
                                 (-vop_ref[0][0]) +
                                 (r * sprite_ref[0][1] - virtual_ref[0][1]) *
                                 (-vop_ref[0][1]) + (1 << (alpha + rho - 1));
        sprite_offset[0][1]    = (sprite_ref[0][1] * (1 << alpha + rho)) +
                                 (-r * sprite_ref[0][1] + virtual_ref[0][1]) *
                                 (-vop_ref[0][0]) +
                                 (-r * sprite_ref[0][0] + virtual_ref[0][0]) *
                                 (-vop_ref[0][1]) + (1 << (alpha + rho - 1));
        sprite_offset[1][0]    = ((-r * sprite_ref[0][0] + virtual_ref[0][0]) *
                                  (-2 * vop_ref[0][0] + 1) +
                                  (r * sprite_ref[0][1] - virtual_ref[0][1]) *
                                  (-2 * vop_ref[0][1] + 1) + 2 * w2 * r *
                                  sprite_ref[0][0] - 16 * w2 + (1 << (alpha + rho + 1)));
        sprite_offset[1][1]    = ((-r * sprite_ref[0][1] + virtual_ref[0][1]) *
                                  (-2 * vop_ref[0][0] + 1) +
                                  (-r * sprite_ref[0][0] + virtual_ref[0][0]) *
                                  (-2 * vop_ref[0][1] + 1) + 2 * w2 * r *
                                  sprite_ref[0][1] - 16 * w2 + (1 << (alpha + rho + 1)));
        s->sprite_delta[0][0] = (-r * sprite_ref[0][0] + virtual_ref[0][0]);
        s->sprite_delta[0][1] = (+r * sprite_ref[0][1] - virtual_ref[0][1]);
        s->sprite_delta[1][0] = (-r * sprite_ref[0][1] + virtual_ref[0][1]);
        s->sprite_delta[1][1] = (-r * sprite_ref[0][0] + virtual_ref[0][0]);
=======
        sprite_offset[0][0]    = ((int64_t)      sprite_ref[0][0] * (1 << alpha + rho)) +
                                 ((int64_t) -r * sprite_ref[0][0] + virtual_ref[0][0]) *
                                 ((int64_t)        -vop_ref[0][0]) +
                                 ((int64_t)  r * sprite_ref[0][1] - virtual_ref[0][1]) *
                                 ((int64_t)        -vop_ref[0][1]) + (1 << (alpha + rho - 1));
        sprite_offset[0][1]    = ((int64_t)      sprite_ref[0][1] * (1 << alpha + rho)) +
                                 ((int64_t) -r * sprite_ref[0][1] + virtual_ref[0][1]) *
                                 ((int64_t)        -vop_ref[0][0]) +
                                 ((int64_t) -r * sprite_ref[0][0] + virtual_ref[0][0]) *
                                 ((int64_t)        -vop_ref[0][1]) + (1 << (alpha + rho - 1));
        sprite_offset[1][0]    = (((int64_t)-r * sprite_ref[0][0] + virtual_ref[0][0]) *
                                  ((int64_t)-2 *    vop_ref[0][0] + 1) +
                                  ((int64_t) r * sprite_ref[0][1] - virtual_ref[0][1]) *
                                  ((int64_t)-2 *    vop_ref[0][1] + 1) + 2 * w2 * r *
                                   (int64_t)     sprite_ref[0][0] - 16 * w2 + (1 << (alpha + rho + 1)));
        sprite_offset[1][1]    = (((int64_t)-r * sprite_ref[0][1] + virtual_ref[0][1]) *
                                  ((int64_t)-2 *    vop_ref[0][0] + 1) +
                                  ((int64_t)-r * sprite_ref[0][0] + virtual_ref[0][0]) *
                                  ((int64_t)-2 *    vop_ref[0][1] + 1) + 2 * w2 * r *
                                  (int64_t)      sprite_ref[0][1] - 16 * w2 + (1 << (alpha + rho + 1)));
        sprite_delta[0][0] = (-r * sprite_ref[0][0] + virtual_ref[0][0]);
        sprite_delta[0][1] = (+r * sprite_ref[0][1] - virtual_ref[0][1]);
        sprite_delta[1][0] = (-r * sprite_ref[0][1] + virtual_ref[0][1]);
        sprite_delta[1][1] = (-r * sprite_ref[0][0] + virtual_ref[0][0]);
>>>>>>> 6b6b9e59

        ctx->sprite_shift[0]  = alpha + rho;
        ctx->sprite_shift[1]  = alpha + rho + 2;
        break;
    case 3:
        min_ab = FFMIN(alpha, beta);
        w3     = w2 >> min_ab;
        h3     = h2 >> min_ab;
        sprite_offset[0][0]    = ((int64_t)sprite_ref[0][0] * (1 << (alpha + beta + rho - min_ab))) +
                                 ((int64_t)-r * sprite_ref[0][0] + virtual_ref[0][0]) * h3 * (-vop_ref[0][0]) +
                                 ((int64_t)-r * sprite_ref[0][0] + virtual_ref[1][0]) * w3 * (-vop_ref[0][1]) +
                                 ((int64_t)1 << (alpha + beta + rho - min_ab - 1));
        sprite_offset[0][1]    = ((int64_t)sprite_ref[0][1] * (1 << (alpha + beta + rho - min_ab))) +
                                 ((int64_t)-r * sprite_ref[0][1] + virtual_ref[0][1]) * h3 * (-vop_ref[0][0]) +
                                 ((int64_t)-r * sprite_ref[0][1] + virtual_ref[1][1]) * w3 * (-vop_ref[0][1]) +
                                 ((int64_t)1 << (alpha + beta + rho - min_ab - 1));
        sprite_offset[1][0]    = ((int64_t)-r * sprite_ref[0][0] + virtual_ref[0][0]) * h3 * (-2 * vop_ref[0][0] + 1) +
                                 ((int64_t)-r * sprite_ref[0][0] + virtual_ref[1][0]) * w3 * (-2 * vop_ref[0][1] + 1) +
                                  (int64_t)2 * w2 * h3 * r * sprite_ref[0][0] - 16 * w2 * h3 +
                                 ((int64_t)1 << (alpha + beta + rho - min_ab + 1));
        sprite_offset[1][1]    = ((int64_t)-r * sprite_ref[0][1] + virtual_ref[0][1]) * h3 * (-2 * vop_ref[0][0] + 1) +
                                 ((int64_t)-r * sprite_ref[0][1] + virtual_ref[1][1]) * w3 * (-2 * vop_ref[0][1] + 1) +
                                  (int64_t)2 * w2 * h3 * r * sprite_ref[0][1] - 16 * w2 * h3 +
                                 ((int64_t)1 << (alpha + beta + rho - min_ab + 1));
<<<<<<< HEAD
        s->sprite_delta[0][0] = (-r * sprite_ref[0][0] + virtual_ref[0][0]) * h3;
        s->sprite_delta[0][1] = (-r * sprite_ref[0][0] + virtual_ref[1][0]) * w3;
        s->sprite_delta[1][0] = (-r * sprite_ref[0][1] + virtual_ref[0][1]) * h3;
        s->sprite_delta[1][1] = (-r * sprite_ref[0][1] + virtual_ref[1][1]) * w3;
=======
        sprite_delta[0][0] = (-r * (int64_t)sprite_ref[0][0] + virtual_ref[0][0]) * h3;
        sprite_delta[0][1] = (-r * (int64_t)sprite_ref[0][0] + virtual_ref[1][0]) * w3;
        sprite_delta[1][0] = (-r * (int64_t)sprite_ref[0][1] + virtual_ref[0][1]) * h3;
        sprite_delta[1][1] = (-r * (int64_t)sprite_ref[0][1] + virtual_ref[1][1]) * w3;
>>>>>>> 6b6b9e59

        ctx->sprite_shift[0]  = alpha + beta + rho - min_ab;
        ctx->sprite_shift[1]  = alpha + beta + rho - min_ab + 2;
        break;
    }
    /* try to simplify the situation */
<<<<<<< HEAD
    if (s->sprite_delta[0][0] == a << ctx->sprite_shift[0] &&
        s->sprite_delta[0][1] == 0 &&
        s->sprite_delta[1][0] == 0 &&
        s->sprite_delta[1][1] == a << ctx->sprite_shift[0]) {
=======
    if (sprite_delta[0][0] == a << ctx->sprite_shift[0] &&
        sprite_delta[0][1] == 0 &&
        sprite_delta[1][0] == 0 &&
        sprite_delta[1][1] == a << ctx->sprite_shift[0]) {
>>>>>>> 6b6b9e59
        sprite_offset[0][0] >>= ctx->sprite_shift[0];
        sprite_offset[0][1] >>= ctx->sprite_shift[0];
        sprite_offset[1][0] >>= ctx->sprite_shift[1];
        sprite_offset[1][1] >>= ctx->sprite_shift[1];
<<<<<<< HEAD
        s->sprite_delta[0][0] = a;
        s->sprite_delta[0][1] = 0;
        s->sprite_delta[1][0] = 0;
        s->sprite_delta[1][1] = a;
=======
        sprite_delta[0][0] = a;
        sprite_delta[0][1] = 0;
        sprite_delta[1][0] = 0;
        sprite_delta[1][1] = a;
>>>>>>> 6b6b9e59
        ctx->sprite_shift[0] = 0;
        ctx->sprite_shift[1] = 0;
        s->real_sprite_warping_points = 1;
    } else {
        int shift_y = 16 - ctx->sprite_shift[0];
        int shift_c = 16 - ctx->sprite_shift[1];

<<<<<<< HEAD
        if (shift_c < 0 || shift_y < 0 ||
            FFABS(sprite_offset[0][0]) >= INT_MAX >> shift_y  ||
            FFABS(sprite_offset[1][0]) >= INT_MAX >> shift_c  ||
            FFABS(sprite_offset[0][1]) >= INT_MAX >> shift_y  ||
            FFABS(sprite_offset[1][1]) >= INT_MAX >> shift_c
        ) {
            avpriv_request_sample(s->avctx, "Too large sprite shift or offset");
            goto overflow;
=======
        for (i = 0; i < 2; i++) {
            if (shift_c < 0 || shift_y < 0 ||
                FFABS(  sprite_offset[0][i]) >= INT_MAX >> shift_y  ||
                FFABS(  sprite_offset[1][i]) >= INT_MAX >> shift_c  ||
                FFABS(   sprite_delta[0][i]) >= INT_MAX >> shift_y  ||
                FFABS(   sprite_delta[1][i]) >= INT_MAX >> shift_y
            ) {
                avpriv_request_sample(s->avctx, "Too large sprite shift, delta or offset");
                goto overflow;
            }
>>>>>>> 6b6b9e59
        }

        for (i = 0; i < 2; i++) {
            sprite_offset[0][i]    *= 1 << shift_y;
            sprite_offset[1][i]    *= 1 << shift_c;
<<<<<<< HEAD
            s->sprite_delta[0][i]  *= 1 << shift_y;
            s->sprite_delta[1][i]  *= 1 << shift_y;
=======
            sprite_delta[0][i]     *= 1 << shift_y;
            sprite_delta[1][i]     *= 1 << shift_y;
>>>>>>> 6b6b9e59
            ctx->sprite_shift[i]     = 16;

        }
        for (i = 0; i < 2; i++) {
            int64_t sd[2] = {
                sprite_delta[i][0] - a * (1LL<<16),
                sprite_delta[i][1] - a * (1LL<<16)
            };

<<<<<<< HEAD
            if (llabs(sprite_offset[0][i] + s->sprite_delta[i][0] * (w+16LL)) >= INT_MAX ||
                llabs(sprite_offset[0][i] + s->sprite_delta[i][1] * (h+16LL)) >= INT_MAX ||
                llabs(sprite_offset[0][i] + s->sprite_delta[i][0] * (w+16LL) + s->sprite_delta[i][1] * (h+16LL)) >= INT_MAX ||
                llabs(s->sprite_delta[i][0] * (w+16LL)) >= INT_MAX ||
                llabs(s->sprite_delta[i][1] * (w+16LL)) >= INT_MAX ||
=======
            if (llabs(sprite_offset[0][i] + sprite_delta[i][0] * (w+16LL)) >= INT_MAX ||
                llabs(sprite_offset[0][i] + sprite_delta[i][1] * (h+16LL)) >= INT_MAX ||
                llabs(sprite_offset[0][i] + sprite_delta[i][0] * (w+16LL) + sprite_delta[i][1] * (h+16LL)) >= INT_MAX ||
                llabs(sprite_delta[i][0] * (w+16LL)) >= INT_MAX ||
                llabs(sprite_delta[i][1] * (h+16LL)) >= INT_MAX ||
>>>>>>> 6b6b9e59
                llabs(sd[0]) >= INT_MAX ||
                llabs(sd[1]) >= INT_MAX ||
                llabs(sprite_offset[0][i] + sd[0] * (w+16LL)) >= INT_MAX ||
                llabs(sprite_offset[0][i] + sd[1] * (h+16LL)) >= INT_MAX ||
                llabs(sprite_offset[0][i] + sd[0] * (w+16LL) + sd[1] * (h+16LL)) >= INT_MAX
            ) {
                avpriv_request_sample(s->avctx, "Overflow on sprite points");
                goto overflow;
            }
        }
        s->real_sprite_warping_points = ctx->num_sprite_warping_points;
    }

<<<<<<< HEAD
    s->sprite_offset[0][0] = sprite_offset[0][0];
    s->sprite_offset[0][1] = sprite_offset[0][1];
    s->sprite_offset[1][0] = sprite_offset[1][0];
    s->sprite_offset[1][1] = sprite_offset[1][1];
=======
    for (i = 0; i < 4; i++) {
        s->sprite_offset[i&1][i>>1] = sprite_offset[i&1][i>>1];
        s->sprite_delta [i&1][i>>1] = sprite_delta [i&1][i>>1];
    }
>>>>>>> 6b6b9e59

    return 0;
overflow:
    memset(s->sprite_offset, 0, sizeof(s->sprite_offset));
    memset(s->sprite_delta, 0, sizeof(s->sprite_delta));
    return AVERROR_PATCHWELCOME;
}

static int decode_new_pred(Mpeg4DecContext *ctx, GetBitContext *gb) {
    MpegEncContext *s = &ctx->m;
    int len = FFMIN(ctx->time_increment_bits + 3, 15);

    get_bits(gb, len);
    if (get_bits1(gb))
        get_bits(gb, len);
    check_marker(s->avctx, gb, "after new_pred");

    return 0;
}

/**
 * Decode the next video packet.
 * @return <0 if something went wrong
 */
int ff_mpeg4_decode_video_packet_header(Mpeg4DecContext *ctx)
{
    MpegEncContext *s = &ctx->m;

    int mb_num_bits      = av_log2(s->mb_num - 1) + 1;
    int header_extension = 0, mb_num, len;

    /* is there enough space left for a video packet + header */
    if (get_bits_count(&s->gb) > s->gb.size_in_bits - 20)
        return AVERROR_INVALIDDATA;

    for (len = 0; len < 32; len++)
        if (get_bits1(&s->gb))
            break;

    if (len != ff_mpeg4_get_video_packet_prefix_length(s)) {
        av_log(s->avctx, AV_LOG_ERROR, "marker does not match f_code\n");
        return AVERROR_INVALIDDATA;
    }

    if (ctx->shape != RECT_SHAPE) {
        header_extension = get_bits1(&s->gb);
        // FIXME more stuff here
    }

    mb_num = get_bits(&s->gb, mb_num_bits);
    if (mb_num >= s->mb_num || !mb_num) {
        av_log(s->avctx, AV_LOG_ERROR,
               "illegal mb_num in video packet (%d %d) \n", mb_num, s->mb_num);
        return AVERROR_INVALIDDATA;
    }

    s->mb_x = mb_num % s->mb_width;
    s->mb_y = mb_num / s->mb_width;

    if (ctx->shape != BIN_ONLY_SHAPE) {
        int qscale = get_bits(&s->gb, s->quant_precision);
        if (qscale)
            s->chroma_qscale = s->qscale = qscale;
    }

    if (ctx->shape == RECT_SHAPE)
        header_extension = get_bits1(&s->gb);

    if (header_extension) {
        int time_incr = 0;

        while (get_bits1(&s->gb) != 0)
            time_incr++;

        check_marker(s->avctx, &s->gb, "before time_increment in video packed header");
        skip_bits(&s->gb, ctx->time_increment_bits);      /* time_increment */
        check_marker(s->avctx, &s->gb, "before vop_coding_type in video packed header");

        skip_bits(&s->gb, 2); /* vop coding type */
        // FIXME not rect stuff here

        if (ctx->shape != BIN_ONLY_SHAPE) {
            skip_bits(&s->gb, 3); /* intra dc vlc threshold */
            // FIXME don't just ignore everything
            if (s->pict_type == AV_PICTURE_TYPE_S &&
                ctx->vol_sprite_usage == GMC_SPRITE) {
                if (mpeg4_decode_sprite_trajectory(ctx, &s->gb) < 0)
                    return AVERROR_INVALIDDATA;
                av_log(s->avctx, AV_LOG_ERROR, "untested\n");
            }

            // FIXME reduced res stuff here

            if (s->pict_type != AV_PICTURE_TYPE_I) {
                int f_code = get_bits(&s->gb, 3);       /* fcode_for */
                if (f_code == 0)
                    av_log(s->avctx, AV_LOG_ERROR,
                           "Error, video packet header damaged (f_code=0)\n");
            }
            if (s->pict_type == AV_PICTURE_TYPE_B) {
                int b_code = get_bits(&s->gb, 3);
                if (b_code == 0)
                    av_log(s->avctx, AV_LOG_ERROR,
                           "Error, video packet header damaged (b_code=0)\n");
            }
        }
    }
    if (ctx->new_pred)
        decode_new_pred(ctx, &s->gb);

    return 0;
}

static void reset_studio_dc_predictors(MpegEncContext *s)
{
    /* Reset DC Predictors */
    s->last_dc[0] =
    s->last_dc[1] =
    s->last_dc[2] = 1 << (s->avctx->bits_per_raw_sample + s->dct_precision + s->intra_dc_precision - 1);
}

/**
 * Decode the next video packet.
 * @return <0 if something went wrong
 */
int ff_mpeg4_decode_studio_slice_header(Mpeg4DecContext *ctx)
{
    MpegEncContext *s = &ctx->m;
    GetBitContext *gb = &s->gb;
    unsigned vlc_len;
    uint16_t mb_num;

    if (get_bits_left(gb) >= 32 && get_bits_long(gb, 32) == SLICE_START_CODE) {
        vlc_len = av_log2(s->mb_width * s->mb_height) + 1;
        mb_num = get_bits(gb, vlc_len);

        if (mb_num >= s->mb_num)
            return AVERROR_INVALIDDATA;

        s->mb_x = mb_num % s->mb_width;
        s->mb_y = mb_num / s->mb_width;

        if (ctx->shape != BIN_ONLY_SHAPE)
            s->qscale = mpeg_get_qscale(s);

        if (get_bits1(gb)) {  /* slice_extension_flag */
            skip_bits1(gb);   /* intra_slice */
            skip_bits1(gb);   /* slice_VOP_id_enable */
            skip_bits(gb, 6); /* slice_VOP_id */
            while (get_bits1(gb)) /* extra_bit_slice */
                skip_bits(gb, 8); /* extra_information_slice */
        }

        reset_studio_dc_predictors(s);
    }
    else {
        return AVERROR_INVALIDDATA;
    }

    return 0;
}

/**
 * Get the average motion vector for a GMC MB.
 * @param n either 0 for the x component or 1 for y
 * @return the average MV for a GMC MB
 */
static inline int get_amv(Mpeg4DecContext *ctx, int n)
{
    MpegEncContext *s = &ctx->m;
    int x, y, mb_v, sum, dx, dy, shift;
    int len     = 1 << (s->f_code + 4);
    const int a = s->sprite_warping_accuracy;

    if (s->workaround_bugs & FF_BUG_AMV)
        len >>= s->quarter_sample;

    if (s->real_sprite_warping_points == 1) {
        if (ctx->divx_version == 500 && ctx->divx_build == 413 && a >= s->quarter_sample)
            sum = s->sprite_offset[0][n] / (1 << (a - s->quarter_sample));
        else
            sum = RSHIFT(s->sprite_offset[0][n] * (1 << s->quarter_sample), a);
    } else {
        dx    = s->sprite_delta[n][0];
        dy    = s->sprite_delta[n][1];
        shift = ctx->sprite_shift[0];
        if (n)
            dy -= 1 << (shift + a + 1);
        else
            dx -= 1 << (shift + a + 1);
        mb_v = s->sprite_offset[0][n] + dx * s->mb_x * 16U + dy * s->mb_y * 16U;

        sum = 0;
        for (y = 0; y < 16; y++) {
            int v;

            v = mb_v + dy * y;
            // FIXME optimize
            for (x = 0; x < 16; x++) {
                sum += v >> shift;
                v   += dx;
            }
        }
        sum = RSHIFT(sum, a + 8 - s->quarter_sample);
    }

    if (sum < -len)
        sum = -len;
    else if (sum >= len)
        sum = len - 1;

    return sum;
}

/**
 * Decode the dc value.
 * @param n block index (0-3 are luma, 4-5 are chroma)
 * @param dir_ptr the prediction direction will be stored here
 * @return the quantized dc
 */
static inline int mpeg4_decode_dc(MpegEncContext *s, int n, int *dir_ptr)
{
    int level, code;

    if (n < 4)
        code = get_vlc2(&s->gb, dc_lum.table, DC_VLC_BITS, 1);
    else
        code = get_vlc2(&s->gb, dc_chrom.table, DC_VLC_BITS, 1);

    if (code < 0 || code > 9 /* && s->nbit < 9 */) {
        av_log(s->avctx, AV_LOG_ERROR, "illegal dc vlc\n");
        return AVERROR_INVALIDDATA;
    }

    if (code == 0) {
        level = 0;
    } else {
        if (IS_3IV1) {
            if (code == 1)
                level = 2 * get_bits1(&s->gb) - 1;
            else {
                if (get_bits1(&s->gb))
                    level = get_bits(&s->gb, code - 1) + (1 << (code - 1));
                else
                    level = -get_bits(&s->gb, code - 1) - (1 << (code - 1));
            }
        } else {
            level = get_xbits(&s->gb, code);
        }

        if (code > 8) {
            if (get_bits1(&s->gb) == 0) { /* marker */
                if (s->avctx->err_recognition & (AV_EF_BITSTREAM|AV_EF_COMPLIANT)) {
                    av_log(s->avctx, AV_LOG_ERROR, "dc marker bit missing\n");
                    return AVERROR_INVALIDDATA;
                }
            }
        }
    }

    return ff_mpeg4_pred_dc(s, n, level, dir_ptr, 0);
}

/**
 * Decode first partition.
 * @return number of MBs decoded or <0 if an error occurred
 */
static int mpeg4_decode_partition_a(Mpeg4DecContext *ctx)
{
    MpegEncContext *s = &ctx->m;
    int mb_num = 0;
    static const int8_t quant_tab[4] = { -1, -2, 1, 2 };

    /* decode first partition */
    s->first_slice_line = 1;
    for (; s->mb_y < s->mb_height; s->mb_y++) {
        ff_init_block_index(s);
        for (; s->mb_x < s->mb_width; s->mb_x++) {
            const int xy = s->mb_x + s->mb_y * s->mb_stride;
            int cbpc;
            int dir = 0;

            mb_num++;
            ff_update_block_index(s);
            if (s->mb_x == s->resync_mb_x && s->mb_y == s->resync_mb_y + 1)
                s->first_slice_line = 0;

            if (s->pict_type == AV_PICTURE_TYPE_I) {
                int i;

                do {
                    if (show_bits(&s->gb, 19) == DC_MARKER)
                        return mb_num - 1;

                    cbpc = get_vlc2(&s->gb, ff_h263_intra_MCBPC_vlc.table, INTRA_MCBPC_VLC_BITS, 2);
                    if (cbpc < 0) {
                        av_log(s->avctx, AV_LOG_ERROR,
                               "mcbpc corrupted at %d %d\n", s->mb_x, s->mb_y);
                        return AVERROR_INVALIDDATA;
                    }
                } while (cbpc == 8);

                s->cbp_table[xy]               = cbpc & 3;
                s->current_picture.mb_type[xy] = MB_TYPE_INTRA;
                s->mb_intra                    = 1;

                if (cbpc & 4)
                    ff_set_qscale(s, s->qscale + quant_tab[get_bits(&s->gb, 2)]);

                s->current_picture.qscale_table[xy] = s->qscale;

                s->mbintra_table[xy] = 1;
                for (i = 0; i < 6; i++) {
                    int dc_pred_dir;
                    int dc = mpeg4_decode_dc(s, i, &dc_pred_dir);
                    if (dc < 0) {
                        av_log(s->avctx, AV_LOG_ERROR,
                               "DC corrupted at %d %d\n", s->mb_x, s->mb_y);
                        return dc;
                    }
                    dir <<= 1;
                    if (dc_pred_dir)
                        dir |= 1;
                }
                s->pred_dir_table[xy] = dir;
            } else { /* P/S_TYPE */
                int mx, my, pred_x, pred_y, bits;
                int16_t *const mot_val = s->current_picture.motion_val[0][s->block_index[0]];
                const int stride       = s->b8_stride * 2;

try_again:
                bits = show_bits(&s->gb, 17);
                if (bits == MOTION_MARKER)
                    return mb_num - 1;

                skip_bits1(&s->gb);
                if (bits & 0x10000) {
                    /* skip mb */
                    if (s->pict_type == AV_PICTURE_TYPE_S &&
                        ctx->vol_sprite_usage == GMC_SPRITE) {
                        s->current_picture.mb_type[xy] = MB_TYPE_SKIP  |
                                                         MB_TYPE_16x16 |
                                                         MB_TYPE_GMC   |
                                                         MB_TYPE_L0;
                        mx = get_amv(ctx, 0);
                        my = get_amv(ctx, 1);
                    } else {
                        s->current_picture.mb_type[xy] = MB_TYPE_SKIP  |
                                                         MB_TYPE_16x16 |
                                                         MB_TYPE_L0;
                        mx = my = 0;
                    }
                    mot_val[0]          =
                    mot_val[2]          =
                    mot_val[0 + stride] =
                    mot_val[2 + stride] = mx;
                    mot_val[1]          =
                    mot_val[3]          =
                    mot_val[1 + stride] =
                    mot_val[3 + stride] = my;

                    if (s->mbintra_table[xy])
                        ff_clean_intra_table_entries(s);
                    continue;
                }

                cbpc = get_vlc2(&s->gb, ff_h263_inter_MCBPC_vlc.table, INTER_MCBPC_VLC_BITS, 2);
                if (cbpc < 0) {
                    av_log(s->avctx, AV_LOG_ERROR,
                           "mcbpc corrupted at %d %d\n", s->mb_x, s->mb_y);
                    return AVERROR_INVALIDDATA;
                }
                if (cbpc == 20)
                    goto try_again;

                s->cbp_table[xy] = cbpc & (8 + 3);  // 8 is dquant

                s->mb_intra = ((cbpc & 4) != 0);

                if (s->mb_intra) {
                    s->current_picture.mb_type[xy] = MB_TYPE_INTRA;
                    s->mbintra_table[xy] = 1;
                    mot_val[0]          =
                    mot_val[2]          =
                    mot_val[0 + stride] =
                    mot_val[2 + stride] = 0;
                    mot_val[1]          =
                    mot_val[3]          =
                    mot_val[1 + stride] =
                    mot_val[3 + stride] = 0;
                } else {
                    if (s->mbintra_table[xy])
                        ff_clean_intra_table_entries(s);

                    if (s->pict_type == AV_PICTURE_TYPE_S &&
                        ctx->vol_sprite_usage == GMC_SPRITE &&
                        (cbpc & 16) == 0)
                        s->mcsel = get_bits1(&s->gb);
                    else
                        s->mcsel = 0;

                    if ((cbpc & 16) == 0) {
                        /* 16x16 motion prediction */

                        ff_h263_pred_motion(s, 0, 0, &pred_x, &pred_y);
                        if (!s->mcsel) {
                            mx = ff_h263_decode_motion(s, pred_x, s->f_code);
                            if (mx >= 0xffff)
                                return AVERROR_INVALIDDATA;

                            my = ff_h263_decode_motion(s, pred_y, s->f_code);
                            if (my >= 0xffff)
                                return AVERROR_INVALIDDATA;
                            s->current_picture.mb_type[xy] = MB_TYPE_16x16 |
                                                             MB_TYPE_L0;
                        } else {
                            mx = get_amv(ctx, 0);
                            my = get_amv(ctx, 1);
                            s->current_picture.mb_type[xy] = MB_TYPE_16x16 |
                                                             MB_TYPE_GMC   |
                                                             MB_TYPE_L0;
                        }

                        mot_val[0]          =
                        mot_val[2]          =
                        mot_val[0 + stride] =
                        mot_val[2 + stride] = mx;
                        mot_val[1]          =
                        mot_val[3]          =
                        mot_val[1 + stride] =
                        mot_val[3 + stride] = my;
                    } else {
                        int i;
                        s->current_picture.mb_type[xy] = MB_TYPE_8x8 |
                                                         MB_TYPE_L0;
                        for (i = 0; i < 4; i++) {
                            int16_t *mot_val = ff_h263_pred_motion(s, i, 0, &pred_x, &pred_y);
                            mx = ff_h263_decode_motion(s, pred_x, s->f_code);
                            if (mx >= 0xffff)
                                return AVERROR_INVALIDDATA;

                            my = ff_h263_decode_motion(s, pred_y, s->f_code);
                            if (my >= 0xffff)
                                return AVERROR_INVALIDDATA;
                            mot_val[0] = mx;
                            mot_val[1] = my;
                        }
                    }
                }
            }
        }
        s->mb_x = 0;
    }

    return mb_num;
}

/**
 * decode second partition.
 * @return <0 if an error occurred
 */
static int mpeg4_decode_partition_b(MpegEncContext *s, int mb_count)
{
    int mb_num = 0;
    static const int8_t quant_tab[4] = { -1, -2, 1, 2 };

    s->mb_x = s->resync_mb_x;
    s->first_slice_line = 1;
    for (s->mb_y = s->resync_mb_y; mb_num < mb_count; s->mb_y++) {
        ff_init_block_index(s);
        for (; mb_num < mb_count && s->mb_x < s->mb_width; s->mb_x++) {
            const int xy = s->mb_x + s->mb_y * s->mb_stride;

            mb_num++;
            ff_update_block_index(s);
            if (s->mb_x == s->resync_mb_x && s->mb_y == s->resync_mb_y + 1)
                s->first_slice_line = 0;

            if (s->pict_type == AV_PICTURE_TYPE_I) {
                int ac_pred = get_bits1(&s->gb);
                int cbpy    = get_vlc2(&s->gb, ff_h263_cbpy_vlc.table, CBPY_VLC_BITS, 1);
                if (cbpy < 0) {
                    av_log(s->avctx, AV_LOG_ERROR,
                           "cbpy corrupted at %d %d\n", s->mb_x, s->mb_y);
                    return AVERROR_INVALIDDATA;
                }

                s->cbp_table[xy]               |= cbpy << 2;
                s->current_picture.mb_type[xy] |= ac_pred * MB_TYPE_ACPRED;
            } else { /* P || S_TYPE */
                if (IS_INTRA(s->current_picture.mb_type[xy])) {
                    int i;
                    int dir     = 0;
                    int ac_pred = get_bits1(&s->gb);
                    int cbpy    = get_vlc2(&s->gb, ff_h263_cbpy_vlc.table, CBPY_VLC_BITS, 1);

                    if (cbpy < 0) {
                        av_log(s->avctx, AV_LOG_ERROR,
                               "I cbpy corrupted at %d %d\n", s->mb_x, s->mb_y);
                        return AVERROR_INVALIDDATA;
                    }

                    if (s->cbp_table[xy] & 8)
                        ff_set_qscale(s, s->qscale + quant_tab[get_bits(&s->gb, 2)]);
                    s->current_picture.qscale_table[xy] = s->qscale;

                    for (i = 0; i < 6; i++) {
                        int dc_pred_dir;
                        int dc = mpeg4_decode_dc(s, i, &dc_pred_dir);
                        if (dc < 0) {
                            av_log(s->avctx, AV_LOG_ERROR,
                                   "DC corrupted at %d %d\n", s->mb_x, s->mb_y);
                            return dc;
                        }
                        dir <<= 1;
                        if (dc_pred_dir)
                            dir |= 1;
                    }
                    s->cbp_table[xy]               &= 3;  // remove dquant
                    s->cbp_table[xy]               |= cbpy << 2;
                    s->current_picture.mb_type[xy] |= ac_pred * MB_TYPE_ACPRED;
                    s->pred_dir_table[xy]           = dir;
                } else if (IS_SKIP(s->current_picture.mb_type[xy])) {
                    s->current_picture.qscale_table[xy] = s->qscale;
                    s->cbp_table[xy]                    = 0;
                } else {
                    int cbpy = get_vlc2(&s->gb, ff_h263_cbpy_vlc.table, CBPY_VLC_BITS, 1);

                    if (cbpy < 0) {
                        av_log(s->avctx, AV_LOG_ERROR,
                               "P cbpy corrupted at %d %d\n", s->mb_x, s->mb_y);
                        return AVERROR_INVALIDDATA;
                    }

                    if (s->cbp_table[xy] & 8)
                        ff_set_qscale(s, s->qscale + quant_tab[get_bits(&s->gb, 2)]);
                    s->current_picture.qscale_table[xy] = s->qscale;

                    s->cbp_table[xy] &= 3;  // remove dquant
                    s->cbp_table[xy] |= (cbpy ^ 0xf) << 2;
                }
            }
        }
        if (mb_num >= mb_count)
            return 0;
        s->mb_x = 0;
    }
    return 0;
}

/**
 * Decode the first and second partition.
 * @return <0 if error (and sets error type in the error_status_table)
 */
int ff_mpeg4_decode_partitions(Mpeg4DecContext *ctx)
{
    MpegEncContext *s = &ctx->m;
    int mb_num;
    int ret;
    const int part_a_error = s->pict_type == AV_PICTURE_TYPE_I ? (ER_DC_ERROR | ER_MV_ERROR) : ER_MV_ERROR;
    const int part_a_end   = s->pict_type == AV_PICTURE_TYPE_I ? (ER_DC_END   | ER_MV_END)   : ER_MV_END;

    mb_num = mpeg4_decode_partition_a(ctx);
    if (mb_num <= 0) {
        ff_er_add_slice(&s->er, s->resync_mb_x, s->resync_mb_y,
                        s->mb_x, s->mb_y, part_a_error);
        return mb_num ? mb_num : AVERROR_INVALIDDATA;
    }

    if (s->resync_mb_x + s->resync_mb_y * s->mb_width + mb_num > s->mb_num) {
        av_log(s->avctx, AV_LOG_ERROR, "slice below monitor ...\n");
        ff_er_add_slice(&s->er, s->resync_mb_x, s->resync_mb_y,
                        s->mb_x, s->mb_y, part_a_error);
        return AVERROR_INVALIDDATA;
    }

    s->mb_num_left = mb_num;

    if (s->pict_type == AV_PICTURE_TYPE_I) {
        while (show_bits(&s->gb, 9) == 1)
            skip_bits(&s->gb, 9);
        if (get_bits(&s->gb, 19) != DC_MARKER) {
            av_log(s->avctx, AV_LOG_ERROR,
                   "marker missing after first I partition at %d %d\n",
                   s->mb_x, s->mb_y);
            return AVERROR_INVALIDDATA;
        }
    } else {
        while (show_bits(&s->gb, 10) == 1)
            skip_bits(&s->gb, 10);
        if (get_bits(&s->gb, 17) != MOTION_MARKER) {
            av_log(s->avctx, AV_LOG_ERROR,
                   "marker missing after first P partition at %d %d\n",
                   s->mb_x, s->mb_y);
            return AVERROR_INVALIDDATA;
        }
    }
    ff_er_add_slice(&s->er, s->resync_mb_x, s->resync_mb_y,
                    s->mb_x - 1, s->mb_y, part_a_end);

    ret = mpeg4_decode_partition_b(s, mb_num);
    if (ret < 0) {
        if (s->pict_type == AV_PICTURE_TYPE_P)
            ff_er_add_slice(&s->er, s->resync_mb_x, s->resync_mb_y,
                            s->mb_x, s->mb_y, ER_DC_ERROR);
        return ret;
    } else {
        if (s->pict_type == AV_PICTURE_TYPE_P)
            ff_er_add_slice(&s->er, s->resync_mb_x, s->resync_mb_y,
                            s->mb_x - 1, s->mb_y, ER_DC_END);
    }

    return 0;
}

/**
 * Decode a block.
 * @return <0 if an error occurred
 */
static inline int mpeg4_decode_block(Mpeg4DecContext *ctx, int16_t *block,
                                     int n, int coded, int intra, int rvlc)
{
    MpegEncContext *s = &ctx->m;
    int level, i, last, run, qmul, qadd;
    int av_uninit(dc_pred_dir);
    RLTable *rl;
    RL_VLC_ELEM *rl_vlc;
    const uint8_t *scan_table;

    // Note intra & rvlc should be optimized away if this is inlined

    if (intra) {
        if (ctx->use_intra_dc_vlc) {
            /* DC coef */
            if (s->partitioned_frame) {
                level = s->dc_val[0][s->block_index[n]];
                if (n < 4)
                    level = FASTDIV((level + (s->y_dc_scale >> 1)), s->y_dc_scale);
                else
                    level = FASTDIV((level + (s->c_dc_scale >> 1)), s->c_dc_scale);
                dc_pred_dir = (s->pred_dir_table[s->mb_x + s->mb_y * s->mb_stride] << n) & 32;
            } else {
                level = mpeg4_decode_dc(s, n, &dc_pred_dir);
                if (level < 0)
                    return level;
            }
            block[0] = level;
            i        = 0;
        } else {
            i = -1;
            ff_mpeg4_pred_dc(s, n, 0, &dc_pred_dir, 0);
        }
        if (!coded)
            goto not_coded;

        if (rvlc) {
            rl     = &ff_rvlc_rl_intra;
            rl_vlc = ff_rvlc_rl_intra.rl_vlc[0];
        } else {
            rl     = &ff_mpeg4_rl_intra;
            rl_vlc = ff_mpeg4_rl_intra.rl_vlc[0];
        }
        if (s->ac_pred) {
            if (dc_pred_dir == 0)
                scan_table = s->intra_v_scantable.permutated;  /* left */
            else
                scan_table = s->intra_h_scantable.permutated;  /* top */
        } else {
            scan_table = s->intra_scantable.permutated;
        }
        qmul = 1;
        qadd = 0;
    } else {
        i = -1;
        if (!coded) {
            s->block_last_index[n] = i;
            return 0;
        }
        if (rvlc)
            rl = &ff_rvlc_rl_inter;
        else
            rl = &ff_h263_rl_inter;

        scan_table = s->intra_scantable.permutated;

        if (s->mpeg_quant) {
            qmul = 1;
            qadd = 0;
            if (rvlc)
                rl_vlc = ff_rvlc_rl_inter.rl_vlc[0];
            else
                rl_vlc = ff_h263_rl_inter.rl_vlc[0];
        } else {
            qmul = s->qscale << 1;
            qadd = (s->qscale - 1) | 1;
            if (rvlc)
                rl_vlc = ff_rvlc_rl_inter.rl_vlc[s->qscale];
            else
                rl_vlc = ff_h263_rl_inter.rl_vlc[s->qscale];
        }
    }
    {
        OPEN_READER(re, &s->gb);
        for (;;) {
            UPDATE_CACHE(re, &s->gb);
            GET_RL_VLC(level, run, re, &s->gb, rl_vlc, TEX_VLC_BITS, 2, 0);
            if (level == 0) {
                /* escape */
                if (rvlc) {
                    if (SHOW_UBITS(re, &s->gb, 1) == 0) {
                        av_log(s->avctx, AV_LOG_ERROR,
                               "1. marker bit missing in rvlc esc\n");
                        return AVERROR_INVALIDDATA;
                    }
                    SKIP_CACHE(re, &s->gb, 1);

                    last = SHOW_UBITS(re, &s->gb, 1);
                    SKIP_CACHE(re, &s->gb, 1);
                    run = SHOW_UBITS(re, &s->gb, 6);
                    SKIP_COUNTER(re, &s->gb, 1 + 1 + 6);
                    UPDATE_CACHE(re, &s->gb);

                    if (SHOW_UBITS(re, &s->gb, 1) == 0) {
                        av_log(s->avctx, AV_LOG_ERROR,
                               "2. marker bit missing in rvlc esc\n");
                        return AVERROR_INVALIDDATA;
                    }
                    SKIP_CACHE(re, &s->gb, 1);

                    level = SHOW_UBITS(re, &s->gb, 11);
                    SKIP_CACHE(re, &s->gb, 11);

                    if (SHOW_UBITS(re, &s->gb, 5) != 0x10) {
                        av_log(s->avctx, AV_LOG_ERROR, "reverse esc missing\n");
                        return AVERROR_INVALIDDATA;
                    }
                    SKIP_CACHE(re, &s->gb, 5);

                    level = level * qmul + qadd;
                    level = (level ^ SHOW_SBITS(re, &s->gb, 1)) - SHOW_SBITS(re, &s->gb, 1);
                    SKIP_COUNTER(re, &s->gb, 1 + 11 + 5 + 1);

                    i += run + 1;
                    if (last)
                        i += 192;
                } else {
                    int cache;
                    cache = GET_CACHE(re, &s->gb);

                    if (IS_3IV1)
                        cache ^= 0xC0000000;

                    if (cache & 0x80000000) {
                        if (cache & 0x40000000) {
                            /* third escape */
                            SKIP_CACHE(re, &s->gb, 2);
                            last = SHOW_UBITS(re, &s->gb, 1);
                            SKIP_CACHE(re, &s->gb, 1);
                            run = SHOW_UBITS(re, &s->gb, 6);
                            SKIP_COUNTER(re, &s->gb, 2 + 1 + 6);
                            UPDATE_CACHE(re, &s->gb);

                            if (IS_3IV1) {
                                level = SHOW_SBITS(re, &s->gb, 12);
                                LAST_SKIP_BITS(re, &s->gb, 12);
                            } else {
                                if (SHOW_UBITS(re, &s->gb, 1) == 0) {
                                    av_log(s->avctx, AV_LOG_ERROR,
                                           "1. marker bit missing in 3. esc\n");
                                    if (!(s->avctx->err_recognition & AV_EF_IGNORE_ERR))
                                        return AVERROR_INVALIDDATA;
                                }
                                SKIP_CACHE(re, &s->gb, 1);

                                level = SHOW_SBITS(re, &s->gb, 12);
                                SKIP_CACHE(re, &s->gb, 12);

                                if (SHOW_UBITS(re, &s->gb, 1) == 0) {
                                    av_log(s->avctx, AV_LOG_ERROR,
                                           "2. marker bit missing in 3. esc\n");
                                    if (!(s->avctx->err_recognition & AV_EF_IGNORE_ERR))
                                        return AVERROR_INVALIDDATA;
                                }

                                SKIP_COUNTER(re, &s->gb, 1 + 12 + 1);
                            }

#if 0
                            if (s->error_recognition >= FF_ER_COMPLIANT) {
                                const int abs_level= FFABS(level);
                                if (abs_level<=MAX_LEVEL && run<=MAX_RUN) {
                                    const int run1= run - rl->max_run[last][abs_level] - 1;
                                    if (abs_level <= rl->max_level[last][run]) {
                                        av_log(s->avctx, AV_LOG_ERROR, "illegal 3. esc, vlc encoding possible\n");
                                        return AVERROR_INVALIDDATA;
                                    }
                                    if (s->error_recognition > FF_ER_COMPLIANT) {
                                        if (abs_level <= rl->max_level[last][run]*2) {
                                            av_log(s->avctx, AV_LOG_ERROR, "illegal 3. esc, esc 1 encoding possible\n");
                                            return AVERROR_INVALIDDATA;
                                        }
                                        if (run1 >= 0 && abs_level <= rl->max_level[last][run1]) {
                                            av_log(s->avctx, AV_LOG_ERROR, "illegal 3. esc, esc 2 encoding possible\n");
                                            return AVERROR_INVALIDDATA;
                                        }
                                    }
                                }
                            }
#endif
                            if (level > 0)
                                level = level * qmul + qadd;
                            else
                                level = level * qmul - qadd;

                            if ((unsigned)(level + 2048) > 4095) {
                                if (s->avctx->err_recognition & (AV_EF_BITSTREAM|AV_EF_AGGRESSIVE)) {
                                    if (level > 2560 || level < -2560) {
                                        av_log(s->avctx, AV_LOG_ERROR,
                                               "|level| overflow in 3. esc, qp=%d\n",
                                               s->qscale);
                                        return AVERROR_INVALIDDATA;
                                    }
                                }
                                level = level < 0 ? -2048 : 2047;
                            }

                            i += run + 1;
                            if (last)
                                i += 192;
                        } else {
                            /* second escape */
                            SKIP_BITS(re, &s->gb, 2);
                            GET_RL_VLC(level, run, re, &s->gb, rl_vlc, TEX_VLC_BITS, 2, 1);
                            i    += run + rl->max_run[run >> 7][level / qmul] + 1;  // FIXME opt indexing
                            level = (level ^ SHOW_SBITS(re, &s->gb, 1)) - SHOW_SBITS(re, &s->gb, 1);
                            LAST_SKIP_BITS(re, &s->gb, 1);
                        }
                    } else {
                        /* first escape */
                        SKIP_BITS(re, &s->gb, 1);
                        GET_RL_VLC(level, run, re, &s->gb, rl_vlc, TEX_VLC_BITS, 2, 1);
                        i    += run;
                        level = level + rl->max_level[run >> 7][(run - 1) & 63] * qmul;  // FIXME opt indexing
                        level = (level ^ SHOW_SBITS(re, &s->gb, 1)) - SHOW_SBITS(re, &s->gb, 1);
                        LAST_SKIP_BITS(re, &s->gb, 1);
                    }
                }
            } else {
                i    += run;
                level = (level ^ SHOW_SBITS(re, &s->gb, 1)) - SHOW_SBITS(re, &s->gb, 1);
                LAST_SKIP_BITS(re, &s->gb, 1);
            }
            ff_tlog(s->avctx, "dct[%d][%d] = %- 4d end?:%d\n", scan_table[i&63]&7, scan_table[i&63] >> 3, level, i>62);
            if (i > 62) {
                i -= 192;
                if (i & (~63)) {
                    av_log(s->avctx, AV_LOG_ERROR,
                           "ac-tex damaged at %d %d\n", s->mb_x, s->mb_y);
                    return AVERROR_INVALIDDATA;
                }

                block[scan_table[i]] = level;
                break;
            }

            block[scan_table[i]] = level;
        }
        CLOSE_READER(re, &s->gb);
    }

not_coded:
    if (intra) {
        if (!ctx->use_intra_dc_vlc) {
            block[0] = ff_mpeg4_pred_dc(s, n, block[0], &dc_pred_dir, 0);

            i -= i >> 31;  // if (i == -1) i = 0;
        }

        ff_mpeg4_pred_ac(s, block, n, dc_pred_dir);
        if (s->ac_pred)
            i = 63;  // FIXME not optimal
    }
    s->block_last_index[n] = i;
    return 0;
}

/**
 * decode partition C of one MB.
 * @return <0 if an error occurred
 */
static int mpeg4_decode_partitioned_mb(MpegEncContext *s, int16_t block[6][64])
{
    Mpeg4DecContext *ctx = s->avctx->priv_data;
    int cbp, mb_type;
    const int xy = s->mb_x + s->mb_y * s->mb_stride;

    av_assert2(s == (void*)ctx);

    mb_type = s->current_picture.mb_type[xy];
    cbp     = s->cbp_table[xy];

    ctx->use_intra_dc_vlc = s->qscale < ctx->intra_dc_threshold;

    if (s->current_picture.qscale_table[xy] != s->qscale)
        ff_set_qscale(s, s->current_picture.qscale_table[xy]);

    if (s->pict_type == AV_PICTURE_TYPE_P ||
        s->pict_type == AV_PICTURE_TYPE_S) {
        int i;
        for (i = 0; i < 4; i++) {
            s->mv[0][i][0] = s->current_picture.motion_val[0][s->block_index[i]][0];
            s->mv[0][i][1] = s->current_picture.motion_val[0][s->block_index[i]][1];
        }
        s->mb_intra = IS_INTRA(mb_type);

        if (IS_SKIP(mb_type)) {
            /* skip mb */
            for (i = 0; i < 6; i++)
                s->block_last_index[i] = -1;
            s->mv_dir  = MV_DIR_FORWARD;
            s->mv_type = MV_TYPE_16X16;
            if (s->pict_type == AV_PICTURE_TYPE_S
                && ctx->vol_sprite_usage == GMC_SPRITE) {
                s->mcsel      = 1;
                s->mb_skipped = 0;
            } else {
                s->mcsel      = 0;
                s->mb_skipped = 1;
            }
        } else if (s->mb_intra) {
            s->ac_pred = IS_ACPRED(s->current_picture.mb_type[xy]);
        } else if (!s->mb_intra) {
            // s->mcsel = 0;  // FIXME do we need to init that?

            s->mv_dir = MV_DIR_FORWARD;
            if (IS_8X8(mb_type)) {
                s->mv_type = MV_TYPE_8X8;
            } else {
                s->mv_type = MV_TYPE_16X16;
            }
        }
    } else { /* I-Frame */
        s->mb_intra = 1;
        s->ac_pred  = IS_ACPRED(s->current_picture.mb_type[xy]);
    }

    if (!IS_SKIP(mb_type)) {
        int i;
        s->bdsp.clear_blocks(s->block[0]);
        /* decode each block */
        for (i = 0; i < 6; i++) {
            if (mpeg4_decode_block(ctx, block[i], i, cbp & 32, s->mb_intra, ctx->rvlc) < 0) {
                av_log(s->avctx, AV_LOG_ERROR,
                       "texture corrupted at %d %d %d\n",
                       s->mb_x, s->mb_y, s->mb_intra);
                return AVERROR_INVALIDDATA;
            }
            cbp += cbp;
        }
    }

    /* per-MB end of slice check */
    if (--s->mb_num_left <= 0) {
        if (mpeg4_is_resync(ctx))
            return SLICE_END;
        else
            return SLICE_NOEND;
    } else {
        if (mpeg4_is_resync(ctx)) {
            const int delta = s->mb_x + 1 == s->mb_width ? 2 : 1;
            if (s->cbp_table[xy + delta])
                return SLICE_END;
        }
        return SLICE_OK;
    }
}

static int mpeg4_decode_mb(MpegEncContext *s, int16_t block[6][64])
{
    Mpeg4DecContext *ctx = s->avctx->priv_data;
    int cbpc, cbpy, i, cbp, pred_x, pred_y, mx, my, dquant;
    int16_t *mot_val;
    static const int8_t quant_tab[4] = { -1, -2, 1, 2 };
    const int xy = s->mb_x + s->mb_y * s->mb_stride;

    av_assert2(s ==  (void*)ctx);
    av_assert2(s->h263_pred);

    if (s->pict_type == AV_PICTURE_TYPE_P ||
        s->pict_type == AV_PICTURE_TYPE_S) {
        do {
            if (get_bits1(&s->gb)) {
                /* skip mb */
                s->mb_intra = 0;
                for (i = 0; i < 6; i++)
                    s->block_last_index[i] = -1;
                s->mv_dir  = MV_DIR_FORWARD;
                s->mv_type = MV_TYPE_16X16;
                if (s->pict_type == AV_PICTURE_TYPE_S &&
                    ctx->vol_sprite_usage == GMC_SPRITE) {
                    s->current_picture.mb_type[xy] = MB_TYPE_SKIP  |
                                                     MB_TYPE_GMC   |
                                                     MB_TYPE_16x16 |
                                                     MB_TYPE_L0;
                    s->mcsel       = 1;
                    s->mv[0][0][0] = get_amv(ctx, 0);
                    s->mv[0][0][1] = get_amv(ctx, 1);
                    s->mb_skipped  = 0;
                } else {
                    s->current_picture.mb_type[xy] = MB_TYPE_SKIP  |
                                                     MB_TYPE_16x16 |
                                                     MB_TYPE_L0;
                    s->mcsel       = 0;
                    s->mv[0][0][0] = 0;
                    s->mv[0][0][1] = 0;
                    s->mb_skipped  = 1;
                }
                goto end;
            }
            cbpc = get_vlc2(&s->gb, ff_h263_inter_MCBPC_vlc.table, INTER_MCBPC_VLC_BITS, 2);
            if (cbpc < 0) {
                av_log(s->avctx, AV_LOG_ERROR,
                       "mcbpc damaged at %d %d\n", s->mb_x, s->mb_y);
                return AVERROR_INVALIDDATA;
            }
        } while (cbpc == 20);

        s->bdsp.clear_blocks(s->block[0]);
        dquant      = cbpc & 8;
        s->mb_intra = ((cbpc & 4) != 0);
        if (s->mb_intra)
            goto intra;

        if (s->pict_type == AV_PICTURE_TYPE_S &&
            ctx->vol_sprite_usage == GMC_SPRITE && (cbpc & 16) == 0)
            s->mcsel = get_bits1(&s->gb);
        else
            s->mcsel = 0;
        cbpy = get_vlc2(&s->gb, ff_h263_cbpy_vlc.table, CBPY_VLC_BITS, 1) ^ 0x0F;
        if (cbpy < 0) {
            av_log(s->avctx, AV_LOG_ERROR,
                   "P cbpy damaged at %d %d\n", s->mb_x, s->mb_y);
            return AVERROR_INVALIDDATA;
        }

        cbp = (cbpc & 3) | (cbpy << 2);
        if (dquant)
            ff_set_qscale(s, s->qscale + quant_tab[get_bits(&s->gb, 2)]);
        if ((!s->progressive_sequence) &&
            (cbp || (s->workaround_bugs & FF_BUG_XVID_ILACE)))
            s->interlaced_dct = get_bits1(&s->gb);

        s->mv_dir = MV_DIR_FORWARD;
        if ((cbpc & 16) == 0) {
            if (s->mcsel) {
                s->current_picture.mb_type[xy] = MB_TYPE_GMC   |
                                                 MB_TYPE_16x16 |
                                                 MB_TYPE_L0;
                /* 16x16 global motion prediction */
                s->mv_type     = MV_TYPE_16X16;
                mx             = get_amv(ctx, 0);
                my             = get_amv(ctx, 1);
                s->mv[0][0][0] = mx;
                s->mv[0][0][1] = my;
            } else if ((!s->progressive_sequence) && get_bits1(&s->gb)) {
                s->current_picture.mb_type[xy] = MB_TYPE_16x8 |
                                                 MB_TYPE_L0   |
                                                 MB_TYPE_INTERLACED;
                /* 16x8 field motion prediction */
                s->mv_type = MV_TYPE_FIELD;

                s->field_select[0][0] = get_bits1(&s->gb);
                s->field_select[0][1] = get_bits1(&s->gb);

                ff_h263_pred_motion(s, 0, 0, &pred_x, &pred_y);

                for (i = 0; i < 2; i++) {
                    mx = ff_h263_decode_motion(s, pred_x, s->f_code);
                    if (mx >= 0xffff)
                        return AVERROR_INVALIDDATA;

                    my = ff_h263_decode_motion(s, pred_y / 2, s->f_code);
                    if (my >= 0xffff)
                        return AVERROR_INVALIDDATA;

                    s->mv[0][i][0] = mx;
                    s->mv[0][i][1] = my;
                }
            } else {
                s->current_picture.mb_type[xy] = MB_TYPE_16x16 | MB_TYPE_L0;
                /* 16x16 motion prediction */
                s->mv_type = MV_TYPE_16X16;
                ff_h263_pred_motion(s, 0, 0, &pred_x, &pred_y);
                mx = ff_h263_decode_motion(s, pred_x, s->f_code);

                if (mx >= 0xffff)
                    return AVERROR_INVALIDDATA;

                my = ff_h263_decode_motion(s, pred_y, s->f_code);

                if (my >= 0xffff)
                    return AVERROR_INVALIDDATA;
                s->mv[0][0][0] = mx;
                s->mv[0][0][1] = my;
            }
        } else {
            s->current_picture.mb_type[xy] = MB_TYPE_8x8 | MB_TYPE_L0;
            s->mv_type                     = MV_TYPE_8X8;
            for (i = 0; i < 4; i++) {
                mot_val = ff_h263_pred_motion(s, i, 0, &pred_x, &pred_y);
                mx      = ff_h263_decode_motion(s, pred_x, s->f_code);
                if (mx >= 0xffff)
                    return AVERROR_INVALIDDATA;

                my = ff_h263_decode_motion(s, pred_y, s->f_code);
                if (my >= 0xffff)
                    return AVERROR_INVALIDDATA;
                s->mv[0][i][0] = mx;
                s->mv[0][i][1] = my;
                mot_val[0]     = mx;
                mot_val[1]     = my;
            }
        }
    } else if (s->pict_type == AV_PICTURE_TYPE_B) {
        int modb1;   // first bit of modb
        int modb2;   // second bit of modb
        int mb_type;

        s->mb_intra = 0;  // B-frames never contain intra blocks
        s->mcsel    = 0;  //      ...               true gmc blocks

        if (s->mb_x == 0) {
            for (i = 0; i < 2; i++) {
                s->last_mv[i][0][0] =
                s->last_mv[i][0][1] =
                s->last_mv[i][1][0] =
                s->last_mv[i][1][1] = 0;
            }

            ff_thread_await_progress(&s->next_picture_ptr->tf, s->mb_y, 0);
        }

        /* if we skipped it in the future P-frame than skip it now too */
        s->mb_skipped = s->next_picture.mbskip_table[s->mb_y * s->mb_stride + s->mb_x];  // Note, skiptab=0 if last was GMC

        if (s->mb_skipped) {
            /* skip mb */
            for (i = 0; i < 6; i++)
                s->block_last_index[i] = -1;

            s->mv_dir      = MV_DIR_FORWARD;
            s->mv_type     = MV_TYPE_16X16;
            s->mv[0][0][0] =
            s->mv[0][0][1] =
            s->mv[1][0][0] =
            s->mv[1][0][1] = 0;
            s->current_picture.mb_type[xy] = MB_TYPE_SKIP  |
                                             MB_TYPE_16x16 |
                                             MB_TYPE_L0;
            goto end;
        }

        modb1 = get_bits1(&s->gb);
        if (modb1) {
            // like MB_TYPE_B_DIRECT but no vectors coded
            mb_type = MB_TYPE_DIRECT2 | MB_TYPE_SKIP | MB_TYPE_L0L1;
            cbp     = 0;
        } else {
            modb2   = get_bits1(&s->gb);
            mb_type = get_vlc2(&s->gb, mb_type_b_vlc.table, MB_TYPE_B_VLC_BITS, 1);
            if (mb_type < 0) {
                av_log(s->avctx, AV_LOG_ERROR, "illegal MB_type\n");
                return AVERROR_INVALIDDATA;
            }
            mb_type = mb_type_b_map[mb_type];
            if (modb2) {
                cbp = 0;
            } else {
                s->bdsp.clear_blocks(s->block[0]);
                cbp = get_bits(&s->gb, 6);
            }

            if ((!IS_DIRECT(mb_type)) && cbp) {
                if (get_bits1(&s->gb))
                    ff_set_qscale(s, s->qscale + get_bits1(&s->gb) * 4 - 2);
            }

            if (!s->progressive_sequence) {
                if (cbp)
                    s->interlaced_dct = get_bits1(&s->gb);

                if (!IS_DIRECT(mb_type) && get_bits1(&s->gb)) {
                    mb_type |= MB_TYPE_16x8 | MB_TYPE_INTERLACED;
                    mb_type &= ~MB_TYPE_16x16;

                    if (USES_LIST(mb_type, 0)) {
                        s->field_select[0][0] = get_bits1(&s->gb);
                        s->field_select[0][1] = get_bits1(&s->gb);
                    }
                    if (USES_LIST(mb_type, 1)) {
                        s->field_select[1][0] = get_bits1(&s->gb);
                        s->field_select[1][1] = get_bits1(&s->gb);
                    }
                }
            }

            s->mv_dir = 0;
            if ((mb_type & (MB_TYPE_DIRECT2 | MB_TYPE_INTERLACED)) == 0) {
                s->mv_type = MV_TYPE_16X16;

                if (USES_LIST(mb_type, 0)) {
                    s->mv_dir = MV_DIR_FORWARD;

                    mx = ff_h263_decode_motion(s, s->last_mv[0][0][0], s->f_code);
                    my = ff_h263_decode_motion(s, s->last_mv[0][0][1], s->f_code);
                    s->last_mv[0][1][0] =
                    s->last_mv[0][0][0] =
                    s->mv[0][0][0]      = mx;
                    s->last_mv[0][1][1] =
                    s->last_mv[0][0][1] =
                    s->mv[0][0][1]      = my;
                }

                if (USES_LIST(mb_type, 1)) {
                    s->mv_dir |= MV_DIR_BACKWARD;

                    mx = ff_h263_decode_motion(s, s->last_mv[1][0][0], s->b_code);
                    my = ff_h263_decode_motion(s, s->last_mv[1][0][1], s->b_code);
                    s->last_mv[1][1][0] =
                    s->last_mv[1][0][0] =
                    s->mv[1][0][0]      = mx;
                    s->last_mv[1][1][1] =
                    s->last_mv[1][0][1] =
                    s->mv[1][0][1]      = my;
                }
            } else if (!IS_DIRECT(mb_type)) {
                s->mv_type = MV_TYPE_FIELD;

                if (USES_LIST(mb_type, 0)) {
                    s->mv_dir = MV_DIR_FORWARD;

                    for (i = 0; i < 2; i++) {
                        mx = ff_h263_decode_motion(s, s->last_mv[0][i][0], s->f_code);
                        my = ff_h263_decode_motion(s, s->last_mv[0][i][1] / 2, s->f_code);
                        s->last_mv[0][i][0] =
                        s->mv[0][i][0]      = mx;
                        s->last_mv[0][i][1] = (s->mv[0][i][1] = my) * 2;
                    }
                }

                if (USES_LIST(mb_type, 1)) {
                    s->mv_dir |= MV_DIR_BACKWARD;

                    for (i = 0; i < 2; i++) {
                        mx = ff_h263_decode_motion(s, s->last_mv[1][i][0], s->b_code);
                        my = ff_h263_decode_motion(s, s->last_mv[1][i][1] / 2, s->b_code);
                        s->last_mv[1][i][0] =
                        s->mv[1][i][0]      = mx;
                        s->last_mv[1][i][1] = (s->mv[1][i][1] = my) * 2;
                    }
                }
            }
        }

        if (IS_DIRECT(mb_type)) {
            if (IS_SKIP(mb_type)) {
                mx =
                my = 0;
            } else {
                mx = ff_h263_decode_motion(s, 0, 1);
                my = ff_h263_decode_motion(s, 0, 1);
            }

            s->mv_dir = MV_DIR_FORWARD | MV_DIR_BACKWARD | MV_DIRECT;
            mb_type  |= ff_mpeg4_set_direct_mv(s, mx, my);
        }
        s->current_picture.mb_type[xy] = mb_type;
    } else { /* I-Frame */
        do {
            cbpc = get_vlc2(&s->gb, ff_h263_intra_MCBPC_vlc.table, INTRA_MCBPC_VLC_BITS, 2);
            if (cbpc < 0) {
                av_log(s->avctx, AV_LOG_ERROR,
                       "I cbpc damaged at %d %d\n", s->mb_x, s->mb_y);
                return AVERROR_INVALIDDATA;
            }
        } while (cbpc == 8);

        dquant = cbpc & 4;
        s->mb_intra = 1;

intra:
        s->ac_pred = get_bits1(&s->gb);
        if (s->ac_pred)
            s->current_picture.mb_type[xy] = MB_TYPE_INTRA | MB_TYPE_ACPRED;
        else
            s->current_picture.mb_type[xy] = MB_TYPE_INTRA;

        cbpy = get_vlc2(&s->gb, ff_h263_cbpy_vlc.table, CBPY_VLC_BITS, 1);
        if (cbpy < 0) {
            av_log(s->avctx, AV_LOG_ERROR,
                   "I cbpy damaged at %d %d\n", s->mb_x, s->mb_y);
            return AVERROR_INVALIDDATA;
        }
        cbp = (cbpc & 3) | (cbpy << 2);

        ctx->use_intra_dc_vlc = s->qscale < ctx->intra_dc_threshold;

        if (dquant)
            ff_set_qscale(s, s->qscale + quant_tab[get_bits(&s->gb, 2)]);

        if (!s->progressive_sequence)
            s->interlaced_dct = get_bits1(&s->gb);

        s->bdsp.clear_blocks(s->block[0]);
        /* decode each block */
        for (i = 0; i < 6; i++) {
            if (mpeg4_decode_block(ctx, block[i], i, cbp & 32, 1, 0) < 0)
                return AVERROR_INVALIDDATA;
            cbp += cbp;
        }
        goto end;
    }

    /* decode each block */
    for (i = 0; i < 6; i++) {
        if (mpeg4_decode_block(ctx, block[i], i, cbp & 32, 0, 0) < 0)
            return AVERROR_INVALIDDATA;
        cbp += cbp;
    }

end:
    /* per-MB end of slice check */
    if (s->codec_id == AV_CODEC_ID_MPEG4) {
        int next = mpeg4_is_resync(ctx);
        if (next) {
            if        (s->mb_x + s->mb_y*s->mb_width + 1 >  next && (s->avctx->err_recognition & AV_EF_AGGRESSIVE)) {
                return AVERROR_INVALIDDATA;
            } else if (s->mb_x + s->mb_y*s->mb_width + 1 >= next)
                return SLICE_END;

            if (s->pict_type == AV_PICTURE_TYPE_B) {
                const int delta= s->mb_x + 1 == s->mb_width ? 2 : 1;
                ff_thread_await_progress(&s->next_picture_ptr->tf,
                                         (s->mb_x + delta >= s->mb_width)
                                         ? FFMIN(s->mb_y + 1, s->mb_height - 1)
                                         : s->mb_y, 0);
                if (s->next_picture.mbskip_table[xy + delta])
                    return SLICE_OK;
            }

            return SLICE_END;
        }
    }

    return SLICE_OK;
}

/* As per spec, studio start code search isn't the same as the old type of start code */
static void next_start_code_studio(GetBitContext *gb)
{
    align_get_bits(gb);

    while (get_bits_left(gb) >= 24 && show_bits(gb, 24) != 0x1) {
        get_bits(gb, 8);
    }
}

/* additional_code, vlc index */
static const uint8_t ac_state_tab[22][2] =
{
    {0, 0},
    {0, 1},
    {1, 1},
    {2, 1},
    {3, 1},
    {4, 1},
    {5, 1},
    {1, 2},
    {2, 2},
    {3, 2},
    {4, 2},
    {5, 2},
    {6, 2},
    {1, 3},
    {2, 4},
    {3, 5},
    {4, 6},
    {5, 7},
    {6, 8},
    {7, 9},
    {8, 10},
    {0, 11}
};

static int mpeg4_decode_studio_block(MpegEncContext *s, int32_t block[64], int n)
{
    Mpeg4DecContext *ctx = s->avctx->priv_data;

    int cc, dct_dc_size, dct_diff, code, j, idx = 1, group = 0, run = 0,
        additional_code_len, sign, mismatch;
    VLC *cur_vlc = &ctx->studio_intra_tab[0];
    uint8_t *const scantable = s->intra_scantable.permutated;
    const uint16_t *quant_matrix;
    uint32_t flc;
    const int min = -1 *  (1 << (s->avctx->bits_per_raw_sample + 6));
    const int max =      ((1 << (s->avctx->bits_per_raw_sample + 6)) - 1);
    int shift =  3 - s->dct_precision;

    mismatch = 1;

    memset(block, 0, 64 * sizeof(int32_t));

    if (n < 4) {
        cc = 0;
        dct_dc_size = get_vlc2(&s->gb, ctx->studio_luma_dc.table, STUDIO_INTRA_BITS, 2);
        quant_matrix = s->intra_matrix;
    } else {
        cc = (n & 1) + 1;
        if (ctx->rgb)
            dct_dc_size = get_vlc2(&s->gb, ctx->studio_luma_dc.table, STUDIO_INTRA_BITS, 2);
        else
            dct_dc_size = get_vlc2(&s->gb, ctx->studio_chroma_dc.table, STUDIO_INTRA_BITS, 2);
        quant_matrix = s->chroma_intra_matrix;
    }

    if (dct_dc_size < 0) {
        av_log(s->avctx, AV_LOG_ERROR, "illegal dct_dc_size vlc\n");
        return AVERROR_INVALIDDATA;
    } else if (dct_dc_size == 0) {
        dct_diff = 0;
    } else {
        dct_diff = get_xbits(&s->gb, dct_dc_size);

        if (dct_dc_size > 8) {
            if(!check_marker(s->avctx, &s->gb, "dct_dc_size > 8"))
                return AVERROR_INVALIDDATA;
        }

    }

    s->last_dc[cc] += dct_diff;

    if (s->mpeg_quant)
        block[0] = s->last_dc[cc] * (8 >> s->intra_dc_precision);
    else
        block[0] = s->last_dc[cc] * (8 >> s->intra_dc_precision) * (8 >> s->dct_precision);
    /* TODO: support mpeg_quant for AC coefficients */

    block[0] = av_clip(block[0], min, max);
    mismatch ^= block[0];

    /* AC Coefficients */
    while (1) {
        group = get_vlc2(&s->gb, cur_vlc->table, STUDIO_INTRA_BITS, 2);

        if (group < 0) {
            av_log(s->avctx, AV_LOG_ERROR, "illegal ac coefficient group vlc\n");
            return AVERROR_INVALIDDATA;
        }

        additional_code_len = ac_state_tab[group][0];
        cur_vlc = &ctx->studio_intra_tab[ac_state_tab[group][1]];

        if (group == 0) {
            /* End of Block */
            break;
        } else if (group >= 1 && group <= 6) {
            /* Zero run length (Table B.47) */
            run = 1 << additional_code_len;
            if (additional_code_len)
                run += get_bits(&s->gb, additional_code_len);
            idx += run;
            continue;
        } else if (group >= 7 && group <= 12) {
            /* Zero run length and +/-1 level (Table B.48) */
            code = get_bits(&s->gb, additional_code_len);
            sign = code & 1;
            code >>= 1;
            run = (1 << (additional_code_len - 1)) + code;
            idx += run;
            if (idx > 63)
                return AVERROR_INVALIDDATA;
            j = scantable[idx++];
            block[j] = sign ? 1 : -1;
        } else if (group >= 13 && group <= 20) {
            /* Level value (Table B.49) */
            if (idx > 63)
                return AVERROR_INVALIDDATA;
            j = scantable[idx++];
            block[j] = get_xbits(&s->gb, additional_code_len);
        } else if (group == 21) {
            /* Escape */
            if (idx > 63)
                return AVERROR_INVALIDDATA;
            j = scantable[idx++];
            additional_code_len = s->avctx->bits_per_raw_sample + s->dct_precision + 4;
            flc = get_bits(&s->gb, additional_code_len);
            if (flc >> (additional_code_len-1))
                block[j] = -1 * (( flc ^ ((1 << additional_code_len) -1)) + 1);
            else
                block[j] = flc;
        }
        block[j] = ((block[j] * quant_matrix[j] * s->qscale) * (1 << shift)) / 16;
        block[j] = av_clip(block[j], min, max);
        mismatch ^= block[j];
    }

    block[63] ^= mismatch & 1;

    return 0;
}

static int mpeg4_decode_dpcm_macroblock(MpegEncContext *s, int16_t macroblock[256], int n)
{
    int i, j, w, h, idx = 0;
    int block_mean, rice_parameter, rice_prefix_code, rice_suffix_code,
        dpcm_residual, left, top, topleft, min_left_top, max_left_top, p, p2, output;
    h = 16 >> (n ? s->chroma_y_shift : 0);
    w = 16 >> (n ? s->chroma_x_shift : 0);

    block_mean = get_bits(&s->gb, s->avctx->bits_per_raw_sample);
    if (block_mean == 0){
        av_log(s->avctx, AV_LOG_ERROR, "Forbidden block_mean\n");
        return AVERROR_INVALIDDATA;
    }
    s->last_dc[n] = block_mean * (1 << (s->dct_precision + s->intra_dc_precision));

    rice_parameter = get_bits(&s->gb, 4);
    if (rice_parameter == 0) {
        av_log(s->avctx, AV_LOG_ERROR, "Forbidden rice_parameter\n");
        return AVERROR_INVALIDDATA;
    }

    if (rice_parameter == 15)
        rice_parameter = 0;

    if (rice_parameter > 11) {
        av_log(s->avctx, AV_LOG_ERROR, "Forbidden rice_parameter\n");
        return AVERROR_INVALIDDATA;
    }

    for (i = 0; i < h; i++) {
        output = 1 << (s->avctx->bits_per_raw_sample - 1);
        top = 1 << (s->avctx->bits_per_raw_sample - 1);

        for (j = 0; j < w; j++) {
            left = output;
            topleft = top;

            rice_prefix_code = get_unary(&s->gb, 1, 12);

            /* Escape */
            if (rice_prefix_code == 11)
                dpcm_residual = get_bits(&s->gb, s->avctx->bits_per_raw_sample);
            else {
                if (rice_prefix_code == 12) {
                    av_log(s->avctx, AV_LOG_ERROR, "Forbidden rice_prefix_code\n");
                    return AVERROR_INVALIDDATA;
                }
                rice_suffix_code = get_bitsz(&s->gb, rice_parameter);
                dpcm_residual = (rice_prefix_code << rice_parameter) + rice_suffix_code;
            }

            /* Map to a signed residual */
            if (dpcm_residual & 1)
                dpcm_residual = (-1 * dpcm_residual) >> 1;
            else
                dpcm_residual = (dpcm_residual >> 1);

            if (i != 0)
                top = macroblock[idx-w];

            p = left + top - topleft;
            min_left_top = FFMIN(left, top);
            if (p < min_left_top)
                p = min_left_top;

            max_left_top = FFMAX(left, top);
            if (p > max_left_top)
                p = max_left_top;

            p2 = (FFMIN(min_left_top, topleft) + FFMAX(max_left_top, topleft)) >> 1;
            if (p2 == p)
                p2 = block_mean;

            if (p2 > p)
                dpcm_residual *= -1;

            macroblock[idx++] = output = (dpcm_residual + p) & ((1 << s->avctx->bits_per_raw_sample) - 1);
        }
    }

    return 0;
}

static int mpeg4_decode_studio_mb(MpegEncContext *s, int16_t block_[12][64])
{
    int i;

    s->dpcm_direction = 0;

    /* StudioMacroblock */
    /* Assumes I-VOP */
    s->mb_intra = 1;
    if (get_bits1(&s->gb)) { /* compression_mode */
        /* DCT */
        /* macroblock_type, 1 or 2-bit VLC */
        if (!get_bits1(&s->gb)) {
            skip_bits1(&s->gb);
            s->qscale = mpeg_get_qscale(s);
        }

        for (i = 0; i < mpeg4_block_count[s->chroma_format]; i++) {
            if (mpeg4_decode_studio_block(s, (*s->block32)[i], i) < 0)
                return AVERROR_INVALIDDATA;
        }
    } else {
        /* DPCM */
        check_marker(s->avctx, &s->gb, "DPCM block start");
        s->dpcm_direction = get_bits1(&s->gb) ? -1 : 1;
        for (i = 0; i < 3; i++) {
            if (mpeg4_decode_dpcm_macroblock(s, (*s->dpcm_macroblock)[i], i) < 0)
                return AVERROR_INVALIDDATA;
        }
    }

    if (get_bits_left(&s->gb) >= 24 && show_bits(&s->gb, 23) == 0) {
        next_start_code_studio(&s->gb);
        return SLICE_END;
    }

    //vcon-stp9L1.bits (first frame)
    if (get_bits_left(&s->gb) == 0)
        return SLICE_END;

    //vcon-stp2L1.bits, vcon-stp3L1.bits, vcon-stp6L1.bits, vcon-stp7L1.bits, vcon-stp8L1.bits, vcon-stp10L1.bits (first frame)
    if (get_bits_left(&s->gb) < 8U && show_bits(&s->gb, get_bits_left(&s->gb)) == 0)
        return SLICE_END;

    return SLICE_OK;
}

static int mpeg4_decode_gop_header(MpegEncContext *s, GetBitContext *gb)
{
    int hours, minutes, seconds;

    if (!show_bits(gb, 23)) {
        av_log(s->avctx, AV_LOG_WARNING, "GOP header invalid\n");
        return AVERROR_INVALIDDATA;
    }

    hours   = get_bits(gb, 5);
    minutes = get_bits(gb, 6);
    check_marker(s->avctx, gb, "in gop_header");
    seconds = get_bits(gb, 6);

    s->time_base = seconds + 60*(minutes + 60*hours);

    skip_bits1(gb);
    skip_bits1(gb);

    return 0;
}

static int mpeg4_decode_profile_level(MpegEncContext *s, GetBitContext *gb, int *profile, int *level)
{

    *profile = get_bits(gb, 4);
    *level   = get_bits(gb, 4);

    // for Simple profile, level 0
    if (*profile == 0 && *level == 8) {
        *level = 0;
    }

    return 0;
}

static int mpeg4_decode_visual_object(MpegEncContext *s, GetBitContext *gb)
{
    int visual_object_type;
    int is_visual_object_identifier = get_bits1(gb);

    if (is_visual_object_identifier) {
        skip_bits(gb, 4+3);
    }
    visual_object_type = get_bits(gb, 4);

    if (visual_object_type == VOT_VIDEO_ID ||
        visual_object_type == VOT_STILL_TEXTURE_ID) {
        int video_signal_type = get_bits1(gb);
        if (video_signal_type) {
            int video_range, color_description;
            skip_bits(gb, 3); // video_format
            video_range = get_bits1(gb);
            color_description = get_bits1(gb);

            s->avctx->color_range = video_range ? AVCOL_RANGE_JPEG : AVCOL_RANGE_MPEG;

            if (color_description) {
                s->avctx->color_primaries = get_bits(gb, 8);
                s->avctx->color_trc       = get_bits(gb, 8);
                s->avctx->colorspace      = get_bits(gb, 8);
            }
        }
    }

    return 0;
}

static void mpeg4_load_default_matrices(MpegEncContext *s)
{
    int i, v;

    /* load default matrices */
    for (i = 0; i < 64; i++) {
        int j = s->idsp.idct_permutation[i];
        v = ff_mpeg4_default_intra_matrix[i];
        s->intra_matrix[j]        = v;
        s->chroma_intra_matrix[j] = v;

        v = ff_mpeg4_default_non_intra_matrix[i];
        s->inter_matrix[j]        = v;
        s->chroma_inter_matrix[j] = v;
    }
}

static int decode_vol_header(Mpeg4DecContext *ctx, GetBitContext *gb)
{
    MpegEncContext *s = &ctx->m;
    int width, height, vo_ver_id;

    /* vol header */
    skip_bits(gb, 1);                   /* random access */
    s->vo_type = get_bits(gb, 8);

    /* If we are in studio profile (per vo_type), check if its all consistent
     * and if so continue pass control to decode_studio_vol_header().
     * elIf something is inconsistent, error out
     * else continue with (non studio) vol header decpoding.
     */
    if (s->vo_type == CORE_STUDIO_VO_TYPE ||
        s->vo_type == SIMPLE_STUDIO_VO_TYPE) {
        if (s->avctx->profile != FF_PROFILE_UNKNOWN && s->avctx->profile != FF_PROFILE_MPEG4_SIMPLE_STUDIO)
            return AVERROR_INVALIDDATA;
        s->studio_profile = 1;
        s->avctx->profile = FF_PROFILE_MPEG4_SIMPLE_STUDIO;
        return decode_studio_vol_header(ctx, gb);
    } else if (s->studio_profile) {
        return AVERROR_PATCHWELCOME;
    }

    if (get_bits1(gb) != 0) {           /* is_ol_id */
        vo_ver_id = get_bits(gb, 4);    /* vo_ver_id */
        skip_bits(gb, 3);               /* vo_priority */
    } else {
        vo_ver_id = 1;
    }
    s->aspect_ratio_info = get_bits(gb, 4);
    if (s->aspect_ratio_info == FF_ASPECT_EXTENDED) {
        s->avctx->sample_aspect_ratio.num = get_bits(gb, 8);  // par_width
        s->avctx->sample_aspect_ratio.den = get_bits(gb, 8);  // par_height
    } else {
        s->avctx->sample_aspect_ratio = ff_h263_pixel_aspect[s->aspect_ratio_info];
    }

    if ((ctx->vol_control_parameters = get_bits1(gb))) { /* vol control parameter */
        int chroma_format = get_bits(gb, 2);
        if (chroma_format != CHROMA_420)
            av_log(s->avctx, AV_LOG_ERROR, "illegal chroma format\n");

        s->low_delay = get_bits1(gb);
        if (get_bits1(gb)) {    /* vbv parameters */
            get_bits(gb, 15);   /* first_half_bitrate */
            check_marker(s->avctx, gb, "after first_half_bitrate");
            get_bits(gb, 15);   /* latter_half_bitrate */
            check_marker(s->avctx, gb, "after latter_half_bitrate");
            get_bits(gb, 15);   /* first_half_vbv_buffer_size */
            check_marker(s->avctx, gb, "after first_half_vbv_buffer_size");
            get_bits(gb, 3);    /* latter_half_vbv_buffer_size */
            get_bits(gb, 11);   /* first_half_vbv_occupancy */
            check_marker(s->avctx, gb, "after first_half_vbv_occupancy");
            get_bits(gb, 15);   /* latter_half_vbv_occupancy */
            check_marker(s->avctx, gb, "after latter_half_vbv_occupancy");
        }
    } else {
        /* is setting low delay flag only once the smartest thing to do?
         * low delay detection will not be overridden. */
        if (s->picture_number == 0) {
            switch(s->vo_type) {
            case SIMPLE_VO_TYPE:
            case ADV_SIMPLE_VO_TYPE:
                s->low_delay = 1;
                break;
            default:
                s->low_delay = 0;
            }
        }
    }

    ctx->shape = get_bits(gb, 2); /* vol shape */
    if (ctx->shape != RECT_SHAPE)
        av_log(s->avctx, AV_LOG_ERROR, "only rectangular vol supported\n");
    if (ctx->shape == GRAY_SHAPE && vo_ver_id != 1) {
        av_log(s->avctx, AV_LOG_ERROR, "Gray shape not supported\n");
        skip_bits(gb, 4);  /* video_object_layer_shape_extension */
    }

    check_marker(s->avctx, gb, "before time_increment_resolution");

    s->avctx->framerate.num = get_bits(gb, 16);
    if (!s->avctx->framerate.num) {
        av_log(s->avctx, AV_LOG_ERROR, "framerate==0\n");
        return AVERROR_INVALIDDATA;
    }

    ctx->time_increment_bits = av_log2(s->avctx->framerate.num - 1) + 1;
    if (ctx->time_increment_bits < 1)
        ctx->time_increment_bits = 1;

    check_marker(s->avctx, gb, "before fixed_vop_rate");

    if (get_bits1(gb) != 0)     /* fixed_vop_rate  */
        s->avctx->framerate.den = get_bits(gb, ctx->time_increment_bits);
    else
        s->avctx->framerate.den = 1;

    s->avctx->time_base = av_inv_q(av_mul_q(s->avctx->framerate, (AVRational){s->avctx->ticks_per_frame, 1}));

    ctx->t_frame = 0;

    if (ctx->shape != BIN_ONLY_SHAPE) {
        if (ctx->shape == RECT_SHAPE) {
            check_marker(s->avctx, gb, "before width");
            width = get_bits(gb, 13);
            check_marker(s->avctx, gb, "before height");
            height = get_bits(gb, 13);
            check_marker(s->avctx, gb, "after height");
            if (width && height &&  /* they should be non zero but who knows */
                !(s->width && s->codec_tag == AV_RL32("MP4S"))) {
                if (s->width && s->height &&
                    (s->width != width || s->height != height))
                    s->context_reinit = 1;
                s->width  = width;
                s->height = height;
            }
        }

        s->progressive_sequence  =
        s->progressive_frame     = get_bits1(gb) ^ 1;
        s->interlaced_dct        = 0;
        if (!get_bits1(gb) && (s->avctx->debug & FF_DEBUG_PICT_INFO))
            av_log(s->avctx, AV_LOG_INFO,           /* OBMC Disable */
                   "MPEG-4 OBMC not supported (very likely buggy encoder)\n");
        if (vo_ver_id == 1)
            ctx->vol_sprite_usage = get_bits1(gb);    /* vol_sprite_usage */
        else
            ctx->vol_sprite_usage = get_bits(gb, 2);  /* vol_sprite_usage */

        if (ctx->vol_sprite_usage == STATIC_SPRITE)
            av_log(s->avctx, AV_LOG_ERROR, "Static Sprites not supported\n");
        if (ctx->vol_sprite_usage == STATIC_SPRITE ||
            ctx->vol_sprite_usage == GMC_SPRITE) {
            if (ctx->vol_sprite_usage == STATIC_SPRITE) {
                skip_bits(gb, 13); // sprite_width
                check_marker(s->avctx, gb, "after sprite_width");
                skip_bits(gb, 13); // sprite_height
                check_marker(s->avctx, gb, "after sprite_height");
                skip_bits(gb, 13); // sprite_left
                check_marker(s->avctx, gb, "after sprite_left");
                skip_bits(gb, 13); // sprite_top
                check_marker(s->avctx, gb, "after sprite_top");
            }
            ctx->num_sprite_warping_points = get_bits(gb, 6);
            if (ctx->num_sprite_warping_points > 3) {
                av_log(s->avctx, AV_LOG_ERROR,
                       "%d sprite_warping_points\n",
                       ctx->num_sprite_warping_points);
                ctx->num_sprite_warping_points = 0;
                return AVERROR_INVALIDDATA;
            }
            s->sprite_warping_accuracy  = get_bits(gb, 2);
            ctx->sprite_brightness_change = get_bits1(gb);
            if (ctx->vol_sprite_usage == STATIC_SPRITE)
                skip_bits1(gb); // low_latency_sprite
        }
        // FIXME sadct disable bit if verid!=1 && shape not rect

        if (get_bits1(gb) == 1) {                   /* not_8_bit */
            s->quant_precision = get_bits(gb, 4);   /* quant_precision */
            if (get_bits(gb, 4) != 8)               /* bits_per_pixel */
                av_log(s->avctx, AV_LOG_ERROR, "N-bit not supported\n");
            if (s->quant_precision != 5)
                av_log(s->avctx, AV_LOG_ERROR,
                       "quant precision %d\n", s->quant_precision);
            if (s->quant_precision<3 || s->quant_precision>9) {
                s->quant_precision = 5;
            }
        } else {
            s->quant_precision = 5;
        }

        // FIXME a bunch of grayscale shape things

        if ((s->mpeg_quant = get_bits1(gb))) { /* vol_quant_type */
            int i, v;

            mpeg4_load_default_matrices(s);

            /* load custom intra matrix */
            if (get_bits1(gb)) {
                int last = 0;
                for (i = 0; i < 64; i++) {
                    int j;
                    if (get_bits_left(gb) < 8) {
                        av_log(s->avctx, AV_LOG_ERROR, "insufficient data for custom matrix\n");
                        return AVERROR_INVALIDDATA;
                    }
                    v = get_bits(gb, 8);
                    if (v == 0)
                        break;

                    last = v;
                    j = s->idsp.idct_permutation[ff_zigzag_direct[i]];
                    s->intra_matrix[j]        = last;
                    s->chroma_intra_matrix[j] = last;
                }

                /* replicate last value */
                for (; i < 64; i++) {
                    int j = s->idsp.idct_permutation[ff_zigzag_direct[i]];
                    s->intra_matrix[j]        = last;
                    s->chroma_intra_matrix[j] = last;
                }
            }

            /* load custom non intra matrix */
            if (get_bits1(gb)) {
                int last = 0;
                for (i = 0; i < 64; i++) {
                    int j;
                    if (get_bits_left(gb) < 8) {
                        av_log(s->avctx, AV_LOG_ERROR, "insufficient data for custom matrix\n");
                        return AVERROR_INVALIDDATA;
                    }
                    v = get_bits(gb, 8);
                    if (v == 0)
                        break;

                    last = v;
                    j = s->idsp.idct_permutation[ff_zigzag_direct[i]];
                    s->inter_matrix[j]        = v;
                    s->chroma_inter_matrix[j] = v;
                }

                /* replicate last value */
                for (; i < 64; i++) {
                    int j = s->idsp.idct_permutation[ff_zigzag_direct[i]];
                    s->inter_matrix[j]        = last;
                    s->chroma_inter_matrix[j] = last;
                }
            }

            // FIXME a bunch of grayscale shape things
        }

        if (vo_ver_id != 1)
            s->quarter_sample = get_bits1(gb);
        else
            s->quarter_sample = 0;

        if (get_bits_left(gb) < 4) {
            av_log(s->avctx, AV_LOG_ERROR, "VOL Header truncated\n");
            return AVERROR_INVALIDDATA;
        }

        if (!get_bits1(gb)) {
            int pos               = get_bits_count(gb);
            int estimation_method = get_bits(gb, 2);
            if (estimation_method < 2) {
                if (!get_bits1(gb)) {
                    ctx->cplx_estimation_trash_i += 8 * get_bits1(gb);  /* opaque */
                    ctx->cplx_estimation_trash_i += 8 * get_bits1(gb);  /* transparent */
                    ctx->cplx_estimation_trash_i += 8 * get_bits1(gb);  /* intra_cae */
                    ctx->cplx_estimation_trash_i += 8 * get_bits1(gb);  /* inter_cae */
                    ctx->cplx_estimation_trash_i += 8 * get_bits1(gb);  /* no_update */
                    ctx->cplx_estimation_trash_i += 8 * get_bits1(gb);  /* upsampling */
                }
                if (!get_bits1(gb)) {
                    ctx->cplx_estimation_trash_i += 8 * get_bits1(gb);  /* intra_blocks */
                    ctx->cplx_estimation_trash_p += 8 * get_bits1(gb);  /* inter_blocks */
                    ctx->cplx_estimation_trash_p += 8 * get_bits1(gb);  /* inter4v_blocks */
                    ctx->cplx_estimation_trash_i += 8 * get_bits1(gb);  /* not coded blocks */
                }
                if (!check_marker(s->avctx, gb, "in complexity estimation part 1")) {
                    skip_bits_long(gb, pos - get_bits_count(gb));
                    goto no_cplx_est;
                }
                if (!get_bits1(gb)) {
                    ctx->cplx_estimation_trash_i += 8 * get_bits1(gb);  /* dct_coeffs */
                    ctx->cplx_estimation_trash_i += 8 * get_bits1(gb);  /* dct_lines */
                    ctx->cplx_estimation_trash_i += 8 * get_bits1(gb);  /* vlc_syms */
                    ctx->cplx_estimation_trash_i += 4 * get_bits1(gb);  /* vlc_bits */
                }
                if (!get_bits1(gb)) {
                    ctx->cplx_estimation_trash_p += 8 * get_bits1(gb);  /* apm */
                    ctx->cplx_estimation_trash_p += 8 * get_bits1(gb);  /* npm */
                    ctx->cplx_estimation_trash_b += 8 * get_bits1(gb);  /* interpolate_mc_q */
                    ctx->cplx_estimation_trash_p += 8 * get_bits1(gb);  /* forwback_mc_q */
                    ctx->cplx_estimation_trash_p += 8 * get_bits1(gb);  /* halfpel2 */
                    ctx->cplx_estimation_trash_p += 8 * get_bits1(gb);  /* halfpel4 */
                }
                if (!check_marker(s->avctx, gb, "in complexity estimation part 2")) {
                    skip_bits_long(gb, pos - get_bits_count(gb));
                    goto no_cplx_est;
                }
                if (estimation_method == 1) {
                    ctx->cplx_estimation_trash_i += 8 * get_bits1(gb);  /* sadct */
                    ctx->cplx_estimation_trash_p += 8 * get_bits1(gb);  /* qpel */
                }
            } else
                av_log(s->avctx, AV_LOG_ERROR,
                       "Invalid Complexity estimation method %d\n",
                       estimation_method);
        } else {

no_cplx_est:
            ctx->cplx_estimation_trash_i =
            ctx->cplx_estimation_trash_p =
            ctx->cplx_estimation_trash_b = 0;
        }

        ctx->resync_marker = !get_bits1(gb); /* resync_marker_disabled */

        s->data_partitioning = get_bits1(gb);
        if (s->data_partitioning)
            ctx->rvlc = get_bits1(gb);

        if (vo_ver_id != 1) {
            ctx->new_pred = get_bits1(gb);
            if (ctx->new_pred) {
                av_log(s->avctx, AV_LOG_ERROR, "new pred not supported\n");
                skip_bits(gb, 2); /* requested upstream message type */
                skip_bits1(gb);   /* newpred segment type */
            }
            if (get_bits1(gb)) // reduced_res_vop
                av_log(s->avctx, AV_LOG_ERROR,
                       "reduced resolution VOP not supported\n");
        } else {
            ctx->new_pred = 0;
        }

        ctx->scalability = get_bits1(gb);

        if (ctx->scalability) {
            GetBitContext bak = *gb;
            int h_sampling_factor_n;
            int h_sampling_factor_m;
            int v_sampling_factor_n;
            int v_sampling_factor_m;

            skip_bits1(gb);    // hierarchy_type
            skip_bits(gb, 4);  /* ref_layer_id */
            skip_bits1(gb);    /* ref_layer_sampling_dir */
            h_sampling_factor_n = get_bits(gb, 5);
            h_sampling_factor_m = get_bits(gb, 5);
            v_sampling_factor_n = get_bits(gb, 5);
            v_sampling_factor_m = get_bits(gb, 5);
            ctx->enhancement_type = get_bits1(gb);

            if (h_sampling_factor_n == 0 || h_sampling_factor_m == 0 ||
                v_sampling_factor_n == 0 || v_sampling_factor_m == 0) {
                /* illegal scalability header (VERY broken encoder),
                 * trying to workaround */
                ctx->scalability = 0;
                *gb            = bak;
            } else
                av_log(s->avctx, AV_LOG_ERROR, "scalability not supported\n");

            // bin shape stuff FIXME
        }
    }

    if (s->avctx->debug&FF_DEBUG_PICT_INFO) {
        av_log(s->avctx, AV_LOG_DEBUG, "tb %d/%d, tincrbits:%d, qp_prec:%d, ps:%d, low_delay:%d  %s%s%s%s\n",
               s->avctx->framerate.den, s->avctx->framerate.num,
               ctx->time_increment_bits,
               s->quant_precision,
               s->progressive_sequence,
               s->low_delay,
               ctx->scalability ? "scalability " :"" , s->quarter_sample ? "qpel " : "",
               s->data_partitioning ? "partition " : "", ctx->rvlc ? "rvlc " : ""
        );
    }

    return 0;
}

/**
 * Decode the user data stuff in the header.
 * Also initializes divx/xvid/lavc_version/build.
 */
static int decode_user_data(Mpeg4DecContext *ctx, GetBitContext *gb)
{
    MpegEncContext *s = &ctx->m;
    char buf[256];
    int i;
    int e;
    int ver = 0, build = 0, ver2 = 0, ver3 = 0;
    char last;

    for (i = 0; i < 255 && get_bits_count(gb) < gb->size_in_bits; i++) {
        if (show_bits(gb, 23) == 0)
            break;
        buf[i] = get_bits(gb, 8);
    }
    buf[i] = 0;

    /* divx detection */
    e = sscanf(buf, "DivX%dBuild%d%c", &ver, &build, &last);
    if (e < 2)
        e = sscanf(buf, "DivX%db%d%c", &ver, &build, &last);
    if (e >= 2) {
        ctx->divx_version = ver;
        ctx->divx_build   = build;
        s->divx_packed  = e == 3 && last == 'p';
    }

    /* libavcodec detection */
    e = sscanf(buf, "FFmpe%*[^b]b%d", &build) + 3;
    if (e != 4)
        e = sscanf(buf, "FFmpeg v%d.%d.%d / libavcodec build: %d", &ver, &ver2, &ver3, &build);
    if (e != 4) {
        e = sscanf(buf, "Lavc%d.%d.%d", &ver, &ver2, &ver3) + 1;
        if (e > 1) {
            if (ver > 0xFFU || ver2 > 0xFFU || ver3 > 0xFFU) {
                av_log(s->avctx, AV_LOG_WARNING,
                     "Unknown Lavc version string encountered, %d.%d.%d; "
                     "clamping sub-version values to 8-bits.\n",
                     ver, ver2, ver3);
            }
            build = ((ver & 0xFF) << 16) + ((ver2 & 0xFF) << 8) + (ver3 & 0xFF);
        }
    }
    if (e != 4) {
        if (strcmp(buf, "ffmpeg") == 0)
            ctx->lavc_build = 4600;
    }
    if (e == 4)
        ctx->lavc_build = build;

    /* Xvid detection */
    e = sscanf(buf, "XviD%d", &build);
    if (e == 1)
        ctx->xvid_build = build;

    return 0;
}

int ff_mpeg4_workaround_bugs(AVCodecContext *avctx)
{
    Mpeg4DecContext *ctx = avctx->priv_data;
    MpegEncContext *s = &ctx->m;

    if (ctx->xvid_build == -1 && ctx->divx_version == -1 && ctx->lavc_build == -1) {
        if (s->codec_tag        == AV_RL32("XVID") ||
            s->codec_tag        == AV_RL32("XVIX") ||
            s->codec_tag        == AV_RL32("RMP4") ||
            s->codec_tag        == AV_RL32("ZMP4") ||
            s->codec_tag        == AV_RL32("SIPP"))
            ctx->xvid_build = 0;
    }

    if (ctx->xvid_build == -1 && ctx->divx_version == -1 && ctx->lavc_build == -1)
        if (s->codec_tag == AV_RL32("DIVX") && s->vo_type == 0 &&
            ctx->vol_control_parameters == 0)
            ctx->divx_version = 400;  // divx 4

    if (ctx->xvid_build >= 0 && ctx->divx_version >= 0) {
        ctx->divx_version =
        ctx->divx_build   = -1;
    }

    if (s->workaround_bugs & FF_BUG_AUTODETECT) {
        if (s->codec_tag == AV_RL32("XVIX"))
            s->workaround_bugs |= FF_BUG_XVID_ILACE;

        if (s->codec_tag == AV_RL32("UMP4"))
            s->workaround_bugs |= FF_BUG_UMP4;

        if (ctx->divx_version >= 500 && ctx->divx_build < 1814)
            s->workaround_bugs |= FF_BUG_QPEL_CHROMA;

        if (ctx->divx_version > 502 && ctx->divx_build < 1814)
            s->workaround_bugs |= FF_BUG_QPEL_CHROMA2;

        if (ctx->xvid_build <= 3U)
            s->padding_bug_score = 256 * 256 * 256 * 64;

        if (ctx->xvid_build <= 1U)
            s->workaround_bugs |= FF_BUG_QPEL_CHROMA;

        if (ctx->xvid_build <= 12U)
            s->workaround_bugs |= FF_BUG_EDGE;

        if (ctx->xvid_build <= 32U)
            s->workaround_bugs |= FF_BUG_DC_CLIP;

#define SET_QPEL_FUNC(postfix1, postfix2)                           \
    s->qdsp.put_        ## postfix1 = ff_put_        ## postfix2;   \
    s->qdsp.put_no_rnd_ ## postfix1 = ff_put_no_rnd_ ## postfix2;   \
    s->qdsp.avg_        ## postfix1 = ff_avg_        ## postfix2;

        if (ctx->lavc_build < 4653U)
            s->workaround_bugs |= FF_BUG_STD_QPEL;

        if (ctx->lavc_build < 4655U)
            s->workaround_bugs |= FF_BUG_DIRECT_BLOCKSIZE;

        if (ctx->lavc_build < 4670U)
            s->workaround_bugs |= FF_BUG_EDGE;

        if (ctx->lavc_build <= 4712U)
            s->workaround_bugs |= FF_BUG_DC_CLIP;

        if ((ctx->lavc_build&0xFF) >= 100) {
            if (ctx->lavc_build > 3621476 && ctx->lavc_build < 3752552 &&
               (ctx->lavc_build < 3752037 || ctx->lavc_build > 3752191) // 3.2.1+
            )
                s->workaround_bugs |= FF_BUG_IEDGE;
        }

        if (ctx->divx_version >= 0)
            s->workaround_bugs |= FF_BUG_DIRECT_BLOCKSIZE;
        if (ctx->divx_version == 501 && ctx->divx_build == 20020416)
            s->padding_bug_score = 256 * 256 * 256 * 64;

        if (ctx->divx_version < 500U)
            s->workaround_bugs |= FF_BUG_EDGE;

        if (ctx->divx_version >= 0)
            s->workaround_bugs |= FF_BUG_HPEL_CHROMA;
    }

    if (s->workaround_bugs & FF_BUG_STD_QPEL) {
        SET_QPEL_FUNC(qpel_pixels_tab[0][5], qpel16_mc11_old_c)
        SET_QPEL_FUNC(qpel_pixels_tab[0][7], qpel16_mc31_old_c)
        SET_QPEL_FUNC(qpel_pixels_tab[0][9], qpel16_mc12_old_c)
        SET_QPEL_FUNC(qpel_pixels_tab[0][11], qpel16_mc32_old_c)
        SET_QPEL_FUNC(qpel_pixels_tab[0][13], qpel16_mc13_old_c)
        SET_QPEL_FUNC(qpel_pixels_tab[0][15], qpel16_mc33_old_c)

        SET_QPEL_FUNC(qpel_pixels_tab[1][5], qpel8_mc11_old_c)
        SET_QPEL_FUNC(qpel_pixels_tab[1][7], qpel8_mc31_old_c)
        SET_QPEL_FUNC(qpel_pixels_tab[1][9], qpel8_mc12_old_c)
        SET_QPEL_FUNC(qpel_pixels_tab[1][11], qpel8_mc32_old_c)
        SET_QPEL_FUNC(qpel_pixels_tab[1][13], qpel8_mc13_old_c)
        SET_QPEL_FUNC(qpel_pixels_tab[1][15], qpel8_mc33_old_c)
    }

    if (avctx->debug & FF_DEBUG_BUGS)
        av_log(s->avctx, AV_LOG_DEBUG,
               "bugs: %X lavc_build:%d xvid_build:%d divx_version:%d divx_build:%d %s\n",
               s->workaround_bugs, ctx->lavc_build, ctx->xvid_build,
               ctx->divx_version, ctx->divx_build, s->divx_packed ? "p" : "");

    if (CONFIG_MPEG4_DECODER && ctx->xvid_build >= 0 &&
        s->codec_id == AV_CODEC_ID_MPEG4 &&
        avctx->idct_algo == FF_IDCT_AUTO) {
        avctx->idct_algo = FF_IDCT_XVID;
        ff_mpv_idct_init(s);
        return 1;
    }

    return 0;
}

static int decode_vop_header(Mpeg4DecContext *ctx, GetBitContext *gb)
{
    MpegEncContext *s = &ctx->m;
    int time_incr, time_increment;
    int64_t pts;

    s->mcsel       = 0;
    s->pict_type = get_bits(gb, 2) + AV_PICTURE_TYPE_I;        /* pict type: I = 0 , P = 1 */
    if (s->pict_type == AV_PICTURE_TYPE_B && s->low_delay &&
        ctx->vol_control_parameters == 0 && !(s->avctx->flags & AV_CODEC_FLAG_LOW_DELAY)) {
        av_log(s->avctx, AV_LOG_ERROR, "low_delay flag set incorrectly, clearing it\n");
        s->low_delay = 0;
    }

    s->partitioned_frame = s->data_partitioning && s->pict_type != AV_PICTURE_TYPE_B;
    if (s->partitioned_frame)
        s->decode_mb = mpeg4_decode_partitioned_mb;
    else
        s->decode_mb = mpeg4_decode_mb;

    time_incr = 0;
    while (get_bits1(gb) != 0)
        time_incr++;

    check_marker(s->avctx, gb, "before time_increment");

    if (ctx->time_increment_bits == 0 ||
        !(show_bits(gb, ctx->time_increment_bits + 1) & 1)) {
        av_log(s->avctx, AV_LOG_WARNING,
               "time_increment_bits %d is invalid in relation to the current bitstream, this is likely caused by a missing VOL header\n", ctx->time_increment_bits);

        for (ctx->time_increment_bits = 1;
             ctx->time_increment_bits < 16;
             ctx->time_increment_bits++) {
            if (s->pict_type == AV_PICTURE_TYPE_P ||
                (s->pict_type == AV_PICTURE_TYPE_S &&
                 ctx->vol_sprite_usage == GMC_SPRITE)) {
                if ((show_bits(gb, ctx->time_increment_bits + 6) & 0x37) == 0x30)
                    break;
            } else if ((show_bits(gb, ctx->time_increment_bits + 5) & 0x1F) == 0x18)
                break;
        }

        av_log(s->avctx, AV_LOG_WARNING,
               "time_increment_bits set to %d bits, based on bitstream analysis\n", ctx->time_increment_bits);
        if (s->avctx->framerate.num && 4*s->avctx->framerate.num < 1<<ctx->time_increment_bits) {
            s->avctx->framerate.num = 1<<ctx->time_increment_bits;
            s->avctx->time_base = av_inv_q(av_mul_q(s->avctx->framerate, (AVRational){s->avctx->ticks_per_frame, 1}));
        }
    }

    if (IS_3IV1)
        time_increment = get_bits1(gb);        // FIXME investigate further
    else
        time_increment = get_bits(gb, ctx->time_increment_bits);

    if (s->pict_type != AV_PICTURE_TYPE_B) {
        s->last_time_base = s->time_base;
        s->time_base     += time_incr;
        s->time = s->time_base * (int64_t)s->avctx->framerate.num + time_increment;
        if (s->workaround_bugs & FF_BUG_UMP4) {
            if (s->time < s->last_non_b_time) {
                /* header is not mpeg-4-compatible, broken encoder,
                 * trying to workaround */
                s->time_base++;
                s->time += s->avctx->framerate.num;
            }
        }
        s->pp_time         = s->time - s->last_non_b_time;
        s->last_non_b_time = s->time;
    } else {
        s->time    = (s->last_time_base + time_incr) * (int64_t)s->avctx->framerate.num + time_increment;
        s->pb_time = s->pp_time - (s->last_non_b_time - s->time);
        if (s->pp_time <= s->pb_time ||
            s->pp_time <= s->pp_time - s->pb_time ||
            s->pp_time <= 0) {
            /* messed up order, maybe after seeking? skipping current B-frame */
            return FRAME_SKIPPED;
        }
        ff_mpeg4_init_direct_mv(s);

        if (ctx->t_frame == 0)
            ctx->t_frame = s->pb_time;
        if (ctx->t_frame == 0)
            ctx->t_frame = 1;  // 1/0 protection
        s->pp_field_time = (ROUNDED_DIV(s->last_non_b_time, ctx->t_frame) -
                            ROUNDED_DIV(s->last_non_b_time - s->pp_time, ctx->t_frame)) * 2;
        s->pb_field_time = (ROUNDED_DIV(s->time, ctx->t_frame) -
                            ROUNDED_DIV(s->last_non_b_time - s->pp_time, ctx->t_frame)) * 2;
        if (s->pp_field_time <= s->pb_field_time || s->pb_field_time <= 1) {
            s->pb_field_time = 2;
            s->pp_field_time = 4;
            if (!s->progressive_sequence)
                return FRAME_SKIPPED;
        }
    }

    if (s->avctx->framerate.den)
        pts = ROUNDED_DIV(s->time, s->avctx->framerate.den);
    else
        pts = AV_NOPTS_VALUE;
    ff_dlog(s->avctx, "MPEG4 PTS: %"PRId64"\n", pts);

    check_marker(s->avctx, gb, "before vop_coded");

    /* vop coded */
    if (get_bits1(gb) != 1) {
        if (s->avctx->debug & FF_DEBUG_PICT_INFO)
            av_log(s->avctx, AV_LOG_ERROR, "vop not coded\n");
        return FRAME_SKIPPED;
    }
    if (ctx->new_pred)
        decode_new_pred(ctx, gb);

    if (ctx->shape != BIN_ONLY_SHAPE &&
                    (s->pict_type == AV_PICTURE_TYPE_P ||
                     (s->pict_type == AV_PICTURE_TYPE_S &&
                      ctx->vol_sprite_usage == GMC_SPRITE))) {
        /* rounding type for motion estimation */
        s->no_rounding = get_bits1(gb);
    } else {
        s->no_rounding = 0;
    }
    // FIXME reduced res stuff

    if (ctx->shape != RECT_SHAPE) {
        if (ctx->vol_sprite_usage != 1 || s->pict_type != AV_PICTURE_TYPE_I) {
            skip_bits(gb, 13);  /* width */
            check_marker(s->avctx, gb, "after width");
            skip_bits(gb, 13);  /* height */
            check_marker(s->avctx, gb, "after height");
            skip_bits(gb, 13);  /* hor_spat_ref */
            check_marker(s->avctx, gb, "after hor_spat_ref");
            skip_bits(gb, 13);  /* ver_spat_ref */
        }
        skip_bits1(gb);         /* change_CR_disable */

        if (get_bits1(gb) != 0)
            skip_bits(gb, 8);   /* constant_alpha_value */
    }

    // FIXME complexity estimation stuff

    if (ctx->shape != BIN_ONLY_SHAPE) {
        skip_bits_long(gb, ctx->cplx_estimation_trash_i);
        if (s->pict_type != AV_PICTURE_TYPE_I)
            skip_bits_long(gb, ctx->cplx_estimation_trash_p);
        if (s->pict_type == AV_PICTURE_TYPE_B)
            skip_bits_long(gb, ctx->cplx_estimation_trash_b);

        if (get_bits_left(gb) < 3) {
            av_log(s->avctx, AV_LOG_ERROR, "Header truncated\n");
            return AVERROR_INVALIDDATA;
        }
        ctx->intra_dc_threshold = ff_mpeg4_dc_threshold[get_bits(gb, 3)];
        if (!s->progressive_sequence) {
            s->top_field_first = get_bits1(gb);
            s->alternate_scan  = get_bits1(gb);
        } else
            s->alternate_scan = 0;
    }

    if (s->alternate_scan) {
        ff_init_scantable(s->idsp.idct_permutation, &s->inter_scantable,   ff_alternate_vertical_scan);
        ff_init_scantable(s->idsp.idct_permutation, &s->intra_scantable,   ff_alternate_vertical_scan);
        ff_init_scantable(s->idsp.idct_permutation, &s->intra_h_scantable, ff_alternate_vertical_scan);
        ff_init_scantable(s->idsp.idct_permutation, &s->intra_v_scantable, ff_alternate_vertical_scan);
    } else {
        ff_init_scantable(s->idsp.idct_permutation, &s->inter_scantable,   ff_zigzag_direct);
        ff_init_scantable(s->idsp.idct_permutation, &s->intra_scantable,   ff_zigzag_direct);
        ff_init_scantable(s->idsp.idct_permutation, &s->intra_h_scantable, ff_alternate_horizontal_scan);
        ff_init_scantable(s->idsp.idct_permutation, &s->intra_v_scantable, ff_alternate_vertical_scan);
    }

    if (s->pict_type == AV_PICTURE_TYPE_S) {
        if((ctx->vol_sprite_usage == STATIC_SPRITE ||
            ctx->vol_sprite_usage == GMC_SPRITE)) {
            if (mpeg4_decode_sprite_trajectory(ctx, gb) < 0)
                return AVERROR_INVALIDDATA;
            if (ctx->sprite_brightness_change)
                av_log(s->avctx, AV_LOG_ERROR,
                    "sprite_brightness_change not supported\n");
            if (ctx->vol_sprite_usage == STATIC_SPRITE)
                av_log(s->avctx, AV_LOG_ERROR, "static sprite not supported\n");
        } else {
            memset(s->sprite_offset, 0, sizeof(s->sprite_offset));
            memset(s->sprite_delta, 0, sizeof(s->sprite_delta));
        }
    }

    if (ctx->shape != BIN_ONLY_SHAPE) {
        s->chroma_qscale = s->qscale = get_bits(gb, s->quant_precision);
        if (s->qscale == 0) {
            av_log(s->avctx, AV_LOG_ERROR,
                   "Error, header damaged or not MPEG-4 header (qscale=0)\n");
            return AVERROR_INVALIDDATA;  // makes no sense to continue, as there is nothing left from the image then
        }

        if (s->pict_type != AV_PICTURE_TYPE_I) {
            s->f_code = get_bits(gb, 3);        /* fcode_for */
            if (s->f_code == 0) {
                av_log(s->avctx, AV_LOG_ERROR,
                       "Error, header damaged or not MPEG-4 header (f_code=0)\n");
                s->f_code = 1;
                return AVERROR_INVALIDDATA;  // makes no sense to continue, as there is nothing left from the image then
            }
        } else
            s->f_code = 1;

        if (s->pict_type == AV_PICTURE_TYPE_B) {
            s->b_code = get_bits(gb, 3);
            if (s->b_code == 0) {
                av_log(s->avctx, AV_LOG_ERROR,
                       "Error, header damaged or not MPEG4 header (b_code=0)\n");
                s->b_code=1;
                return AVERROR_INVALIDDATA; // makes no sense to continue, as the MV decoding will break very quickly
            }
        } else
            s->b_code = 1;

        if (s->avctx->debug & FF_DEBUG_PICT_INFO) {
            av_log(s->avctx, AV_LOG_DEBUG,
                   "qp:%d fc:%d,%d %s size:%d pro:%d alt:%d top:%d %spel part:%d resync:%d w:%d a:%d rnd:%d vot:%d%s dc:%d ce:%d/%d/%d time:%"PRId64" tincr:%d\n",
                   s->qscale, s->f_code, s->b_code,
                   s->pict_type == AV_PICTURE_TYPE_I ? "I" : (s->pict_type == AV_PICTURE_TYPE_P ? "P" : (s->pict_type == AV_PICTURE_TYPE_B ? "B" : "S")),
                   gb->size_in_bits,s->progressive_sequence, s->alternate_scan,
                   s->top_field_first, s->quarter_sample ? "q" : "h",
                   s->data_partitioning, ctx->resync_marker,
                   ctx->num_sprite_warping_points, s->sprite_warping_accuracy,
                   1 - s->no_rounding, s->vo_type,
                   ctx->vol_control_parameters ? " VOLC" : " ", ctx->intra_dc_threshold,
                   ctx->cplx_estimation_trash_i, ctx->cplx_estimation_trash_p,
                   ctx->cplx_estimation_trash_b,
                   s->time,
                   time_increment
                  );
        }

        if (!ctx->scalability) {
            if (ctx->shape != RECT_SHAPE && s->pict_type != AV_PICTURE_TYPE_I)
                skip_bits1(gb);  // vop shape coding type
        } else {
            if (ctx->enhancement_type) {
                int load_backward_shape = get_bits1(gb);
                if (load_backward_shape)
                    av_log(s->avctx, AV_LOG_ERROR,
                           "load backward shape isn't supported\n");
            }
            skip_bits(gb, 2);  // ref_select_code
        }
    }
    /* detect buggy encoders which don't set the low_delay flag
     * (divx4/xvid/opendivx). Note we cannot detect divx5 without B-frames
     * easily (although it's buggy too) */
    if (s->vo_type == 0 && ctx->vol_control_parameters == 0 &&
        ctx->divx_version == -1 && s->picture_number == 0) {
        av_log(s->avctx, AV_LOG_WARNING,
               "looks like this file was encoded with (divx4/(old)xvid/opendivx) -> forcing low_delay flag\n");
        s->low_delay = 1;
    }

    s->picture_number++;  // better than pic number==0 always ;)

    // FIXME add short header support
    s->y_dc_scale_table = ff_mpeg4_y_dc_scale_table;
    s->c_dc_scale_table = ff_mpeg4_c_dc_scale_table;

    if (s->workaround_bugs & FF_BUG_EDGE) {
        s->h_edge_pos = s->width;
        s->v_edge_pos = s->height;
    }
    return 0;
}

static int read_quant_matrix_ext(MpegEncContext *s, GetBitContext *gb)
{
    int i, j, v;

    if (get_bits1(gb)) {
        if (get_bits_left(gb) < 64*8)
            return AVERROR_INVALIDDATA;
        /* intra_quantiser_matrix */
        for (i = 0; i < 64; i++) {
            v = get_bits(gb, 8);
            j = s->idsp.idct_permutation[ff_zigzag_direct[i]];
            s->intra_matrix[j]        = v;
            s->chroma_intra_matrix[j] = v;
        }
    }

    if (get_bits1(gb)) {
        if (get_bits_left(gb) < 64*8)
            return AVERROR_INVALIDDATA;
        /* non_intra_quantiser_matrix */
        for (i = 0; i < 64; i++) {
            get_bits(gb, 8);
        }
    }

    if (get_bits1(gb)) {
        if (get_bits_left(gb) < 64*8)
            return AVERROR_INVALIDDATA;
        /* chroma_intra_quantiser_matrix */
        for (i = 0; i < 64; i++) {
            v = get_bits(gb, 8);
            j = s->idsp.idct_permutation[ff_zigzag_direct[i]];
            s->chroma_intra_matrix[j] = v;
        }
    }

    if (get_bits1(gb)) {
        if (get_bits_left(gb) < 64*8)
            return AVERROR_INVALIDDATA;
        /* chroma_non_intra_quantiser_matrix */
        for (i = 0; i < 64; i++) {
            get_bits(gb, 8);
        }
    }

    next_start_code_studio(gb);
    return 0;
}

static void extension_and_user_data(MpegEncContext *s, GetBitContext *gb, int id)
{
    uint32_t startcode;
    uint8_t extension_type;

    startcode = show_bits_long(gb, 32);
    if (startcode == USER_DATA_STARTCODE || startcode == EXT_STARTCODE) {

        if ((id == 2 || id == 4) && startcode == EXT_STARTCODE) {
            skip_bits_long(gb, 32);
            extension_type = get_bits(gb, 4);
            if (extension_type == QUANT_MATRIX_EXT_ID)
                read_quant_matrix_ext(s, gb);
        }
    }
}

static void decode_smpte_tc(Mpeg4DecContext *ctx, GetBitContext *gb)
{
    MpegEncContext *s = &ctx->m;

    skip_bits(gb, 16); /* Time_code[63..48] */
    check_marker(s->avctx, gb, "after Time_code[63..48]");
    skip_bits(gb, 16); /* Time_code[47..32] */
    check_marker(s->avctx, gb, "after Time_code[47..32]");
    skip_bits(gb, 16); /* Time_code[31..16] */
    check_marker(s->avctx, gb, "after Time_code[31..16]");
    skip_bits(gb, 16); /* Time_code[15..0] */
    check_marker(s->avctx, gb, "after Time_code[15..0]");
    skip_bits(gb, 4); /* reserved_bits */
}

/**
 * Decode the next studio vop header.
 * @return <0 if something went wrong
 */
static int decode_studio_vop_header(Mpeg4DecContext *ctx, GetBitContext *gb)
{
    MpegEncContext *s = &ctx->m;

    if (get_bits_left(gb) <= 32)
        return 0;

    s->partitioned_frame = 0;
    s->interlaced_dct = 0;
    s->decode_mb = mpeg4_decode_studio_mb;

    decode_smpte_tc(ctx, gb);

    skip_bits(gb, 10); /* temporal_reference */
    skip_bits(gb, 2); /* vop_structure */
    s->pict_type = get_bits(gb, 2) + AV_PICTURE_TYPE_I; /* vop_coding_type */
    if (get_bits1(gb)) { /* vop_coded */
        skip_bits1(gb); /* top_field_first */
        skip_bits1(gb); /* repeat_first_field */
        s->progressive_frame = get_bits1(gb) ^ 1; /* progressive_frame */
    }

    if (s->pict_type == AV_PICTURE_TYPE_I) {
        if (get_bits1(gb))
            reset_studio_dc_predictors(s);
    }

    if (ctx->shape != BIN_ONLY_SHAPE) {
        s->alternate_scan = get_bits1(gb);
        s->frame_pred_frame_dct = get_bits1(gb);
        s->dct_precision = get_bits(gb, 2);
        s->intra_dc_precision = get_bits(gb, 2);
        s->q_scale_type = get_bits1(gb);
    }

    if (s->alternate_scan) {
        ff_init_scantable(s->idsp.idct_permutation, &s->inter_scantable,   ff_alternate_vertical_scan);
        ff_init_scantable(s->idsp.idct_permutation, &s->intra_scantable,   ff_alternate_vertical_scan);
        ff_init_scantable(s->idsp.idct_permutation, &s->intra_h_scantable, ff_alternate_vertical_scan);
        ff_init_scantable(s->idsp.idct_permutation, &s->intra_v_scantable, ff_alternate_vertical_scan);
    } else {
        ff_init_scantable(s->idsp.idct_permutation, &s->inter_scantable,   ff_zigzag_direct);
        ff_init_scantable(s->idsp.idct_permutation, &s->intra_scantable,   ff_zigzag_direct);
        ff_init_scantable(s->idsp.idct_permutation, &s->intra_h_scantable, ff_alternate_horizontal_scan);
        ff_init_scantable(s->idsp.idct_permutation, &s->intra_v_scantable, ff_alternate_vertical_scan);
    }

    mpeg4_load_default_matrices(s);

    next_start_code_studio(gb);
    extension_and_user_data(s, gb, 4);

    return 0;
}

static int decode_studiovisualobject(Mpeg4DecContext *ctx, GetBitContext *gb)
{
    MpegEncContext *s = &ctx->m;
    int visual_object_type;

        skip_bits(gb, 4); /* visual_object_verid */
        visual_object_type = get_bits(gb, 4);
        if (visual_object_type != VOT_VIDEO_ID) {
            avpriv_request_sample(s->avctx, "VO type %u", visual_object_type);
            return AVERROR_PATCHWELCOME;
        }

        next_start_code_studio(gb);
        extension_and_user_data(s, gb, 1);

    return 0;
}

static int decode_studio_vol_header(Mpeg4DecContext *ctx, GetBitContext *gb)
{
    MpegEncContext *s = &ctx->m;
    int width, height;
    int bits_per_raw_sample;
    int rgb, chroma_format;

            // random_accessible_vol and video_object_type_indication have already
            // been read by the caller decode_vol_header()
            skip_bits(gb, 4); /* video_object_layer_verid */
            ctx->shape = get_bits(gb, 2); /* video_object_layer_shape */
            skip_bits(gb, 4); /* video_object_layer_shape_extension */
            skip_bits1(gb); /* progressive_sequence */
            if (ctx->shape != RECT_SHAPE) {
                avpriv_request_sample(s->avctx, "MPEG-4 Studio profile non rectangular shape");
                return AVERROR_PATCHWELCOME;
            }
            if (ctx->shape != BIN_ONLY_SHAPE) {
                rgb = get_bits1(gb); /* rgb_components */
                chroma_format = get_bits(gb, 2); /* chroma_format */
                if (!chroma_format || chroma_format == CHROMA_420 || (rgb && chroma_format == CHROMA_422)) {
                    av_log(s->avctx, AV_LOG_ERROR, "illegal chroma format\n");
                    return AVERROR_INVALIDDATA;
                }

                bits_per_raw_sample = get_bits(gb, 4); /* bit_depth */
                if (bits_per_raw_sample == 10) {
                    if (rgb) {
                        s->avctx->pix_fmt = AV_PIX_FMT_GBRP10;
                    }
                    else {
                        s->avctx->pix_fmt = chroma_format == CHROMA_422 ? AV_PIX_FMT_YUV422P10 : AV_PIX_FMT_YUV444P10;
                    }
                }
                else {
                    avpriv_request_sample(s->avctx, "MPEG-4 Studio profile bit-depth %u", bits_per_raw_sample);
                    return AVERROR_PATCHWELCOME;
                }
                if (rgb != ctx->rgb || s->chroma_format != chroma_format)
                    s->context_reinit = 1;
                s->avctx->bits_per_raw_sample = bits_per_raw_sample;
                ctx->rgb = rgb;
                s->chroma_format = chroma_format;
            }
            if (ctx->shape == RECT_SHAPE) {
                check_marker(s->avctx, gb, "before video_object_layer_width");
                width = get_bits(gb, 14); /* video_object_layer_width */
                check_marker(s->avctx, gb, "before video_object_layer_height");
                height = get_bits(gb, 14); /* video_object_layer_height */
                check_marker(s->avctx, gb, "after video_object_layer_height");

                /* Do the same check as non-studio profile */
                if (width && height) {
                    if (s->width && s->height &&
                        (s->width != width || s->height != height))
                        s->context_reinit = 1;
                    s->width  = width;
                    s->height = height;
                }
            }
            s->aspect_ratio_info = get_bits(gb, 4);
            if (s->aspect_ratio_info == FF_ASPECT_EXTENDED) {
                s->avctx->sample_aspect_ratio.num = get_bits(gb, 8);  // par_width
                s->avctx->sample_aspect_ratio.den = get_bits(gb, 8);  // par_height
            } else {
                s->avctx->sample_aspect_ratio = ff_h263_pixel_aspect[s->aspect_ratio_info];
            }
            skip_bits(gb, 4); /* frame_rate_code */
            skip_bits(gb, 15); /* first_half_bit_rate */
            check_marker(s->avctx, gb, "after first_half_bit_rate");
            skip_bits(gb, 15); /* latter_half_bit_rate */
            check_marker(s->avctx, gb, "after latter_half_bit_rate");
            skip_bits(gb, 15); /* first_half_vbv_buffer_size */
            check_marker(s->avctx, gb, "after first_half_vbv_buffer_size");
            skip_bits(gb, 3); /* latter_half_vbv_buffer_size */
            skip_bits(gb, 11); /* first_half_vbv_buffer_size */
            check_marker(s->avctx, gb, "after first_half_vbv_buffer_size");
            skip_bits(gb, 15); /* latter_half_vbv_occupancy */
            check_marker(s->avctx, gb, "after latter_half_vbv_occupancy");
            s->low_delay = get_bits1(gb);
            s->mpeg_quant = get_bits1(gb); /* mpeg2_stream */

            next_start_code_studio(gb);
            extension_and_user_data(s, gb, 2);

    return 0;
}

/**
 * Decode MPEG-4 headers.
 *
 * @param  header If set the absence of a VOP is not treated as error; otherwise, it is treated as such.
 * @return <0 if an error occurred
 *         FRAME_SKIPPED if a not coded VOP is found
 *         0 else
 */
int ff_mpeg4_decode_picture_header(Mpeg4DecContext *ctx, GetBitContext *gb, int header)
{
    MpegEncContext *s = &ctx->m;
    unsigned startcode, v;
    int ret;
    int vol = 0;

    /* search next start code */
    align_get_bits(gb);

    // If we have not switched to studio profile than we also did not switch bps
    // that means something else (like a previous instance) outside set bps which
    // would be inconsistant with the currect state, thus reset it
    if (!s->studio_profile && s->avctx->bits_per_raw_sample != 8)
        s->avctx->bits_per_raw_sample = 0;

    if (s->codec_tag == AV_RL32("WV1F") && show_bits(gb, 24) == 0x575630) {
        skip_bits(gb, 24);
        if (get_bits(gb, 8) == 0xF0)
            goto end;
    }

    startcode = 0xff;
    for (;;) {
        if (get_bits_count(gb) >= gb->size_in_bits) {
            if (gb->size_in_bits == 8 &&
                (ctx->divx_version >= 0 || ctx->xvid_build >= 0) || s->codec_tag == AV_RL32("QMP4")) {
                av_log(s->avctx, AV_LOG_VERBOSE, "frame skip %d\n", gb->size_in_bits);
                return FRAME_SKIPPED;  // divx bug
            } else if (header && get_bits_count(gb) == gb->size_in_bits) {
                return 0; // ordinary return value for parsing of extradata
            } else
                return AVERROR_INVALIDDATA;  // end of stream
        }

        /* use the bits after the test */
        v = get_bits(gb, 8);
        startcode = ((startcode << 8) | v) & 0xffffffff;

        if ((startcode & 0xFFFFFF00) != 0x100)
            continue;  // no startcode

        if (s->avctx->debug & FF_DEBUG_STARTCODE) {
            av_log(s->avctx, AV_LOG_DEBUG, "startcode: %3X ", startcode);
            if (startcode <= 0x11F)
                av_log(s->avctx, AV_LOG_DEBUG, "Video Object Start");
            else if (startcode <= 0x12F)
                av_log(s->avctx, AV_LOG_DEBUG, "Video Object Layer Start");
            else if (startcode <= 0x13F)
                av_log(s->avctx, AV_LOG_DEBUG, "Reserved");
            else if (startcode <= 0x15F)
                av_log(s->avctx, AV_LOG_DEBUG, "FGS bp start");
            else if (startcode <= 0x1AF)
                av_log(s->avctx, AV_LOG_DEBUG, "Reserved");
            else if (startcode == 0x1B0)
                av_log(s->avctx, AV_LOG_DEBUG, "Visual Object Seq Start");
            else if (startcode == 0x1B1)
                av_log(s->avctx, AV_LOG_DEBUG, "Visual Object Seq End");
            else if (startcode == 0x1B2)
                av_log(s->avctx, AV_LOG_DEBUG, "User Data");
            else if (startcode == 0x1B3)
                av_log(s->avctx, AV_LOG_DEBUG, "Group of VOP start");
            else if (startcode == 0x1B4)
                av_log(s->avctx, AV_LOG_DEBUG, "Video Session Error");
            else if (startcode == 0x1B5)
                av_log(s->avctx, AV_LOG_DEBUG, "Visual Object Start");
            else if (startcode == 0x1B6)
                av_log(s->avctx, AV_LOG_DEBUG, "Video Object Plane start");
            else if (startcode == 0x1B7)
                av_log(s->avctx, AV_LOG_DEBUG, "slice start");
            else if (startcode == 0x1B8)
                av_log(s->avctx, AV_LOG_DEBUG, "extension start");
            else if (startcode == 0x1B9)
                av_log(s->avctx, AV_LOG_DEBUG, "fgs start");
            else if (startcode == 0x1BA)
                av_log(s->avctx, AV_LOG_DEBUG, "FBA Object start");
            else if (startcode == 0x1BB)
                av_log(s->avctx, AV_LOG_DEBUG, "FBA Object Plane start");
            else if (startcode == 0x1BC)
                av_log(s->avctx, AV_LOG_DEBUG, "Mesh Object start");
            else if (startcode == 0x1BD)
                av_log(s->avctx, AV_LOG_DEBUG, "Mesh Object Plane start");
            else if (startcode == 0x1BE)
                av_log(s->avctx, AV_LOG_DEBUG, "Still Texture Object start");
            else if (startcode == 0x1BF)
                av_log(s->avctx, AV_LOG_DEBUG, "Texture Spatial Layer start");
            else if (startcode == 0x1C0)
                av_log(s->avctx, AV_LOG_DEBUG, "Texture SNR Layer start");
            else if (startcode == 0x1C1)
                av_log(s->avctx, AV_LOG_DEBUG, "Texture Tile start");
            else if (startcode == 0x1C2)
                av_log(s->avctx, AV_LOG_DEBUG, "Texture Shape Layer start");
            else if (startcode == 0x1C3)
                av_log(s->avctx, AV_LOG_DEBUG, "stuffing start");
            else if (startcode <= 0x1C5)
                av_log(s->avctx, AV_LOG_DEBUG, "reserved");
            else if (startcode <= 0x1FF)
                av_log(s->avctx, AV_LOG_DEBUG, "System start");
            av_log(s->avctx, AV_LOG_DEBUG, " at %d\n", get_bits_count(gb));
        }

        if (startcode >= 0x120 && startcode <= 0x12F) {
            if (vol) {
                av_log(s->avctx, AV_LOG_WARNING, "Ignoring multiple VOL headers\n");
                continue;
            }
            vol++;
            if ((ret = decode_vol_header(ctx, gb)) < 0)
                return ret;
        } else if (startcode == USER_DATA_STARTCODE) {
            decode_user_data(ctx, gb);
        } else if (startcode == GOP_STARTCODE) {
            mpeg4_decode_gop_header(s, gb);
        } else if (startcode == VOS_STARTCODE) {
            int profile, level;
            mpeg4_decode_profile_level(s, gb, &profile, &level);
            if (profile == FF_PROFILE_MPEG4_SIMPLE_STUDIO &&
                (level > 0 && level < 9)) {
                s->studio_profile = 1;
                next_start_code_studio(gb);
                extension_and_user_data(s, gb, 0);
            } else if (s->studio_profile) {
                avpriv_request_sample(s->avctx, "Mixes studio and non studio profile\n");
                return AVERROR_PATCHWELCOME;
            }
            s->avctx->profile = profile;
            s->avctx->level   = level;
        } else if (startcode == VISUAL_OBJ_STARTCODE) {
            if (s->studio_profile) {
                if ((ret = decode_studiovisualobject(ctx, gb)) < 0)
                    return ret;
            } else
                mpeg4_decode_visual_object(s, gb);
        } else if (startcode == VOP_STARTCODE) {
            break;
        }

        align_get_bits(gb);
        startcode = 0xff;
    }

end:
    if (s->avctx->flags & AV_CODEC_FLAG_LOW_DELAY)
        s->low_delay = 1;
    s->avctx->has_b_frames = !s->low_delay;

    if (s->studio_profile) {
        if (!s->avctx->bits_per_raw_sample) {
            av_log(s->avctx, AV_LOG_ERROR, "Missing VOL header\n");
            return AVERROR_INVALIDDATA;
        }
        return decode_studio_vop_header(ctx, gb);
    } else
        return decode_vop_header(ctx, gb);
}

av_cold void ff_mpeg4videodec_static_init(void) {
    static int done = 0;

    if (!done) {
        ff_rl_init(&ff_mpeg4_rl_intra, ff_mpeg4_static_rl_table_store[0]);
        ff_rl_init(&ff_rvlc_rl_inter, ff_mpeg4_static_rl_table_store[1]);
        ff_rl_init(&ff_rvlc_rl_intra, ff_mpeg4_static_rl_table_store[2]);
        INIT_VLC_RL(ff_mpeg4_rl_intra, 554);
        INIT_VLC_RL(ff_rvlc_rl_inter, 1072);
        INIT_VLC_RL(ff_rvlc_rl_intra, 1072);
        INIT_VLC_STATIC(&dc_lum, DC_VLC_BITS, 10 /* 13 */,
                        &ff_mpeg4_DCtab_lum[0][1], 2, 1,
                        &ff_mpeg4_DCtab_lum[0][0], 2, 1, 512);
        INIT_VLC_STATIC(&dc_chrom, DC_VLC_BITS, 10 /* 13 */,
                        &ff_mpeg4_DCtab_chrom[0][1], 2, 1,
                        &ff_mpeg4_DCtab_chrom[0][0], 2, 1, 512);
        INIT_VLC_STATIC(&sprite_trajectory, SPRITE_TRAJ_VLC_BITS, 15,
                        &ff_sprite_trajectory_tab[0][1], 4, 2,
                        &ff_sprite_trajectory_tab[0][0], 4, 2, 128);
        INIT_VLC_STATIC(&mb_type_b_vlc, MB_TYPE_B_VLC_BITS, 4,
                        &ff_mb_type_b_tab[0][1], 2, 1,
                        &ff_mb_type_b_tab[0][0], 2, 1, 16);
        done = 1;
    }
}

int ff_mpeg4_frame_end(AVCodecContext *avctx, const uint8_t *buf, int buf_size)
{
    Mpeg4DecContext *ctx = avctx->priv_data;
    MpegEncContext    *s = &ctx->m;

    /* divx 5.01+ bitstream reorder stuff */
    /* Since this clobbers the input buffer and hwaccel codecs still need the
     * data during hwaccel->end_frame we should not do this any earlier */
    if (s->divx_packed) {
        int current_pos     = s->gb.buffer == s->bitstream_buffer ? 0 : (get_bits_count(&s->gb) >> 3);
        int startcode_found = 0;

        if (buf_size - current_pos > 7) {

            int i;
            for (i = current_pos; i < buf_size - 4; i++)

                if (buf[i]     == 0 &&
                    buf[i + 1] == 0 &&
                    buf[i + 2] == 1 &&
                    buf[i + 3] == 0xB6) {
                    startcode_found = !(buf[i + 4] & 0x40);
                    break;
                }
        }

        if (startcode_found) {
            if (!ctx->showed_packed_warning) {
                av_log(s->avctx, AV_LOG_INFO, "Video uses a non-standard and "
                       "wasteful way to store B-frames ('packed B-frames'). "
                       "Consider using the mpeg4_unpack_bframes bitstream filter without encoding but stream copy to fix it.\n");
                ctx->showed_packed_warning = 1;
            }
            av_fast_padded_malloc(&s->bitstream_buffer,
                           &s->allocated_bitstream_buffer_size,
                           buf_size - current_pos);
            if (!s->bitstream_buffer) {
                s->bitstream_buffer_size = 0;
                return AVERROR(ENOMEM);
            }
            memcpy(s->bitstream_buffer, buf + current_pos,
                   buf_size - current_pos);
            s->bitstream_buffer_size = buf_size - current_pos;
        }
    }

    return 0;
}

#if HAVE_THREADS
static int mpeg4_update_thread_context(AVCodecContext *dst,
                                       const AVCodecContext *src)
{
    Mpeg4DecContext *s = dst->priv_data;
    const Mpeg4DecContext *s1 = src->priv_data;
    int init = s->m.context_initialized;

    int ret = ff_mpeg_update_thread_context(dst, src);

    if (ret < 0)
        return ret;

    // copy all the necessary fields explicitly
    s->time_increment_bits       = s1->time_increment_bits;
    s->shape                     = s1->shape;
    s->vol_sprite_usage          = s1->vol_sprite_usage;
    s->sprite_brightness_change  = s1->sprite_brightness_change;
    s->num_sprite_warping_points = s1->num_sprite_warping_points;
    s->rvlc                      = s1->rvlc;
    s->resync_marker             = s1->resync_marker;
    s->t_frame                   = s1->t_frame;
    s->new_pred                  = s1->new_pred;
    s->enhancement_type          = s1->enhancement_type;
    s->scalability               = s1->scalability;
    s->use_intra_dc_vlc          = s1->use_intra_dc_vlc;
    s->intra_dc_threshold        = s1->intra_dc_threshold;
    s->divx_version              = s1->divx_version;
    s->divx_build                = s1->divx_build;
    s->xvid_build                = s1->xvid_build;
    s->lavc_build                = s1->lavc_build;
    s->showed_packed_warning     = s1->showed_packed_warning;
    s->vol_control_parameters    = s1->vol_control_parameters;
    s->cplx_estimation_trash_i   = s1->cplx_estimation_trash_i;
    s->cplx_estimation_trash_p   = s1->cplx_estimation_trash_p;
    s->cplx_estimation_trash_b   = s1->cplx_estimation_trash_b;
    s->rgb                       = s1->rgb;

    memcpy(s->sprite_shift, s1->sprite_shift, sizeof(s1->sprite_shift));
    memcpy(s->sprite_traj,  s1->sprite_traj,  sizeof(s1->sprite_traj));

    if (CONFIG_MPEG4_DECODER && !init && s1->xvid_build >= 0)
        ff_xvid_idct_init(&s->m.idsp, dst);

    return 0;
}
#endif

static av_cold int init_studio_vlcs(Mpeg4DecContext *ctx)
{
    int i, ret;

    for (i = 0; i < 12; i++) {
        ret = init_vlc(&ctx->studio_intra_tab[i], STUDIO_INTRA_BITS, 22,
                       &ff_mpeg4_studio_intra[i][0][1], 4, 2,
                       &ff_mpeg4_studio_intra[i][0][0], 4, 2,
                       0);

        if (ret < 0)
            return ret;
    }

    ret = init_vlc(&ctx->studio_luma_dc, STUDIO_INTRA_BITS, 19,
                   &ff_mpeg4_studio_dc_luma[0][1], 4, 2,
                   &ff_mpeg4_studio_dc_luma[0][0], 4, 2,
                   0);
    if (ret < 0)
        return ret;

    ret = init_vlc(&ctx->studio_chroma_dc, STUDIO_INTRA_BITS, 19,
                   &ff_mpeg4_studio_dc_chroma[0][1], 4, 2,
                   &ff_mpeg4_studio_dc_chroma[0][0], 4, 2,
                   0);
    if (ret < 0)
        return ret;

    return 0;
}

static av_cold int decode_init(AVCodecContext *avctx)
{
    Mpeg4DecContext *ctx = avctx->priv_data;
    MpegEncContext *s = &ctx->m;
    int ret;

    ctx->divx_version =
    ctx->divx_build   =
    ctx->xvid_build   =
    ctx->lavc_build   = -1;

    if ((ret = ff_h263_decode_init(avctx)) < 0)
        return ret;

    ff_mpeg4videodec_static_init();
    if ((ret = init_studio_vlcs(ctx)) < 0)
        return ret;

    s->h263_pred = 1;
    s->low_delay = 0; /* default, might be overridden in the vol header during header parsing */
    s->decode_mb = mpeg4_decode_mb;
    ctx->time_increment_bits = 4; /* default value for broken headers */

    avctx->chroma_sample_location = AVCHROMA_LOC_LEFT;

    return 0;
}

static av_cold int decode_end(AVCodecContext *avctx)
{
    Mpeg4DecContext *ctx = avctx->priv_data;
    int i;

    for (i = 0; i < 12; i++)
        ff_free_vlc(&ctx->studio_intra_tab[i]);

    ff_free_vlc(&ctx->studio_luma_dc);
    ff_free_vlc(&ctx->studio_chroma_dc);

    return ff_h263_decode_end(avctx);
}

static const AVOption mpeg4_options[] = {
    {"quarter_sample", "1/4 subpel MC", offsetof(MpegEncContext, quarter_sample), AV_OPT_TYPE_BOOL, {.i64 = 0}, 0, 1, 0},
    {"divx_packed", "divx style packed b frames", offsetof(MpegEncContext, divx_packed), AV_OPT_TYPE_BOOL, {.i64 = 0}, 0, 1, 0},
    {NULL}
};

static const AVClass mpeg4_class = {
    .class_name = "MPEG4 Video Decoder",
    .item_name  = av_default_item_name,
    .option     = mpeg4_options,
    .version    = LIBAVUTIL_VERSION_INT,
};

AVCodec ff_mpeg4_decoder = {
    .name                  = "mpeg4",
    .long_name             = NULL_IF_CONFIG_SMALL("MPEG-4 part 2"),
    .type                  = AVMEDIA_TYPE_VIDEO,
    .id                    = AV_CODEC_ID_MPEG4,
    .priv_data_size        = sizeof(Mpeg4DecContext),
    .init                  = decode_init,
    .close                 = decode_end,
    .decode                = ff_h263_decode_frame,
    .capabilities          = AV_CODEC_CAP_DRAW_HORIZ_BAND | AV_CODEC_CAP_DR1 |
                             AV_CODEC_CAP_TRUNCATED | AV_CODEC_CAP_DELAY |
                             AV_CODEC_CAP_FRAME_THREADS,
    .caps_internal         = FF_CODEC_CAP_SKIP_FRAME_FILL_PARAM |
                             FF_CODEC_CAP_ALLOCATE_PROGRESS,
    .flush                 = ff_mpeg_flush,
    .max_lowres            = 3,
    .pix_fmts              = ff_h263_hwaccel_pixfmt_list_420,
    .profiles              = NULL_IF_CONFIG_SMALL(ff_mpeg4_video_profiles),
    .update_thread_context = ONLY_IF_THREADS_ENABLED(mpeg4_update_thread_context),
    .priv_class = &mpeg4_class,
    .hw_configs            = (const AVCodecHWConfigInternal*[]) {
#if CONFIG_MPEG4_NVDEC_HWACCEL
                               HWACCEL_NVDEC(mpeg4),
#endif
#if CONFIG_MPEG4_VAAPI_HWACCEL
                               HWACCEL_VAAPI(mpeg4),
#endif
#if CONFIG_MPEG4_VDPAU_HWACCEL
                               HWACCEL_VDPAU(mpeg4),
#endif
#if CONFIG_MPEG4_VIDEOTOOLBOX_HWACCEL
                               HWACCEL_VIDEOTOOLBOX(mpeg4),
#endif
                               NULL
                           },
};<|MERGE_RESOLUTION|>--- conflicted
+++ resolved
@@ -185,10 +185,7 @@
     int sprite_ref[4][2];
     int virtual_ref[2][2];
     int64_t sprite_offset[2][2];
-<<<<<<< HEAD
-=======
     int64_t sprite_delta[2][2];
->>>>>>> 6b6b9e59
 
     // only true for rectangle shapes
     const int vop_ref[4][2] = { { 0, 0 },         { s->width, 0 },
@@ -276,17 +273,10 @@
         sprite_offset[0][1]    =
         sprite_offset[1][0]    =
         sprite_offset[1][1]    = 0;
-<<<<<<< HEAD
-        s->sprite_delta[0][0]  = a;
-        s->sprite_delta[0][1]  =
-        s->sprite_delta[1][0]  = 0;
-        s->sprite_delta[1][1]  = a;
-=======
         sprite_delta[0][0]     = a;
         sprite_delta[0][1]     =
         sprite_delta[1][0]     = 0;
         sprite_delta[1][1]     = a;
->>>>>>> 6b6b9e59
         ctx->sprite_shift[0]   =
         ctx->sprite_shift[1]   = 0;
         break;
@@ -305,32 +295,6 @@
         ctx->sprite_shift[1]   = 0;
         break;
     case 2:
-<<<<<<< HEAD
-        sprite_offset[0][0]    = (sprite_ref[0][0] * (1 << alpha + rho)) +
-                                 (-r * sprite_ref[0][0] + virtual_ref[0][0]) *
-                                 (-vop_ref[0][0]) +
-                                 (r * sprite_ref[0][1] - virtual_ref[0][1]) *
-                                 (-vop_ref[0][1]) + (1 << (alpha + rho - 1));
-        sprite_offset[0][1]    = (sprite_ref[0][1] * (1 << alpha + rho)) +
-                                 (-r * sprite_ref[0][1] + virtual_ref[0][1]) *
-                                 (-vop_ref[0][0]) +
-                                 (-r * sprite_ref[0][0] + virtual_ref[0][0]) *
-                                 (-vop_ref[0][1]) + (1 << (alpha + rho - 1));
-        sprite_offset[1][0]    = ((-r * sprite_ref[0][0] + virtual_ref[0][0]) *
-                                  (-2 * vop_ref[0][0] + 1) +
-                                  (r * sprite_ref[0][1] - virtual_ref[0][1]) *
-                                  (-2 * vop_ref[0][1] + 1) + 2 * w2 * r *
-                                  sprite_ref[0][0] - 16 * w2 + (1 << (alpha + rho + 1)));
-        sprite_offset[1][1]    = ((-r * sprite_ref[0][1] + virtual_ref[0][1]) *
-                                  (-2 * vop_ref[0][0] + 1) +
-                                  (-r * sprite_ref[0][0] + virtual_ref[0][0]) *
-                                  (-2 * vop_ref[0][1] + 1) + 2 * w2 * r *
-                                  sprite_ref[0][1] - 16 * w2 + (1 << (alpha + rho + 1)));
-        s->sprite_delta[0][0] = (-r * sprite_ref[0][0] + virtual_ref[0][0]);
-        s->sprite_delta[0][1] = (+r * sprite_ref[0][1] - virtual_ref[0][1]);
-        s->sprite_delta[1][0] = (-r * sprite_ref[0][1] + virtual_ref[0][1]);
-        s->sprite_delta[1][1] = (-r * sprite_ref[0][0] + virtual_ref[0][0]);
-=======
         sprite_offset[0][0]    = ((int64_t)      sprite_ref[0][0] * (1 << alpha + rho)) +
                                  ((int64_t) -r * sprite_ref[0][0] + virtual_ref[0][0]) *
                                  ((int64_t)        -vop_ref[0][0]) +
@@ -355,7 +319,6 @@
         sprite_delta[0][1] = (+r * sprite_ref[0][1] - virtual_ref[0][1]);
         sprite_delta[1][0] = (-r * sprite_ref[0][1] + virtual_ref[0][1]);
         sprite_delta[1][1] = (-r * sprite_ref[0][0] + virtual_ref[0][0]);
->>>>>>> 6b6b9e59
 
         ctx->sprite_shift[0]  = alpha + rho;
         ctx->sprite_shift[1]  = alpha + rho + 2;
@@ -380,49 +343,28 @@
                                  ((int64_t)-r * sprite_ref[0][1] + virtual_ref[1][1]) * w3 * (-2 * vop_ref[0][1] + 1) +
                                   (int64_t)2 * w2 * h3 * r * sprite_ref[0][1] - 16 * w2 * h3 +
                                  ((int64_t)1 << (alpha + beta + rho - min_ab + 1));
-<<<<<<< HEAD
-        s->sprite_delta[0][0] = (-r * sprite_ref[0][0] + virtual_ref[0][0]) * h3;
-        s->sprite_delta[0][1] = (-r * sprite_ref[0][0] + virtual_ref[1][0]) * w3;
-        s->sprite_delta[1][0] = (-r * sprite_ref[0][1] + virtual_ref[0][1]) * h3;
-        s->sprite_delta[1][1] = (-r * sprite_ref[0][1] + virtual_ref[1][1]) * w3;
-=======
         sprite_delta[0][0] = (-r * (int64_t)sprite_ref[0][0] + virtual_ref[0][0]) * h3;
         sprite_delta[0][1] = (-r * (int64_t)sprite_ref[0][0] + virtual_ref[1][0]) * w3;
         sprite_delta[1][0] = (-r * (int64_t)sprite_ref[0][1] + virtual_ref[0][1]) * h3;
         sprite_delta[1][1] = (-r * (int64_t)sprite_ref[0][1] + virtual_ref[1][1]) * w3;
->>>>>>> 6b6b9e59
 
         ctx->sprite_shift[0]  = alpha + beta + rho - min_ab;
         ctx->sprite_shift[1]  = alpha + beta + rho - min_ab + 2;
         break;
     }
     /* try to simplify the situation */
-<<<<<<< HEAD
-    if (s->sprite_delta[0][0] == a << ctx->sprite_shift[0] &&
-        s->sprite_delta[0][1] == 0 &&
-        s->sprite_delta[1][0] == 0 &&
-        s->sprite_delta[1][1] == a << ctx->sprite_shift[0]) {
-=======
     if (sprite_delta[0][0] == a << ctx->sprite_shift[0] &&
         sprite_delta[0][1] == 0 &&
         sprite_delta[1][0] == 0 &&
         sprite_delta[1][1] == a << ctx->sprite_shift[0]) {
->>>>>>> 6b6b9e59
         sprite_offset[0][0] >>= ctx->sprite_shift[0];
         sprite_offset[0][1] >>= ctx->sprite_shift[0];
         sprite_offset[1][0] >>= ctx->sprite_shift[1];
         sprite_offset[1][1] >>= ctx->sprite_shift[1];
-<<<<<<< HEAD
-        s->sprite_delta[0][0] = a;
-        s->sprite_delta[0][1] = 0;
-        s->sprite_delta[1][0] = 0;
-        s->sprite_delta[1][1] = a;
-=======
         sprite_delta[0][0] = a;
         sprite_delta[0][1] = 0;
         sprite_delta[1][0] = 0;
         sprite_delta[1][1] = a;
->>>>>>> 6b6b9e59
         ctx->sprite_shift[0] = 0;
         ctx->sprite_shift[1] = 0;
         s->real_sprite_warping_points = 1;
@@ -430,16 +372,6 @@
         int shift_y = 16 - ctx->sprite_shift[0];
         int shift_c = 16 - ctx->sprite_shift[1];
 
-<<<<<<< HEAD
-        if (shift_c < 0 || shift_y < 0 ||
-            FFABS(sprite_offset[0][0]) >= INT_MAX >> shift_y  ||
-            FFABS(sprite_offset[1][0]) >= INT_MAX >> shift_c  ||
-            FFABS(sprite_offset[0][1]) >= INT_MAX >> shift_y  ||
-            FFABS(sprite_offset[1][1]) >= INT_MAX >> shift_c
-        ) {
-            avpriv_request_sample(s->avctx, "Too large sprite shift or offset");
-            goto overflow;
-=======
         for (i = 0; i < 2; i++) {
             if (shift_c < 0 || shift_y < 0 ||
                 FFABS(  sprite_offset[0][i]) >= INT_MAX >> shift_y  ||
@@ -450,19 +382,13 @@
                 avpriv_request_sample(s->avctx, "Too large sprite shift, delta or offset");
                 goto overflow;
             }
->>>>>>> 6b6b9e59
         }
 
         for (i = 0; i < 2; i++) {
             sprite_offset[0][i]    *= 1 << shift_y;
             sprite_offset[1][i]    *= 1 << shift_c;
-<<<<<<< HEAD
-            s->sprite_delta[0][i]  *= 1 << shift_y;
-            s->sprite_delta[1][i]  *= 1 << shift_y;
-=======
             sprite_delta[0][i]     *= 1 << shift_y;
             sprite_delta[1][i]     *= 1 << shift_y;
->>>>>>> 6b6b9e59
             ctx->sprite_shift[i]     = 16;
 
         }
@@ -472,19 +398,11 @@
                 sprite_delta[i][1] - a * (1LL<<16)
             };
 
-<<<<<<< HEAD
-            if (llabs(sprite_offset[0][i] + s->sprite_delta[i][0] * (w+16LL)) >= INT_MAX ||
-                llabs(sprite_offset[0][i] + s->sprite_delta[i][1] * (h+16LL)) >= INT_MAX ||
-                llabs(sprite_offset[0][i] + s->sprite_delta[i][0] * (w+16LL) + s->sprite_delta[i][1] * (h+16LL)) >= INT_MAX ||
-                llabs(s->sprite_delta[i][0] * (w+16LL)) >= INT_MAX ||
-                llabs(s->sprite_delta[i][1] * (w+16LL)) >= INT_MAX ||
-=======
             if (llabs(sprite_offset[0][i] + sprite_delta[i][0] * (w+16LL)) >= INT_MAX ||
                 llabs(sprite_offset[0][i] + sprite_delta[i][1] * (h+16LL)) >= INT_MAX ||
                 llabs(sprite_offset[0][i] + sprite_delta[i][0] * (w+16LL) + sprite_delta[i][1] * (h+16LL)) >= INT_MAX ||
                 llabs(sprite_delta[i][0] * (w+16LL)) >= INT_MAX ||
                 llabs(sprite_delta[i][1] * (h+16LL)) >= INT_MAX ||
->>>>>>> 6b6b9e59
                 llabs(sd[0]) >= INT_MAX ||
                 llabs(sd[1]) >= INT_MAX ||
                 llabs(sprite_offset[0][i] + sd[0] * (w+16LL)) >= INT_MAX ||
@@ -498,17 +416,10 @@
         s->real_sprite_warping_points = ctx->num_sprite_warping_points;
     }
 
-<<<<<<< HEAD
-    s->sprite_offset[0][0] = sprite_offset[0][0];
-    s->sprite_offset[0][1] = sprite_offset[0][1];
-    s->sprite_offset[1][0] = sprite_offset[1][0];
-    s->sprite_offset[1][1] = sprite_offset[1][1];
-=======
     for (i = 0; i < 4; i++) {
         s->sprite_offset[i&1][i>>1] = sprite_offset[i&1][i>>1];
         s->sprite_delta [i&1][i>>1] = sprite_delta [i&1][i>>1];
     }
->>>>>>> 6b6b9e59
 
     return 0;
 overflow:
