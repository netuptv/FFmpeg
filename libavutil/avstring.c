--- conflicted
+++ resolved
@@ -232,8 +232,6 @@
     return c1 - c2;
 }
 
-<<<<<<< HEAD
-=======
 char *av_strireplace(const char *str, const char *from, const char *to)
 {
     char *ret = NULL;
@@ -257,7 +255,6 @@
     return ret;
 }
 
->>>>>>> 6b6b9e59
 const char *av_basename(const char *path)
 {
     char *p;
