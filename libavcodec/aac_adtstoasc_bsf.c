/*
 * MPEG-2/4 AAC ADTS to MPEG-4 Audio Specific Configuration bitstream filter
 * Copyright (c) 2009 Alex Converse <alex.converse@gmail.com>
 *
 * This file is part of FFmpeg.
 *
 * FFmpeg is free software; you can redistribute it and/or
 * modify it under the terms of the GNU Lesser General Public
 * License as published by the Free Software Foundation; either
 * version 2.1 of the License, or (at your option) any later version.
 *
 * FFmpeg is distributed in the hope that it will be useful,
 * but WITHOUT ANY WARRANTY; without even the implied warranty of
 * MERCHANTABILITY or FITNESS FOR A PARTICULAR PURPOSE.  See the GNU
 * Lesser General Public License for more details.
 *
 * You should have received a copy of the GNU Lesser General Public
 * License along with FFmpeg; if not, write to the Free Software
 * Foundation, Inc., 51 Franklin Street, Fifth Floor, Boston, MA 02110-1301 USA
 */

#include "adts_header.h"
#include "adts_parser.h"
#include "bsf.h"
#include "bsf_internal.h"
#include "put_bits.h"
#include "get_bits.h"
#include "mpeg4audio.h"
#include "internal.h"

typedef struct AACBSFContext {
    int first_frame_done;
} AACBSFContext;

/**
 * This filter creates an MPEG-4 AudioSpecificConfig from an MPEG-2/4
 * ADTS header and removes the ADTS header.
 */
static int aac_adtstoasc_filter(AVBSFContext *bsfc, AVPacket *pkt)
{
    AACBSFContext *ctx = bsfc->priv_data;

    GetBitContext gb;
    PutBitContext pb;
    AACADTSHeaderInfo hdr;
    int ret;

    ret = ff_bsf_get_packet_ref(bsfc, pkt);
    if (ret < 0)
        return ret;

<<<<<<< HEAD
    if (bsfc->par_in->extradata && in->size >= 2 && (AV_RB16(in->data) >> 4) != 0xfff)
        goto finish;

    if (in->size < AAC_ADTS_HEADER_SIZE)
        goto packet_too_small;
=======
    if (bsfc->par_in->extradata && pkt->size >= 2 && (AV_RB16(pkt->data) >> 4) != 0xfff)
        return 0;
>>>>>>> 6b6b9e59

    if (pkt->size < AV_AAC_ADTS_HEADER_SIZE)
        goto packet_too_small;

<<<<<<< HEAD
    if (avpriv_aac_parse_header(&gb, &hdr) < 0) {
=======
    init_get_bits(&gb, pkt->data, AV_AAC_ADTS_HEADER_SIZE * 8);

    if (ff_adts_header_parse(&gb, &hdr) < 0) {
>>>>>>> 6b6b9e59
        av_log(bsfc, AV_LOG_ERROR, "Error parsing ADTS frame header!\n");
        ret = AVERROR_INVALIDDATA;
        goto fail;
    }

    if (!hdr.crc_absent && hdr.num_aac_frames > 1) {
        avpriv_report_missing_feature(bsfc,
                                      "Multiple RDBs per frame with CRC");
        ret = AVERROR_PATCHWELCOME;
        goto fail;
    }

    pkt->size -= AV_AAC_ADTS_HEADER_SIZE + 2 * !hdr.crc_absent;
    if (pkt->size <= 0)
        goto packet_too_small;
    pkt->data += AV_AAC_ADTS_HEADER_SIZE + 2 * !hdr.crc_absent;

    if (!ctx->first_frame_done) {
        int            pce_size = 0;
        uint8_t        pce_data[MAX_PCE_SIZE];
        uint8_t       *extradata;

        if (!hdr.chan_config) {
            init_get_bits(&gb, pkt->data, pkt->size * 8);
            if (get_bits(&gb, 3) != 5) {
                avpriv_report_missing_feature(bsfc,
                                              "PCE-based channel configuration "
                                              "without PCE as first syntax "
                                              "element");
                ret = AVERROR_PATCHWELCOME;
                goto fail;
            }
            init_put_bits(&pb, pce_data, MAX_PCE_SIZE);
            pce_size = ff_copy_pce_data(&pb, &gb) / 8;
            flush_put_bits(&pb);
            pkt->size -= get_bits_count(&gb)/8;
            pkt->data += get_bits_count(&gb)/8;
        }

        extradata = av_packet_new_side_data(pkt, AV_PKT_DATA_NEW_EXTRADATA,
                                            2 + pce_size);
        if (!extradata) {
            ret = AVERROR(ENOMEM);
            goto fail;
        }

        init_put_bits(&pb, extradata, 2 + pce_size);
        put_bits(&pb, 5, hdr.object_type);
        put_bits(&pb, 4, hdr.sampling_index);
        put_bits(&pb, 4, hdr.chan_config);
        put_bits(&pb, 1, 0); //frame length - 1024 samples
        put_bits(&pb, 1, 0); //does not depend on core coder
        put_bits(&pb, 1, 0); //is not extension
        flush_put_bits(&pb);
        if (pce_size) {
            memcpy(extradata + 2, pce_data, pce_size);
        }

        ctx->first_frame_done = 1;
    }

    return 0;

packet_too_small:
    av_log(bsfc, AV_LOG_ERROR, "Input packet too small\n");
    ret = AVERROR_INVALIDDATA;
fail:
    av_packet_unref(pkt);
    return ret;
}

static int aac_adtstoasc_init(AVBSFContext *ctx)
{
    /* Validate the extradata if the stream is already MPEG-4 AudioSpecificConfig */
    if (ctx->par_in->extradata) {
        MPEG4AudioConfig mp4ac;
        int ret = avpriv_mpeg4audio_get_config2(&mp4ac, ctx->par_in->extradata,
                                                ctx->par_in->extradata_size, 1, ctx);
        if (ret < 0) {
            av_log(ctx, AV_LOG_ERROR, "Error parsing AudioSpecificConfig extradata!\n");
            return ret;
        }
    }

    return 0;
}

static const enum AVCodecID codec_ids[] = {
    AV_CODEC_ID_AAC, AV_CODEC_ID_NONE,
};

const AVBitStreamFilter ff_aac_adtstoasc_bsf = {
    .name           = "aac_adtstoasc",
    .priv_data_size = sizeof(AACBSFContext),
    .init           = aac_adtstoasc_init,
    .filter         = aac_adtstoasc_filter,
    .codec_ids      = codec_ids,
};<|MERGE_RESOLUTION|>--- conflicted
+++ resolved
@@ -49,27 +49,15 @@
     if (ret < 0)
         return ret;
 
-<<<<<<< HEAD
-    if (bsfc->par_in->extradata && in->size >= 2 && (AV_RB16(in->data) >> 4) != 0xfff)
-        goto finish;
-
-    if (in->size < AAC_ADTS_HEADER_SIZE)
-        goto packet_too_small;
-=======
     if (bsfc->par_in->extradata && pkt->size >= 2 && (AV_RB16(pkt->data) >> 4) != 0xfff)
         return 0;
->>>>>>> 6b6b9e59
 
     if (pkt->size < AV_AAC_ADTS_HEADER_SIZE)
         goto packet_too_small;
 
-<<<<<<< HEAD
-    if (avpriv_aac_parse_header(&gb, &hdr) < 0) {
-=======
     init_get_bits(&gb, pkt->data, AV_AAC_ADTS_HEADER_SIZE * 8);
 
     if (ff_adts_header_parse(&gb, &hdr) < 0) {
->>>>>>> 6b6b9e59
         av_log(bsfc, AV_LOG_ERROR, "Error parsing ADTS frame header!\n");
         ret = AVERROR_INVALIDDATA;
         goto fail;
