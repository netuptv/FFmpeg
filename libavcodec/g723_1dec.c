/*
 * G.723.1 compatible decoder
 * Copyright (c) 2006 Benjamin Larsson
 * Copyright (c) 2010 Mohamed Naufal Basheer
 *
 * This file is part of FFmpeg.
 *
 * FFmpeg is free software; you can redistribute it and/or
 * modify it under the terms of the GNU Lesser General Public
 * License as published by the Free Software Foundation; either
 * version 2.1 of the License, or (at your option) any later version.
 *
 * FFmpeg is distributed in the hope that it will be useful,
 * but WITHOUT ANY WARRANTY; without even the implied warranty of
 * MERCHANTABILITY or FITNESS FOR A PARTICULAR PURPOSE.  See the GNU
 * Lesser General Public License for more details.
 *
 * You should have received a copy of the GNU Lesser General Public
 * License along with FFmpeg; if not, write to the Free Software
 * Foundation, Inc., 51 Franklin Street, Fifth Floor, Boston, MA 02110-1301 USA
 */

/**
 * @file
 * G.723.1 compatible decoder
 */

#include "libavutil/channel_layout.h"
#include "libavutil/mem.h"
#include "libavutil/opt.h"

#define BITSTREAM_READER_LE
#include "acelp_vectors.h"
#include "avcodec.h"
#include "celp_filters.h"
#include "celp_math.h"
#include "get_bits.h"
#include "internal.h"
#include "g723_1.h"

#define CNG_RANDOM_SEED 12345

static av_cold int g723_1_decode_init(AVCodecContext *avctx)
{
    G723_1_Context *s = avctx->priv_data;

    avctx->sample_fmt     = AV_SAMPLE_FMT_S16P;
    if (avctx->channels < 1 || avctx->channels > 2) {
        av_log(avctx, AV_LOG_ERROR, "Only mono and stereo are supported (requested channels: %d).\n", avctx->channels);
        return AVERROR(EINVAL);
    }
    avctx->channel_layout = avctx->channels == 1 ? AV_CH_LAYOUT_MONO : AV_CH_LAYOUT_STEREO;
    for (int ch = 0; ch < avctx->channels; ch++) {
        G723_1_ChannelContext *p = &s->ch[ch];

        p->pf_gain = 1 << 12;

        memcpy(p->prev_lsp, dc_lsp, LPC_ORDER * sizeof(*p->prev_lsp));
        memcpy(p->sid_lsp,  dc_lsp, LPC_ORDER * sizeof(*p->sid_lsp));

        p->cng_random_seed = CNG_RANDOM_SEED;
        p->past_frame_type = SID_FRAME;
    }

    return 0;
}

/**
 * Unpack the frame into parameters.
 *
 * @param p           the context
 * @param buf         pointer to the input buffer
 * @param buf_size    size of the input buffer
 */
static int unpack_bitstream(G723_1_ChannelContext *p, const uint8_t *buf,
                            int buf_size)
{
    GetBitContext gb;
    int ad_cb_len;
    int temp, info_bits, i;
    int ret;

    ret = init_get_bits8(&gb, buf, buf_size);
    if (ret < 0)
        return ret;

    /* Extract frame type and rate info */
    info_bits = get_bits(&gb, 2);

    if (info_bits == 3) {
        p->cur_frame_type = UNTRANSMITTED_FRAME;
        return 0;
    }

    /* Extract 24 bit lsp indices, 8 bit for each band */
    p->lsp_index[2] = get_bits(&gb, 8);
    p->lsp_index[1] = get_bits(&gb, 8);
    p->lsp_index[0] = get_bits(&gb, 8);

    if (info_bits == 2) {
        p->cur_frame_type = SID_FRAME;
        p->subframe[0].amp_index = get_bits(&gb, 6);
        return 0;
    }

    /* Extract the info common to both rates */
    p->cur_rate       = info_bits ? RATE_5300 : RATE_6300;
    p->cur_frame_type = ACTIVE_FRAME;

    p->pitch_lag[0] = get_bits(&gb, 7);
    if (p->pitch_lag[0] > 123)       /* test if forbidden code */
        return -1;
    p->pitch_lag[0] += PITCH_MIN;
    p->subframe[1].ad_cb_lag = get_bits(&gb, 2);

    p->pitch_lag[1] = get_bits(&gb, 7);
    if (p->pitch_lag[1] > 123)
        return -1;
    p->pitch_lag[1] += PITCH_MIN;
    p->subframe[3].ad_cb_lag = get_bits(&gb, 2);
    p->subframe[0].ad_cb_lag = 1;
    p->subframe[2].ad_cb_lag = 1;

    for (i = 0; i < SUBFRAMES; i++) {
        /* Extract combined gain */
        temp = get_bits(&gb, 12);
        ad_cb_len = 170;
        p->subframe[i].dirac_train = 0;
        if (p->cur_rate == RATE_6300 && p->pitch_lag[i >> 1] < SUBFRAME_LEN - 2) {
            p->subframe[i].dirac_train = temp >> 11;
            temp &= 0x7FF;
            ad_cb_len = 85;
        }
        p->subframe[i].ad_cb_gain = FASTDIV(temp, GAIN_LEVELS);
        if (p->subframe[i].ad_cb_gain < ad_cb_len) {
            p->subframe[i].amp_index = temp - p->subframe[i].ad_cb_gain *
                                       GAIN_LEVELS;
        } else {
            return -1;
        }
    }

    p->subframe[0].grid_index = get_bits1(&gb);
    p->subframe[1].grid_index = get_bits1(&gb);
    p->subframe[2].grid_index = get_bits1(&gb);
    p->subframe[3].grid_index = get_bits1(&gb);

    if (p->cur_rate == RATE_6300) {
        skip_bits1(&gb);  /* skip reserved bit */

        /* Compute pulse_pos index using the 13-bit combined position index */
        temp = get_bits(&gb, 13);
        p->subframe[0].pulse_pos = temp / 810;

        temp -= p->subframe[0].pulse_pos * 810;
        p->subframe[1].pulse_pos = FASTDIV(temp, 90);

        temp -= p->subframe[1].pulse_pos * 90;
        p->subframe[2].pulse_pos = FASTDIV(temp, 9);
        p->subframe[3].pulse_pos = temp - p->subframe[2].pulse_pos * 9;

        p->subframe[0].pulse_pos = (p->subframe[0].pulse_pos << 16) +
                                   get_bits(&gb, 16);
        p->subframe[1].pulse_pos = (p->subframe[1].pulse_pos << 14) +
                                   get_bits(&gb, 14);
        p->subframe[2].pulse_pos = (p->subframe[2].pulse_pos << 16) +
                                   get_bits(&gb, 16);
        p->subframe[3].pulse_pos = (p->subframe[3].pulse_pos << 14) +
                                   get_bits(&gb, 14);

        p->subframe[0].pulse_sign = get_bits(&gb, 6);
        p->subframe[1].pulse_sign = get_bits(&gb, 5);
        p->subframe[2].pulse_sign = get_bits(&gb, 6);
        p->subframe[3].pulse_sign = get_bits(&gb, 5);
    } else { /* 5300 bps */
        p->subframe[0].pulse_pos  = get_bits(&gb, 12);
        p->subframe[1].pulse_pos  = get_bits(&gb, 12);
        p->subframe[2].pulse_pos  = get_bits(&gb, 12);
        p->subframe[3].pulse_pos  = get_bits(&gb, 12);

        p->subframe[0].pulse_sign = get_bits(&gb, 4);
        p->subframe[1].pulse_sign = get_bits(&gb, 4);
        p->subframe[2].pulse_sign = get_bits(&gb, 4);
        p->subframe[3].pulse_sign = get_bits(&gb, 4);
    }

    return 0;
}

/**
 * Bitexact implementation of sqrt(val/2).
 */
static int16_t square_root(unsigned val)
{
    av_assert2(!(val & 0x80000000));

    return (ff_sqrt(val << 1) >> 1) & (~1);
}

/**
 * Generate fixed codebook excitation vector.
 *
 * @param vector    decoded excitation vector
 * @param subfrm    current subframe
 * @param cur_rate  current bitrate
 * @param pitch_lag closed loop pitch lag
 * @param index     current subframe index
 */
static void gen_fcb_excitation(int16_t *vector, G723_1_Subframe *subfrm,
                               enum Rate cur_rate, int pitch_lag, int index)
{
    int temp, i, j;

    memset(vector, 0, SUBFRAME_LEN * sizeof(*vector));

    if (cur_rate == RATE_6300) {
        if (subfrm->pulse_pos >= max_pos[index])
            return;

        /* Decode amplitudes and positions */
        j = PULSE_MAX - pulses[index];
        temp = subfrm->pulse_pos;
        for (i = 0; i < SUBFRAME_LEN / GRID_SIZE; i++) {
            temp -= combinatorial_table[j][i];
            if (temp >= 0)
                continue;
            temp += combinatorial_table[j++][i];
            if (subfrm->pulse_sign & (1 << (PULSE_MAX - j))) {
                vector[subfrm->grid_index + GRID_SIZE * i] =
                                        -fixed_cb_gain[subfrm->amp_index];
            } else {
                vector[subfrm->grid_index + GRID_SIZE * i] =
                                         fixed_cb_gain[subfrm->amp_index];
            }
            if (j == PULSE_MAX)
                break;
        }
        if (subfrm->dirac_train == 1)
            ff_g723_1_gen_dirac_train(vector, pitch_lag);
    } else { /* 5300 bps */
        int cb_gain  = fixed_cb_gain[subfrm->amp_index];
        int cb_shift = subfrm->grid_index;
        int cb_sign  = subfrm->pulse_sign;
        int cb_pos   = subfrm->pulse_pos;
        int offset, beta, lag;

        for (i = 0; i < 8; i += 2) {
            offset         = ((cb_pos & 7) << 3) + cb_shift + i;
            vector[offset] = (cb_sign & 1) ? cb_gain : -cb_gain;
            cb_pos  >>= 3;
            cb_sign >>= 1;
        }

        /* Enhance harmonic components */
        lag  = pitch_contrib[subfrm->ad_cb_gain << 1] + pitch_lag +
               subfrm->ad_cb_lag - 1;
        beta = pitch_contrib[(subfrm->ad_cb_gain << 1) + 1];

        if (lag < SUBFRAME_LEN - 2) {
            for (i = lag; i < SUBFRAME_LEN; i++)
                vector[i] += beta * vector[i - lag] >> 15;
        }
    }
}

/**
 * Estimate maximum auto-correlation around pitch lag.
 *
 * @param buf       buffer with offset applied
 * @param offset    offset of the excitation vector
 * @param ccr_max   pointer to the maximum auto-correlation
 * @param pitch_lag decoded pitch lag
 * @param length    length of autocorrelation
 * @param dir       forward lag(1) / backward lag(-1)
 */
static int autocorr_max(const int16_t *buf, int offset, int *ccr_max,
                        int pitch_lag, int length, int dir)
{
    int limit, ccr, lag = 0;
    int i;

    pitch_lag = FFMIN(PITCH_MAX - 3, pitch_lag);
    if (dir > 0)
        limit = FFMIN(FRAME_LEN + PITCH_MAX - offset - length, pitch_lag + 3);
    else
        limit = pitch_lag + 3;

    for (i = pitch_lag - 3; i <= limit; i++) {
        ccr = ff_g723_1_dot_product(buf, buf + dir * i, length);

        if (ccr > *ccr_max) {
            *ccr_max = ccr;
            lag = i;
        }
    }
    return lag;
}

/**
 * Calculate pitch postfilter optimal and scaling gains.
 *
 * @param lag      pitch postfilter forward/backward lag
 * @param ppf      pitch postfilter parameters
 * @param cur_rate current bitrate
 * @param tgt_eng  target energy
 * @param ccr      cross-correlation
 * @param res_eng  residual energy
 */
static void comp_ppf_gains(int lag, PPFParam *ppf, enum Rate cur_rate,
                           int tgt_eng, int ccr, int res_eng)
{
    int pf_residual;     /* square of postfiltered residual */
    int temp1, temp2;

    ppf->index = lag;

    temp1 = tgt_eng * res_eng >> 1;
    temp2 = ccr * ccr << 1;

    if (temp2 > temp1) {
        if (ccr >= res_eng) {
            ppf->opt_gain = ppf_gain_weight[cur_rate];
        } else {
            ppf->opt_gain = (ccr << 15) / res_eng *
                            ppf_gain_weight[cur_rate] >> 15;
        }
        /* pf_res^2 = tgt_eng + 2*ccr*gain + res_eng*gain^2 */
        temp1       = (tgt_eng << 15) + (ccr * ppf->opt_gain << 1);
        temp2       = (ppf->opt_gain * ppf->opt_gain >> 15) * res_eng;
        pf_residual = av_sat_add32(temp1, temp2 + (1 << 15)) >> 16;

        if (tgt_eng >= pf_residual << 1) {
            temp1 = 0x7fff;
        } else {
            temp1 = (tgt_eng << 14) / pf_residual;
        }

        /* scaling_gain = sqrt(tgt_eng/pf_res^2) */
        ppf->sc_gain = square_root(temp1 << 16);
    } else {
        ppf->opt_gain = 0;
        ppf->sc_gain  = 0x7fff;
    }

    ppf->opt_gain = av_clip_int16(ppf->opt_gain * ppf->sc_gain >> 15);
}

/**
 * Calculate pitch postfilter parameters.
 *
 * @param p         the context
 * @param offset    offset of the excitation vector
 * @param pitch_lag decoded pitch lag
 * @param ppf       pitch postfilter parameters
 * @param cur_rate  current bitrate
 */
static void comp_ppf_coeff(G723_1_ChannelContext *p, int offset, int pitch_lag,
                           PPFParam *ppf, enum Rate cur_rate)
{

    int16_t scale;
    int i;
    int temp1, temp2;

    /*
     * 0 - target energy
     * 1 - forward cross-correlation
     * 2 - forward residual energy
     * 3 - backward cross-correlation
     * 4 - backward residual energy
     */
    int energy[5] = {0, 0, 0, 0, 0};
    int16_t *buf  = p->audio + LPC_ORDER + offset;
    int fwd_lag   = autocorr_max(buf, offset, &energy[1], pitch_lag,
                                 SUBFRAME_LEN, 1);
    int back_lag  = autocorr_max(buf, offset, &energy[3], pitch_lag,
                                 SUBFRAME_LEN, -1);

    ppf->index    = 0;
    ppf->opt_gain = 0;
    ppf->sc_gain  = 0x7fff;

    /* Case 0, Section 3.6 */
    if (!back_lag && !fwd_lag)
        return;

    /* Compute target energy */
    energy[0] = ff_g723_1_dot_product(buf, buf, SUBFRAME_LEN);

    /* Compute forward residual energy */
    if (fwd_lag)
        energy[2] = ff_g723_1_dot_product(buf + fwd_lag, buf + fwd_lag,
                                          SUBFRAME_LEN);

    /* Compute backward residual energy */
    if (back_lag)
        energy[4] = ff_g723_1_dot_product(buf - back_lag, buf - back_lag,
                                          SUBFRAME_LEN);

    /* Normalize and shorten */
    temp1 = 0;
    for (i = 0; i < 5; i++)
        temp1 = FFMAX(energy[i], temp1);

    scale = ff_g723_1_normalize_bits(temp1, 31);
    for (i = 0; i < 5; i++)
        energy[i] = (energy[i] << scale) >> 16;

    if (fwd_lag && !back_lag) {  /* Case 1 */
        comp_ppf_gains(fwd_lag,  ppf, cur_rate, energy[0], energy[1],
                       energy[2]);
    } else if (!fwd_lag) {       /* Case 2 */
        comp_ppf_gains(-back_lag, ppf, cur_rate, energy[0], energy[3],
                       energy[4]);
    } else {                     /* Case 3 */

        /*
         * Select the largest of energy[1]^2/energy[2]
         * and energy[3]^2/energy[4]
         */
        temp1 = energy[4] * ((energy[1] * energy[1] + (1 << 14)) >> 15);
        temp2 = energy[2] * ((energy[3] * energy[3] + (1 << 14)) >> 15);
        if (temp1 >= temp2) {
            comp_ppf_gains(fwd_lag, ppf, cur_rate, energy[0], energy[1],
                           energy[2]);
        } else {
            comp_ppf_gains(-back_lag, ppf, cur_rate, energy[0], energy[3],
                           energy[4]);
        }
    }
}

/**
 * Classify frames as voiced/unvoiced.
 *
 * @param p         the context
 * @param pitch_lag decoded pitch_lag
 * @param exc_eng   excitation energy estimation
 * @param scale     scaling factor of exc_eng
 *
 * @return residual interpolation index if voiced, 0 otherwise
 */
static int comp_interp_index(G723_1_ChannelContext *p, int pitch_lag,
                             int *exc_eng, int *scale)
{
    int offset = PITCH_MAX + 2 * SUBFRAME_LEN;
    int16_t *buf = p->audio + LPC_ORDER;

    int index, ccr, tgt_eng, best_eng, temp;

    *scale = ff_g723_1_scale_vector(buf, p->excitation, FRAME_LEN + PITCH_MAX);
    buf   += offset;

    /* Compute maximum backward cross-correlation */
    ccr   = 0;
    index = autocorr_max(buf, offset, &ccr, pitch_lag, SUBFRAME_LEN * 2, -1);
    ccr   = av_sat_add32(ccr, 1 << 15) >> 16;

    /* Compute target energy */
    tgt_eng  = ff_g723_1_dot_product(buf, buf, SUBFRAME_LEN * 2);
    *exc_eng = av_sat_add32(tgt_eng, 1 << 15) >> 16;

    if (ccr <= 0)
        return 0;

    /* Compute best energy */
    best_eng = ff_g723_1_dot_product(buf - index, buf - index,
                                     SUBFRAME_LEN * 2);
    best_eng = av_sat_add32(best_eng, 1 << 15) >> 16;

    temp = best_eng * *exc_eng >> 3;

    if (temp < ccr * ccr) {
        return index;
    } else
        return 0;
}

/**
 * Perform residual interpolation based on frame classification.
 *
 * @param buf   decoded excitation vector
 * @param out   output vector
 * @param lag   decoded pitch lag
 * @param gain  interpolated gain
 * @param rseed seed for random number generator
 */
static void residual_interp(int16_t *buf, int16_t *out, int lag,
                            int gain, int *rseed)
{
    int i;
    if (lag) { /* Voiced */
        int16_t *vector_ptr = buf + PITCH_MAX;
        /* Attenuate */
        for (i = 0; i < lag; i++)
            out[i] = vector_ptr[i - lag] * 3 >> 2;
        av_memcpy_backptr((uint8_t*)(out + lag), lag * sizeof(*out),
                          (FRAME_LEN - lag) * sizeof(*out));
    } else {  /* Unvoiced */
        for (i = 0; i < FRAME_LEN; i++) {
            *rseed = (int16_t)(*rseed * 521 + 259);
            out[i] = gain * *rseed >> 15;
        }
        memset(buf, 0, (FRAME_LEN + PITCH_MAX) * sizeof(*buf));
    }
}

/**
 * Perform IIR filtering.
 *
 * @param fir_coef FIR coefficients
 * @param iir_coef IIR coefficients
 * @param src      source vector
 * @param dest     destination vector
 * @param width    width of the output, 16 bits(0) / 32 bits(1)
 */
#define iir_filter(fir_coef, iir_coef, src, dest, width)\
{\
    int m, n;\
    int res_shift = 16 & ~-(width);\
    int in_shift  = 16 - res_shift;\
\
    for (m = 0; m < SUBFRAME_LEN; m++) {\
        int64_t filter = 0;\
        for (n = 1; n <= LPC_ORDER; n++) {\
            filter -= (fir_coef)[n - 1] * (src)[m - n] -\
                      (iir_coef)[n - 1] * ((dest)[m - n] >> in_shift);\
        }\
\
        (dest)[m] = av_clipl_int32(((src)[m] * 65536) + (filter * 8) +\
                                   (1 << 15)) >> res_shift;\
    }\
}

/**
 * Adjust gain of postfiltered signal.
 *
 * @param p      the context
 * @param buf    postfiltered output vector
 * @param energy input energy coefficient
 */
static void gain_scale(G723_1_ChannelContext *p, int16_t * buf, int energy)
{
    int num, denom, gain, bits1, bits2;
    int i;

    num   = energy;
    denom = 0;
    for (i = 0; i < SUBFRAME_LEN; i++) {
        int temp = buf[i] >> 2;
        temp *= temp;
        denom = av_sat_dadd32(denom, temp);
    }

    if (num && denom) {
        bits1   = ff_g723_1_normalize_bits(num,   31);
        bits2   = ff_g723_1_normalize_bits(denom, 31);
        num     = num << bits1 >> 1;
        denom <<= bits2;

        bits2 = 5 + bits1 - bits2;
        bits2 = av_clip_uintp2(bits2, 5);

        gain = (num >> 1) / (denom >> 16);
        gain = square_root(gain << 16 >> bits2);
    } else {
        gain = 1 << 12;
    }

    for (i = 0; i < SUBFRAME_LEN; i++) {
        p->pf_gain = (15 * p->pf_gain + gain + (1 << 3)) >> 4;
        buf[i]     = av_clip_int16((buf[i] * (p->pf_gain + (p->pf_gain >> 4)) +
                                   (1 << 10)) >> 11);
    }
}

/**
 * Perform formant filtering.
 *
 * @param p   the context
 * @param lpc quantized lpc coefficients
 * @param buf input buffer
 * @param dst output buffer
 */
static void formant_postfilter(G723_1_ChannelContext *p, int16_t *lpc,
                               int16_t *buf, int16_t *dst)
{
    int16_t filter_coef[2][LPC_ORDER];
    int filter_signal[LPC_ORDER + FRAME_LEN], *signal_ptr;
    int i, j, k;

    memcpy(buf, p->fir_mem, LPC_ORDER * sizeof(*buf));
    memcpy(filter_signal, p->iir_mem, LPC_ORDER * sizeof(*filter_signal));

    for (i = LPC_ORDER, j = 0; j < SUBFRAMES; i += SUBFRAME_LEN, j++) {
        for (k = 0; k < LPC_ORDER; k++) {
            filter_coef[0][k] = (-lpc[k] * postfilter_tbl[0][k] +
                                 (1 << 14)) >> 15;
            filter_coef[1][k] = (-lpc[k] * postfilter_tbl[1][k] +
                                 (1 << 14)) >> 15;
        }
        iir_filter(filter_coef[0], filter_coef[1], buf + i, filter_signal + i, 1);
        lpc += LPC_ORDER;
    }

    memcpy(p->fir_mem, buf + FRAME_LEN, LPC_ORDER * sizeof(int16_t));
    memcpy(p->iir_mem, filter_signal + FRAME_LEN, LPC_ORDER * sizeof(int));

    buf += LPC_ORDER;
    signal_ptr = filter_signal + LPC_ORDER;
    for (i = 0; i < SUBFRAMES; i++) {
        int temp;
        int auto_corr[2];
        int scale, energy;

        /* Normalize */
        scale = ff_g723_1_scale_vector(dst, buf, SUBFRAME_LEN);

        /* Compute auto correlation coefficients */
        auto_corr[0] = ff_g723_1_dot_product(dst, dst + 1, SUBFRAME_LEN - 1);
        auto_corr[1] = ff_g723_1_dot_product(dst, dst,     SUBFRAME_LEN);

        /* Compute reflection coefficient */
        temp = auto_corr[1] >> 16;
        if (temp) {
            temp = (auto_corr[0] >> 2) / temp;
        }
        p->reflection_coef = (3 * p->reflection_coef + temp + 2) >> 2;
        temp = -p->reflection_coef >> 1 & ~3;

        /* Compensation filter */
        for (j = 0; j < SUBFRAME_LEN; j++) {
            dst[j] = av_sat_dadd32(signal_ptr[j],
                                   (signal_ptr[j - 1] >> 16) * temp) >> 16;
        }

        /* Compute normalized signal energy */
        temp = 2 * scale + 4;
        if (temp < 0) {
            energy = av_clipl_int32((int64_t)auto_corr[1] << -temp);
        } else
            energy = auto_corr[1] >> temp;

        gain_scale(p, dst, energy);

        buf        += SUBFRAME_LEN;
        signal_ptr += SUBFRAME_LEN;
        dst        += SUBFRAME_LEN;
    }
}

static int sid_gain_to_lsp_index(int gain)
{
    if (gain < 0x10)
        return gain << 6;
    else if (gain < 0x20)
        return gain - 8 << 7;
    else
        return gain - 20 << 8;
}

static inline int cng_rand(int *state, int base)
{
    *state = (*state * 521 + 259) & 0xFFFF;
    return (*state & 0x7FFF) * base >> 15;
}

static int estimate_sid_gain(G723_1_ChannelContext *p)
{
    int i, shift, seg, seg2, t, val, val_add, x, y;

    shift = 16 - p->cur_gain * 2;
    if (shift > 0) {
        if (p->sid_gain == 0) {
            t = 0;
        } else if (shift >= 31 || (int32_t)((uint32_t)p->sid_gain << shift) >> shift != p->sid_gain) {
            if (p->sid_gain < 0) t = INT32_MIN;
            else                 t = INT32_MAX;
        } else
            t = p->sid_gain * (1 << shift);
    } else if(shift < -31) {
        t = (p->sid_gain < 0) ? -1 : 0;
    }else
        t = p->sid_gain >> -shift;
    x = av_clipl_int32(t * (int64_t)cng_filt[0] >> 16);

    if (x >= cng_bseg[2])
        return 0x3F;

    if (x >= cng_bseg[1]) {
        shift = 4;
        seg   = 3;
    } else {
        shift = 3;
        seg   = (x >= cng_bseg[0]);
    }
    seg2 = FFMIN(seg, 3);

    val     = 1 << shift;
    val_add = val >> 1;
    for (i = 0; i < shift; i++) {
        t = seg * 32 + (val << seg2);
        t *= t;
        if (x >= t)
            val += val_add;
        else
            val -= val_add;
        val_add >>= 1;
    }

    t = seg * 32 + (val << seg2);
    y = t * t - x;
    if (y <= 0) {
        t = seg * 32 + (val + 1 << seg2);
        t = t * t - x;
        val = (seg2 - 1) * 16 + val;
        if (t >= y)
            val++;
    } else {
        t = seg * 32 + (val - 1 << seg2);
        t = t * t - x;
        val = (seg2 - 1) * 16 + val;
        if (t >= y)
            val--;
    }

    return val;
}

static void generate_noise(G723_1_ChannelContext *p)
{
    int i, j, idx, t;
    int off[SUBFRAMES];
    int signs[SUBFRAMES / 2 * 11], pos[SUBFRAMES / 2 * 11];
    int tmp[SUBFRAME_LEN * 2];
    int16_t *vector_ptr;
    int64_t sum;
    int b0, c, delta, x, shift;

    p->pitch_lag[0] = cng_rand(&p->cng_random_seed, 21) + 123;
    p->pitch_lag[1] = cng_rand(&p->cng_random_seed, 19) + 123;

    for (i = 0; i < SUBFRAMES; i++) {
        p->subframe[i].ad_cb_gain = cng_rand(&p->cng_random_seed, 50) + 1;
        p->subframe[i].ad_cb_lag  = cng_adaptive_cb_lag[i];
    }

    for (i = 0; i < SUBFRAMES / 2; i++) {
        t = cng_rand(&p->cng_random_seed, 1 << 13);
        off[i * 2]     =   t       & 1;
        off[i * 2 + 1] = ((t >> 1) & 1) + SUBFRAME_LEN;
        t >>= 2;
        for (j = 0; j < 11; j++) {
            signs[i * 11 + j] = ((t & 1) * 2 - 1)  * (1 << 14);
            t >>= 1;
        }
    }

    idx = 0;
    for (i = 0; i < SUBFRAMES; i++) {
        for (j = 0; j < SUBFRAME_LEN / 2; j++)
            tmp[j] = j;
        t = SUBFRAME_LEN / 2;
        for (j = 0; j < pulses[i]; j++, idx++) {
            int idx2 = cng_rand(&p->cng_random_seed, t);

            pos[idx]  = tmp[idx2] * 2 + off[i];
            tmp[idx2] = tmp[--t];
        }
    }

    vector_ptr = p->audio + LPC_ORDER;
    memcpy(vector_ptr, p->prev_excitation,
           PITCH_MAX * sizeof(*p->excitation));
    for (i = 0; i < SUBFRAMES; i += 2) {
        ff_g723_1_gen_acb_excitation(vector_ptr, vector_ptr,
                                     p->pitch_lag[i >> 1], &p->subframe[i],
                                     p->cur_rate);
        ff_g723_1_gen_acb_excitation(vector_ptr + SUBFRAME_LEN,
                                     vector_ptr + SUBFRAME_LEN,
                                     p->pitch_lag[i >> 1], &p->subframe[i + 1],
                                     p->cur_rate);

        t = 0;
        for (j = 0; j < SUBFRAME_LEN * 2; j++)
            t |= FFABS(vector_ptr[j]);
        t = FFMIN(t, 0x7FFF);
        if (!t) {
            shift = 0;
        } else {
            shift = -10 + av_log2(t);
            if (shift < -2)
                shift = -2;
        }
        sum = 0;
        if (shift < 0) {
           for (j = 0; j < SUBFRAME_LEN * 2; j++) {
               t      = vector_ptr[j] * (1 << -shift);
               sum   += t * t;
               tmp[j] = t;
           }
        } else {
           for (j = 0; j < SUBFRAME_LEN * 2; j++) {
               t      = vector_ptr[j] >> shift;
               sum   += t * t;
               tmp[j] = t;
           }
        }

        b0 = 0;
        for (j = 0; j < 11; j++)
            b0 += tmp[pos[(i / 2) * 11 + j]] * signs[(i / 2) * 11 + j];
        b0 = b0 * 2 * 2979LL + (1 << 29) >> 30; // approximated division by 11

        c = p->cur_gain * (p->cur_gain * SUBFRAME_LEN >> 5);
        if (shift * 2 + 3 >= 0)
            c >>= shift * 2 + 3;
        else
            c <<= -(shift * 2 + 3);
        c = (av_clipl_int32(sum << 1) - c) * 2979LL >> 15;

        delta = b0 * b0 * 2 - c;
        if (delta <= 0) {
            x = -b0;
        } else {
            delta = square_root(delta);
            x     = delta - b0;
            t     = delta + b0;
            if (FFABS(t) < FFABS(x))
                x = -t;
        }
        shift++;
        if (shift < 0)
           x >>= -shift;
        else
           x *= 1 << shift;
        x = av_clip(x, -10000, 10000);

        for (j = 0; j < 11; j++) {
            idx = (i / 2) * 11 + j;
            vector_ptr[pos[idx]] = av_clip_int16(vector_ptr[pos[idx]] +
                                                 (x * signs[idx] >> 15));
        }

        /* copy decoded data to serve as a history for the next decoded subframes */
        memcpy(vector_ptr + PITCH_MAX, vector_ptr,
               sizeof(*vector_ptr) * SUBFRAME_LEN * 2);
        vector_ptr += SUBFRAME_LEN * 2;
    }
    /* Save the excitation for the next frame */
    memcpy(p->prev_excitation, p->audio + LPC_ORDER + FRAME_LEN,
           PITCH_MAX * sizeof(*p->excitation));
}

static int g723_1_decode_frame(AVCodecContext *avctx, void *data,
                               int *got_frame_ptr, AVPacket *avpkt)
{
    G723_1_Context *s  = avctx->priv_data;
    AVFrame *frame     = data;
    const uint8_t *buf = avpkt->data;
    int buf_size       = avpkt->size;
    int dec_mode       = buf[0] & 3;

    PPFParam ppf[SUBFRAMES];
    int16_t cur_lsp[LPC_ORDER];
    int16_t lpc[SUBFRAMES * LPC_ORDER];
    int16_t acb_vector[SUBFRAME_LEN];
    int16_t *out;
    int bad_frame = 0, i, j, ret;

    if (buf_size < frame_size[dec_mode] * avctx->channels) {
        if (buf_size)
            av_log(avctx, AV_LOG_WARNING,
                   "Expected %d bytes, got %d - skipping packet\n",
                   frame_size[dec_mode], buf_size);
        *got_frame_ptr = 0;
        return buf_size;
    }

    frame->nb_samples = FRAME_LEN;
    if ((ret = ff_get_buffer(avctx, frame, 0)) < 0)
        return ret;

<<<<<<< HEAD
    out = (int16_t *)frame->data[0];

    if (p->cur_frame_type == ACTIVE_FRAME) {
        if (!bad_frame)
            p->erased_frames = 0;
        else if (p->erased_frames != 3)
            p->erased_frames++;

        ff_g723_1_inverse_quant(cur_lsp, p->prev_lsp, p->lsp_index, bad_frame);
        ff_g723_1_lsp_interpolate(lpc, cur_lsp, p->prev_lsp);

        /* Save the lsp_vector for the next frame */
        memcpy(p->prev_lsp, cur_lsp, LPC_ORDER * sizeof(*p->prev_lsp));

        /* Generate the excitation for the frame */
        memcpy(p->excitation, p->prev_excitation,
               PITCH_MAX * sizeof(*p->excitation));
        if (!p->erased_frames) {
            int16_t *vector_ptr = p->excitation + PITCH_MAX;

            /* Update interpolation gain memory */
            p->interp_gain = fixed_cb_gain[(p->subframe[2].amp_index +
                                            p->subframe[3].amp_index) >> 1];
            for (i = 0; i < SUBFRAMES; i++) {
                gen_fcb_excitation(vector_ptr, &p->subframe[i], p->cur_rate,
                                   p->pitch_lag[i >> 1], i);
                ff_g723_1_gen_acb_excitation(acb_vector,
                                             &p->excitation[SUBFRAME_LEN * i],
                                             p->pitch_lag[i >> 1],
                                             &p->subframe[i], p->cur_rate);
                /* Get the total excitation */
                for (j = 0; j < SUBFRAME_LEN; j++) {
                    int v = av_clip_int16(vector_ptr[j] * 2);
                    vector_ptr[j] = av_clip_int16(v + acb_vector[j]);
                }
                vector_ptr += SUBFRAME_LEN;
            }
=======
    for (int ch = 0; ch < avctx->channels; ch++) {
        G723_1_ChannelContext *p = &s->ch[ch];
        int16_t *audio = p->audio;

        if (unpack_bitstream(p, buf + ch * (buf_size / avctx->channels),
                             buf_size / avctx->channels) < 0) {
            bad_frame = 1;
            if (p->past_frame_type == ACTIVE_FRAME)
                p->cur_frame_type = ACTIVE_FRAME;
            else
                p->cur_frame_type = UNTRANSMITTED_FRAME;
        }
>>>>>>> 6b6b9e59

        out = (int16_t *)frame->extended_data[ch];

        if (p->cur_frame_type == ACTIVE_FRAME) {
            if (!bad_frame)
                p->erased_frames = 0;
            else if (p->erased_frames != 3)
                p->erased_frames++;

            ff_g723_1_inverse_quant(cur_lsp, p->prev_lsp, p->lsp_index, bad_frame);
            ff_g723_1_lsp_interpolate(lpc, cur_lsp, p->prev_lsp);

            /* Save the lsp_vector for the next frame */
            memcpy(p->prev_lsp, cur_lsp, LPC_ORDER * sizeof(*p->prev_lsp));

            /* Generate the excitation for the frame */
            memcpy(p->excitation, p->prev_excitation,
                   PITCH_MAX * sizeof(*p->excitation));
            if (!p->erased_frames) {
                int16_t *vector_ptr = p->excitation + PITCH_MAX;

                /* Update interpolation gain memory */
                p->interp_gain = fixed_cb_gain[(p->subframe[2].amp_index +
                                                p->subframe[3].amp_index) >> 1];
                for (i = 0; i < SUBFRAMES; i++) {
                    gen_fcb_excitation(vector_ptr, &p->subframe[i], p->cur_rate,
                                       p->pitch_lag[i >> 1], i);
                    ff_g723_1_gen_acb_excitation(acb_vector,
                                                 &p->excitation[SUBFRAME_LEN * i],
                                                 p->pitch_lag[i >> 1],
                                                 &p->subframe[i], p->cur_rate);
                    /* Get the total excitation */
                    for (j = 0; j < SUBFRAME_LEN; j++) {
                        int v = av_clip_int16(vector_ptr[j] * 2);
                        vector_ptr[j] = av_clip_int16(v + acb_vector[j]);
                    }
                    vector_ptr += SUBFRAME_LEN;
                }

                vector_ptr = p->excitation + PITCH_MAX;

                p->interp_index = comp_interp_index(p, p->pitch_lag[1],
                                                    &p->sid_gain, &p->cur_gain);

                /* Perform pitch postfiltering */
                if (s->postfilter) {
                    i = PITCH_MAX;
                    for (j = 0; j < SUBFRAMES; i += SUBFRAME_LEN, j++)
                        comp_ppf_coeff(p, i, p->pitch_lag[j >> 1],
                                       ppf + j, p->cur_rate);

                    for (i = 0, j = 0; j < SUBFRAMES; i += SUBFRAME_LEN, j++)
                        ff_acelp_weighted_vector_sum(p->audio + LPC_ORDER + i,
                                                     vector_ptr + i,
                                                     vector_ptr + i + ppf[j].index,
                                                     ppf[j].sc_gain,
                                                     ppf[j].opt_gain,
                                                     1 << 14, 15, SUBFRAME_LEN);
                } else {
                    audio = vector_ptr - LPC_ORDER;
                }

                /* Save the excitation for the next frame */
                memcpy(p->prev_excitation, p->excitation + FRAME_LEN,
                       PITCH_MAX * sizeof(*p->excitation));
            } else {
                p->interp_gain = (p->interp_gain * 3 + 2) >> 2;
                if (p->erased_frames == 3) {
                    /* Mute output */
                    memset(p->excitation, 0,
                           (FRAME_LEN + PITCH_MAX) * sizeof(*p->excitation));
                    memset(p->prev_excitation, 0,
                           PITCH_MAX * sizeof(*p->excitation));
                    memset(frame->data[0], 0,
                           (FRAME_LEN + LPC_ORDER) * sizeof(int16_t));
                } else {
                    int16_t *buf = p->audio + LPC_ORDER;

                    /* Regenerate frame */
                    residual_interp(p->excitation, buf, p->interp_index,
                                    p->interp_gain, &p->random_seed);

                    /* Save the excitation for the next frame */
                    memcpy(p->prev_excitation, buf + (FRAME_LEN - PITCH_MAX),
                           PITCH_MAX * sizeof(*p->excitation));
                }
            }
            p->cng_random_seed = CNG_RANDOM_SEED;
        } else {
            if (p->cur_frame_type == SID_FRAME) {
                p->sid_gain = sid_gain_to_lsp_index(p->subframe[0].amp_index);
                ff_g723_1_inverse_quant(p->sid_lsp, p->prev_lsp, p->lsp_index, 0);
            } else if (p->past_frame_type == ACTIVE_FRAME) {
                p->sid_gain = estimate_sid_gain(p);
            }

            if (p->past_frame_type == ACTIVE_FRAME)
                p->cur_gain = p->sid_gain;
            else
                p->cur_gain = (p->cur_gain * 7 + p->sid_gain) >> 3;
            generate_noise(p);
            ff_g723_1_lsp_interpolate(lpc, p->sid_lsp, p->prev_lsp);
            /* Save the lsp_vector for the next frame */
            memcpy(p->prev_lsp, p->sid_lsp, LPC_ORDER * sizeof(*p->prev_lsp));
        }

        p->past_frame_type = p->cur_frame_type;

        memcpy(p->audio, p->synth_mem, LPC_ORDER * sizeof(*p->audio));
        for (i = LPC_ORDER, j = 0; j < SUBFRAMES; i += SUBFRAME_LEN, j++)
            ff_celp_lp_synthesis_filter(p->audio + i, &lpc[j * LPC_ORDER],
                                        audio + i, SUBFRAME_LEN, LPC_ORDER,
                                        0, 1, 1 << 12);
        memcpy(p->synth_mem, p->audio + FRAME_LEN, LPC_ORDER * sizeof(*p->audio));

        if (s->postfilter) {
            formant_postfilter(p, lpc, p->audio, out);
        } else { // if output is not postfiltered it should be scaled by 2
            for (i = 0; i < FRAME_LEN; i++)
                out[i] = av_clip_int16(2 * p->audio[LPC_ORDER + i]);
        }
    }

    *got_frame_ptr = 1;

    return frame_size[dec_mode] * avctx->channels;
}

#define OFFSET(x) offsetof(G723_1_Context, x)
#define AD     AV_OPT_FLAG_AUDIO_PARAM | AV_OPT_FLAG_DECODING_PARAM

static const AVOption options[] = {
    { "postfilter", "enable postfilter", OFFSET(postfilter), AV_OPT_TYPE_BOOL,
      { .i64 = 1 }, 0, 1, AD },
    { NULL }
};


static const AVClass g723_1dec_class = {
    .class_name = "G.723.1 decoder",
    .item_name  = av_default_item_name,
    .option     = options,
    .version    = LIBAVUTIL_VERSION_INT,
};

AVCodec ff_g723_1_decoder = {
    .name           = "g723_1",
    .long_name      = NULL_IF_CONFIG_SMALL("G.723.1"),
    .type           = AVMEDIA_TYPE_AUDIO,
    .id             = AV_CODEC_ID_G723_1,
    .priv_data_size = sizeof(G723_1_Context),
    .init           = g723_1_decode_init,
    .decode         = g723_1_decode_frame,
    .capabilities   = AV_CODEC_CAP_SUBFRAMES | AV_CODEC_CAP_DR1,
    .priv_class     = &g723_1dec_class,
};<|MERGE_RESOLUTION|>--- conflicted
+++ resolved
@@ -881,45 +881,6 @@
     if ((ret = ff_get_buffer(avctx, frame, 0)) < 0)
         return ret;
 
-<<<<<<< HEAD
-    out = (int16_t *)frame->data[0];
-
-    if (p->cur_frame_type == ACTIVE_FRAME) {
-        if (!bad_frame)
-            p->erased_frames = 0;
-        else if (p->erased_frames != 3)
-            p->erased_frames++;
-
-        ff_g723_1_inverse_quant(cur_lsp, p->prev_lsp, p->lsp_index, bad_frame);
-        ff_g723_1_lsp_interpolate(lpc, cur_lsp, p->prev_lsp);
-
-        /* Save the lsp_vector for the next frame */
-        memcpy(p->prev_lsp, cur_lsp, LPC_ORDER * sizeof(*p->prev_lsp));
-
-        /* Generate the excitation for the frame */
-        memcpy(p->excitation, p->prev_excitation,
-               PITCH_MAX * sizeof(*p->excitation));
-        if (!p->erased_frames) {
-            int16_t *vector_ptr = p->excitation + PITCH_MAX;
-
-            /* Update interpolation gain memory */
-            p->interp_gain = fixed_cb_gain[(p->subframe[2].amp_index +
-                                            p->subframe[3].amp_index) >> 1];
-            for (i = 0; i < SUBFRAMES; i++) {
-                gen_fcb_excitation(vector_ptr, &p->subframe[i], p->cur_rate,
-                                   p->pitch_lag[i >> 1], i);
-                ff_g723_1_gen_acb_excitation(acb_vector,
-                                             &p->excitation[SUBFRAME_LEN * i],
-                                             p->pitch_lag[i >> 1],
-                                             &p->subframe[i], p->cur_rate);
-                /* Get the total excitation */
-                for (j = 0; j < SUBFRAME_LEN; j++) {
-                    int v = av_clip_int16(vector_ptr[j] * 2);
-                    vector_ptr[j] = av_clip_int16(v + acb_vector[j]);
-                }
-                vector_ptr += SUBFRAME_LEN;
-            }
-=======
     for (int ch = 0; ch < avctx->channels; ch++) {
         G723_1_ChannelContext *p = &s->ch[ch];
         int16_t *audio = p->audio;
@@ -932,7 +893,6 @@
             else
                 p->cur_frame_type = UNTRANSMITTED_FRAME;
         }
->>>>>>> 6b6b9e59
 
         out = (int16_t *)frame->extended_data[ch];
 
