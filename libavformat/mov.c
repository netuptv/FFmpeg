--- conflicted
+++ resolved
@@ -1406,11 +1406,7 @@
             time -= 2082844800;  /* seconds between 1904-01-01 and Epoch */
 
         if ((int64_t)(time * 1000000ULL) / 1000000 != time) {
-<<<<<<< HEAD
-            av_log(NULL, AV_LOG_DEBUG, "creation_time is not representable\n");
-=======
             av_log(logctx, AV_LOG_DEBUG, "creation_time is not representable\n");
->>>>>>> 6b6b9e59
             return;
         }
 
