--- conflicted
+++ resolved
@@ -15,8 +15,6 @@
 
 API changes, most recent first:
 
-<<<<<<< HEAD
-=======
 2020-06-05 - ec39c2276a - lavu 56.50.100 - buffer.h
   Passing NULL as alloc argument to av_buffer_pool_init2() is now allowed.
 
@@ -460,7 +458,6 @@
   and av_content_light_metadata_create_side_data() API, and AVContentLightMetadata
   type to export content light level video properties.
 
->>>>>>> 6b6b9e59
 2017-03-31 - 9033e8723c - lavu 55.57.100 - spherical.h
   Add av_spherical_projection_name().
   Add av_spherical_from_name().
