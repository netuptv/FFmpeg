/*
 * H.26L/H.264/AVC/JVT/14496-10/... parameter set decoding
 * Copyright (c) 2003 Michael Niedermayer <michaelni@gmx.at>
 *
 * This file is part of FFmpeg.
 *
 * FFmpeg is free software; you can redistribute it and/or
 * modify it under the terms of the GNU Lesser General Public
 * License as published by the Free Software Foundation; either
 * version 2.1 of the License, or (at your option) any later version.
 *
 * FFmpeg is distributed in the hope that it will be useful,
 * but WITHOUT ANY WARRANTY; without even the implied warranty of
 * MERCHANTABILITY or FITNESS FOR A PARTICULAR PURPOSE.  See the GNU
 * Lesser General Public License for more details.
 *
 * You should have received a copy of the GNU Lesser General Public
 * License along with FFmpeg; if not, write to the Free Software
 * Foundation, Inc., 51 Franklin Street, Fifth Floor, Boston, MA 02110-1301 USA
 */

/**
 * @file
 * H.264 / AVC / MPEG4 part10 parameter set decoding.
 * @author Michael Niedermayer <michaelni@gmx.at>
 */

#include "libavutil/imgutils.h"
#include "internal.h"
#include "avcodec.h"
#include "h264.h"
#include "h264data.h" //FIXME FIXME FIXME (just for zigzag_scan)
#include "golomb.h"

#define MAX_LOG2_MAX_FRAME_NUM    (12 + 4)
#define MIN_LOG2_MAX_FRAME_NUM    4

static const AVRational pixel_aspect[17] = {
    {   0,  1 },
    {   1,  1 },
    {  12, 11 },
    {  10, 11 },
    {  16, 11 },
    {  40, 33 },
    {  24, 11 },
    {  20, 11 },
    {  32, 11 },
    {  80, 33 },
    {  18, 11 },
    {  15, 11 },
    {  64, 33 },
    { 160, 99 },
    {   4,  3 },
    {   3,  2 },
    {   2,  1 },
};

#define QP(qP, depth) ((qP) + 6 * ((depth) - 8))

#define CHROMA_QP_TABLE_END(d)                                          \
    QP(0,  d), QP(1,  d), QP(2,  d), QP(3,  d), QP(4,  d), QP(5,  d),   \
    QP(6,  d), QP(7,  d), QP(8,  d), QP(9,  d), QP(10, d), QP(11, d),   \
    QP(12, d), QP(13, d), QP(14, d), QP(15, d), QP(16, d), QP(17, d),   \
    QP(18, d), QP(19, d), QP(20, d), QP(21, d), QP(22, d), QP(23, d),   \
    QP(24, d), QP(25, d), QP(26, d), QP(27, d), QP(28, d), QP(29, d),   \
    QP(29, d), QP(30, d), QP(31, d), QP(32, d), QP(32, d), QP(33, d),   \
    QP(34, d), QP(34, d), QP(35, d), QP(35, d), QP(36, d), QP(36, d),   \
    QP(37, d), QP(37, d), QP(37, d), QP(38, d), QP(38, d), QP(38, d),   \
    QP(39, d), QP(39, d), QP(39, d), QP(39, d)

const uint8_t ff_h264_chroma_qp[7][QP_MAX_NUM + 1] = {
    { CHROMA_QP_TABLE_END(8) },
    { 0, 1, 2, 3, 4, 5,
      CHROMA_QP_TABLE_END(9) },
    { 0, 1, 2, 3,  4,  5,
      6, 7, 8, 9, 10, 11,
      CHROMA_QP_TABLE_END(10) },
    { 0,  1, 2, 3,  4,  5,
      6,  7, 8, 9, 10, 11,
      12,13,14,15, 16, 17,
      CHROMA_QP_TABLE_END(11) },
    { 0,  1, 2, 3,  4,  5,
      6,  7, 8, 9, 10, 11,
      12,13,14,15, 16, 17,
      18,19,20,21, 22, 23,
      CHROMA_QP_TABLE_END(12) },
    { 0,  1, 2, 3,  4,  5,
      6,  7, 8, 9, 10, 11,
      12,13,14,15, 16, 17,
      18,19,20,21, 22, 23,
      24,25,26,27, 28, 29,
      CHROMA_QP_TABLE_END(13) },
    { 0,  1, 2, 3,  4,  5,
      6,  7, 8, 9, 10, 11,
      12,13,14,15, 16, 17,
      18,19,20,21, 22, 23,
      24,25,26,27, 28, 29,
      30,31,32,33, 34, 35,
      CHROMA_QP_TABLE_END(14) },
};

static const uint8_t default_scaling4[2][16] = {
    {  6, 13, 20, 28, 13, 20, 28, 32,
      20, 28, 32, 37, 28, 32, 37, 42 },
    { 10, 14, 20, 24, 14, 20, 24, 27,
      20, 24, 27, 30, 24, 27, 30, 34 }
};

static const uint8_t default_scaling8[2][64] = {
    {  6, 10, 13, 16, 18, 23, 25, 27,
      10, 11, 16, 18, 23, 25, 27, 29,
      13, 16, 18, 23, 25, 27, 29, 31,
      16, 18, 23, 25, 27, 29, 31, 33,
      18, 23, 25, 27, 29, 31, 33, 36,
      23, 25, 27, 29, 31, 33, 36, 38,
      25, 27, 29, 31, 33, 36, 38, 40,
      27, 29, 31, 33, 36, 38, 40, 42 },
    {  9, 13, 15, 17, 19, 21, 22, 24,
      13, 13, 17, 19, 21, 22, 24, 25,
      15, 17, 19, 21, 22, 24, 25, 27,
      17, 19, 21, 22, 24, 25, 27, 28,
      19, 21, 22, 24, 25, 27, 28, 30,
      21, 22, 24, 25, 27, 28, 30, 32,
      22, 24, 25, 27, 28, 30, 32, 33,
      24, 25, 27, 28, 30, 32, 33, 35 }
};

static inline int decode_hrd_parameters(H264Context *h, SPS *sps)
{
    int cpb_count, i;
    cpb_count = get_ue_golomb_31(&h->gb) + 1;

    if (cpb_count > 32U) {
        av_log(h->avctx, AV_LOG_ERROR, "cpb_count %d invalid\n", cpb_count);
        return AVERROR_INVALIDDATA;
    }

    get_bits(&h->gb, 4); /* bit_rate_scale */
    get_bits(&h->gb, 4); /* cpb_size_scale */
    for (i = 0; i < cpb_count; i++) {
        get_ue_golomb_long(&h->gb); /* bit_rate_value_minus1 */
        get_ue_golomb_long(&h->gb); /* cpb_size_value_minus1 */
        get_bits1(&h->gb);          /* cbr_flag */
    }
    sps->initial_cpb_removal_delay_length = get_bits(&h->gb, 5) + 1;
    sps->cpb_removal_delay_length         = get_bits(&h->gb, 5) + 1;
    sps->dpb_output_delay_length          = get_bits(&h->gb, 5) + 1;
    sps->time_offset_length               = get_bits(&h->gb, 5);
    sps->cpb_cnt                          = cpb_count;
    return 0;
}

static inline int decode_vui_parameters(H264Context *h, SPS *sps)
{
    int aspect_ratio_info_present_flag;
    unsigned int aspect_ratio_idc;

    aspect_ratio_info_present_flag = get_bits1(&h->gb);

    if (aspect_ratio_info_present_flag) {
        aspect_ratio_idc = get_bits(&h->gb, 8);
        if (aspect_ratio_idc == EXTENDED_SAR) {
            sps->sar.num = get_bits(&h->gb, 16);
            sps->sar.den = get_bits(&h->gb, 16);
        } else if (aspect_ratio_idc < FF_ARRAY_ELEMS(pixel_aspect)) {
            sps->sar = pixel_aspect[aspect_ratio_idc];
        } else {
            av_log(h->avctx, AV_LOG_ERROR, "illegal aspect ratio\n");
            return AVERROR_INVALIDDATA;
        }
    } else {
        sps->sar.num =
        sps->sar.den = 0;
    }

    if (get_bits1(&h->gb))      /* overscan_info_present_flag */
        get_bits1(&h->gb);      /* overscan_appropriate_flag */

    sps->video_signal_type_present_flag = get_bits1(&h->gb);
    if (sps->video_signal_type_present_flag) {
        get_bits(&h->gb, 3);                 /* video_format */
        sps->full_range = get_bits1(&h->gb); /* video_full_range_flag */

        sps->colour_description_present_flag = get_bits1(&h->gb);
        if (sps->colour_description_present_flag) {
            sps->color_primaries = get_bits(&h->gb, 8); /* colour_primaries */
            sps->color_trc       = get_bits(&h->gb, 8); /* transfer_characteristics */
            sps->colorspace      = get_bits(&h->gb, 8); /* matrix_coefficients */
            if (sps->color_primaries >= AVCOL_PRI_NB)
                sps->color_primaries = AVCOL_PRI_UNSPECIFIED;
            if (sps->color_trc >= AVCOL_TRC_NB)
                sps->color_trc = AVCOL_TRC_UNSPECIFIED;
            if (sps->colorspace >= AVCOL_SPC_NB)
                sps->colorspace = AVCOL_SPC_UNSPECIFIED;
        }
    }

    /* chroma_location_info_present_flag */
    if (get_bits1(&h->gb)) {
        /* chroma_sample_location_type_top_field */
        h->avctx->chroma_sample_location = get_ue_golomb(&h->gb) + 1;
        get_ue_golomb(&h->gb);  /* chroma_sample_location_type_bottom_field */
    }

    if (show_bits1(&h->gb) && get_bits_left(&h->gb) < 10) {
        av_log(h->avctx, AV_LOG_WARNING, "Truncated VUI\n");
        return 0;
    }

    sps->timing_info_present_flag = get_bits1(&h->gb);
    if (sps->timing_info_present_flag) {
        sps->num_units_in_tick = get_bits_long(&h->gb, 32);
        sps->time_scale        = get_bits_long(&h->gb, 32);
        if (!sps->num_units_in_tick || !sps->time_scale) {
            av_log(h->avctx, AV_LOG_ERROR,
                   "time_scale/num_units_in_tick invalid or unsupported (%d/%d)\n",
                   sps->time_scale, sps->num_units_in_tick);
            return AVERROR_INVALIDDATA;
        }
        sps->fixed_frame_rate_flag = get_bits1(&h->gb);
    }

    sps->nal_hrd_parameters_present_flag = get_bits1(&h->gb);
    if (sps->nal_hrd_parameters_present_flag)
        if (decode_hrd_parameters(h, sps) < 0)
            return AVERROR_INVALIDDATA;
    sps->vcl_hrd_parameters_present_flag = get_bits1(&h->gb);
    if (sps->vcl_hrd_parameters_present_flag)
        if (decode_hrd_parameters(h, sps) < 0)
            return AVERROR_INVALIDDATA;
    if (sps->nal_hrd_parameters_present_flag ||
        sps->vcl_hrd_parameters_present_flag)
        get_bits1(&h->gb);     /* low_delay_hrd_flag */
    sps->pic_struct_present_flag = get_bits1(&h->gb);
    if (!get_bits_left(&h->gb))
        return 0;
    sps->bitstream_restriction_flag = get_bits1(&h->gb);
    if (sps->bitstream_restriction_flag) {
        get_bits1(&h->gb);     /* motion_vectors_over_pic_boundaries_flag */
        get_ue_golomb(&h->gb); /* max_bytes_per_pic_denom */
        get_ue_golomb(&h->gb); /* max_bits_per_mb_denom */
        get_ue_golomb(&h->gb); /* log2_max_mv_length_horizontal */
        get_ue_golomb(&h->gb); /* log2_max_mv_length_vertical */
        sps->num_reorder_frames = get_ue_golomb(&h->gb);
        get_ue_golomb(&h->gb); /*max_dec_frame_buffering*/

        if (get_bits_left(&h->gb) < 0) {
            sps->num_reorder_frames         = 0;
            sps->bitstream_restriction_flag = 0;
        }

        if (sps->num_reorder_frames > 16U
            /* max_dec_frame_buffering || max_dec_frame_buffering > 16 */) {
            av_log(h->avctx, AV_LOG_ERROR,
                   "Clipping illegal num_reorder_frames %d\n",
                   sps->num_reorder_frames);
            sps->num_reorder_frames = 16;
            return AVERROR_INVALIDDATA;
        }
    }

    if (get_bits_left(&h->gb) < 0) {
        av_log(h->avctx, AV_LOG_ERROR,
               "Overread VUI by %d bits\n", -get_bits_left(&h->gb));
        return AVERROR_INVALIDDATA;
    }

    return 0;
}

static void decode_scaling_list(H264Context *h, uint8_t *factors, int size,
                                const uint8_t *jvt_list,
                                const uint8_t *fallback_list)
{
    int i, last = 8, next = 8;
    const uint8_t *scan = size == 16 ? zigzag_scan : ff_zigzag_direct;
    if (!get_bits1(&h->gb)) /* matrix not written, we use the predicted one */
        memcpy(factors, fallback_list, size * sizeof(uint8_t));
    else
        for (i = 0; i < size; i++) {
            if (next)
                next = (last + get_se_golomb(&h->gb)) & 0xff;
            if (!i && !next) { /* matrix not written, we use the preset one */
                memcpy(factors, jvt_list, size * sizeof(uint8_t));
                break;
            }
            last = factors[scan[i]] = next ? next : last;
        }
}

static void decode_scaling_matrices(H264Context *h, SPS *sps,
                                    PPS *pps, int is_sps,
                                    uint8_t(*scaling_matrix4)[16],
                                    uint8_t(*scaling_matrix8)[64])
{
    int fallback_sps = !is_sps && sps->scaling_matrix_present;
    const uint8_t *fallback[4] = {
        fallback_sps ? sps->scaling_matrix4[0] : default_scaling4[0],
        fallback_sps ? sps->scaling_matrix4[3] : default_scaling4[1],
        fallback_sps ? sps->scaling_matrix8[0] : default_scaling8[0],
        fallback_sps ? sps->scaling_matrix8[3] : default_scaling8[1]
    };
    if (get_bits1(&h->gb)) {
        sps->scaling_matrix_present |= is_sps;
        decode_scaling_list(h, scaling_matrix4[0], 16, default_scaling4[0], fallback[0]);        // Intra, Y
        decode_scaling_list(h, scaling_matrix4[1], 16, default_scaling4[0], scaling_matrix4[0]); // Intra, Cr
        decode_scaling_list(h, scaling_matrix4[2], 16, default_scaling4[0], scaling_matrix4[1]); // Intra, Cb
        decode_scaling_list(h, scaling_matrix4[3], 16, default_scaling4[1], fallback[1]);        // Inter, Y
        decode_scaling_list(h, scaling_matrix4[4], 16, default_scaling4[1], scaling_matrix4[3]); // Inter, Cr
        decode_scaling_list(h, scaling_matrix4[5], 16, default_scaling4[1], scaling_matrix4[4]); // Inter, Cb
        if (is_sps || pps->transform_8x8_mode) {
            decode_scaling_list(h, scaling_matrix8[0], 64, default_scaling8[0], fallback[2]); // Intra, Y
            decode_scaling_list(h, scaling_matrix8[3], 64, default_scaling8[1], fallback[3]); // Inter, Y
            if (sps->chroma_format_idc == 3) {
                decode_scaling_list(h, scaling_matrix8[1], 64, default_scaling8[0], scaling_matrix8[0]); // Intra, Cr
                decode_scaling_list(h, scaling_matrix8[4], 64, default_scaling8[1], scaling_matrix8[3]); // Inter, Cr
                decode_scaling_list(h, scaling_matrix8[2], 64, default_scaling8[0], scaling_matrix8[1]); // Intra, Cb
                decode_scaling_list(h, scaling_matrix8[5], 64, default_scaling8[1], scaling_matrix8[4]); // Inter, Cb
            }
        }
    }
}

int ff_h264_decode_seq_parameter_set(H264Context *h)
{
    int profile_idc, level_idc, constraint_set_flags = 0;
    unsigned int sps_id;
    int i, log2_max_frame_num_minus4;
    SPS *sps;

    profile_idc           = get_bits(&h->gb, 8);
    constraint_set_flags |= get_bits1(&h->gb) << 0;   // constraint_set0_flag
    constraint_set_flags |= get_bits1(&h->gb) << 1;   // constraint_set1_flag
    constraint_set_flags |= get_bits1(&h->gb) << 2;   // constraint_set2_flag
    constraint_set_flags |= get_bits1(&h->gb) << 3;   // constraint_set3_flag
    constraint_set_flags |= get_bits1(&h->gb) << 4;   // constraint_set4_flag
    constraint_set_flags |= get_bits1(&h->gb) << 5;   // constraint_set5_flag
    get_bits(&h->gb, 2); // reserved
    level_idc = get_bits(&h->gb, 8);
    sps_id    = get_ue_golomb_31(&h->gb);

    if (sps_id >= MAX_SPS_COUNT) {
        av_log(h->avctx, AV_LOG_ERROR, "sps_id %u out of range\n", sps_id);
        return AVERROR_INVALIDDATA;
    }
    sps = av_mallocz(sizeof(SPS));
    if (!sps)
        return AVERROR(ENOMEM);

    sps->sps_id               = sps_id;
    sps->time_offset_length   = 24;
    sps->profile_idc          = profile_idc;
    sps->constraint_set_flags = constraint_set_flags;
    sps->level_idc            = level_idc;
    sps->full_range           = -1;

    memset(sps->scaling_matrix4, 16, sizeof(sps->scaling_matrix4));
    memset(sps->scaling_matrix8, 16, sizeof(sps->scaling_matrix8));
    sps->scaling_matrix_present = 0;
    sps->colorspace = 2; //AVCOL_SPC_UNSPECIFIED

    if (sps->profile_idc == 100 || sps->profile_idc == 110 ||
        sps->profile_idc == 122 || sps->profile_idc == 244 ||
        sps->profile_idc ==  44 || sps->profile_idc ==  83 ||
        sps->profile_idc ==  86 || sps->profile_idc == 118 ||
        sps->profile_idc == 128 || sps->profile_idc == 144) {
        sps->chroma_format_idc = get_ue_golomb_31(&h->gb);
<<<<<<< HEAD
        if (sps->chroma_format_idc > 3U) {
            av_log(h->avctx, AV_LOG_ERROR,
                   "chroma_format_idc %d is illegal\n",
                   sps->chroma_format_idc);
=======
        if (sps->chroma_format_idc > 3) {
            avpriv_request_sample(h->avctx, "chroma_format_idc %u",
                                  sps->chroma_format_idc);
>>>>>>> 614b9e4d
            goto fail;
        } else if (sps->chroma_format_idc == 3) {
            sps->residual_color_transform_flag = get_bits1(&h->gb);
            if (sps->residual_color_transform_flag) {
                av_log(h->avctx, AV_LOG_ERROR, "separate color planes are not supported\n");
                goto fail;
            }
        }
        sps->bit_depth_luma   = get_ue_golomb(&h->gb) + 8;
        sps->bit_depth_chroma = get_ue_golomb(&h->gb) + 8;
        if (sps->bit_depth_chroma != sps->bit_depth_luma) {
            avpriv_request_sample(h->avctx,
                                  "Different chroma and luma bit depth");
            goto fail;
        }
        if (sps->bit_depth_luma > 14U || sps->bit_depth_chroma > 14U) {
            av_log(h->avctx, AV_LOG_ERROR, "illegal bit depth value (%d, %d)\n",
                   sps->bit_depth_luma, sps->bit_depth_chroma);
            goto fail;
        }
        sps->transform_bypass = get_bits1(&h->gb);
        decode_scaling_matrices(h, sps, NULL, 1,
                                sps->scaling_matrix4, sps->scaling_matrix8);
    } else {
        sps->chroma_format_idc = 1;
        sps->bit_depth_luma    = 8;
        sps->bit_depth_chroma  = 8;
    }

    log2_max_frame_num_minus4 = get_ue_golomb(&h->gb);
    if (log2_max_frame_num_minus4 < MIN_LOG2_MAX_FRAME_NUM - 4 ||
        log2_max_frame_num_minus4 > MAX_LOG2_MAX_FRAME_NUM - 4) {
        av_log(h->avctx, AV_LOG_ERROR,
               "log2_max_frame_num_minus4 out of range (0-12): %d\n",
               log2_max_frame_num_minus4);
        goto fail;
    }
    sps->log2_max_frame_num = log2_max_frame_num_minus4 + 4;

    sps->poc_type = get_ue_golomb_31(&h->gb);

    if (sps->poc_type == 0) { // FIXME #define
        unsigned t = get_ue_golomb(&h->gb);
        if (t>12) {
            av_log(h->avctx, AV_LOG_ERROR, "log2_max_poc_lsb (%d) is out of range\n", t);
            goto fail;
        }
        sps->log2_max_poc_lsb = t + 4;
    } else if (sps->poc_type == 1) { // FIXME #define
        sps->delta_pic_order_always_zero_flag = get_bits1(&h->gb);
        sps->offset_for_non_ref_pic           = get_se_golomb(&h->gb);
        sps->offset_for_top_to_bottom_field   = get_se_golomb(&h->gb);
        sps->poc_cycle_length                 = get_ue_golomb(&h->gb);

        if ((unsigned)sps->poc_cycle_length >=
            FF_ARRAY_ELEMS(sps->offset_for_ref_frame)) {
            av_log(h->avctx, AV_LOG_ERROR,
                   "poc_cycle_length overflow %u\n", sps->poc_cycle_length);
            goto fail;
        }

        for (i = 0; i < sps->poc_cycle_length; i++)
            sps->offset_for_ref_frame[i] = get_se_golomb(&h->gb);
    } else if (sps->poc_type != 2) {
        av_log(h->avctx, AV_LOG_ERROR, "illegal POC type %d\n", sps->poc_type);
        goto fail;
    }

    sps->ref_frame_count = get_ue_golomb_31(&h->gb);
    if (h->avctx->codec_tag == MKTAG('S', 'M', 'V', '2'))
        sps->ref_frame_count = FFMAX(2, sps->ref_frame_count);
    if (sps->ref_frame_count > MAX_PICTURE_COUNT - 2 ||
        sps->ref_frame_count > 16U) {
        av_log(h->avctx, AV_LOG_ERROR,
               "too many reference frames %d\n", sps->ref_frame_count);
        goto fail;
    }
    sps->gaps_in_frame_num_allowed_flag = get_bits1(&h->gb);
    sps->mb_width                       = get_ue_golomb(&h->gb) + 1;
    sps->mb_height                      = get_ue_golomb(&h->gb) + 1;
    if ((unsigned)sps->mb_width  >= INT_MAX / 16 ||
        (unsigned)sps->mb_height >= INT_MAX / 16 ||
        av_image_check_size(16 * sps->mb_width,
                            16 * sps->mb_height, 0, h->avctx)) {
        av_log(h->avctx, AV_LOG_ERROR, "mb_width/height overflow\n");
        goto fail;
    }

    sps->frame_mbs_only_flag = get_bits1(&h->gb);
    if (!sps->frame_mbs_only_flag)
        sps->mb_aff = get_bits1(&h->gb);
    else
        sps->mb_aff = 0;

    sps->direct_8x8_inference_flag = get_bits1(&h->gb);

#ifndef ALLOW_INTERLACE
    if (sps->mb_aff)
        av_log(h->avctx, AV_LOG_ERROR,
               "MBAFF support not included; enable it at compile-time.\n");
#endif
    sps->crop = get_bits1(&h->gb);
    if (sps->crop) {
        int crop_left   = get_ue_golomb(&h->gb);
        int crop_right  = get_ue_golomb(&h->gb);
        int crop_top    = get_ue_golomb(&h->gb);
        int crop_bottom = get_ue_golomb(&h->gb);
        int width  = 16 * sps->mb_width;
        int height = 16 * sps->mb_height * (2 - sps->frame_mbs_only_flag);

        if (h->avctx->flags2 & CODEC_FLAG2_IGNORE_CROP) {
            av_log(h->avctx, AV_LOG_DEBUG, "discarding sps cropping, original "
                                           "values are l:%u r:%u t:%u b:%u\n",
                   crop_left, crop_right, crop_top, crop_bottom);

            sps->crop_left   =
            sps->crop_right  =
            sps->crop_top    =
            sps->crop_bottom = 0;
        } else {
            int vsub   = (sps->chroma_format_idc == 1) ? 1 : 0;
            int hsub   = (sps->chroma_format_idc == 1 ||
                          sps->chroma_format_idc == 2) ? 1 : 0;
            int step_x = 1 << hsub;
            int step_y = (2 - sps->frame_mbs_only_flag) << vsub;

            if (crop_left & (0x1F >> (sps->bit_depth_luma > 8)) &&
                !(h->avctx->flags & CODEC_FLAG_UNALIGNED)) {
                crop_left &= ~(0x1F >> (sps->bit_depth_luma > 8));
                av_log(h->avctx, AV_LOG_WARNING,
                       "Reducing left cropping to %d "
                       "chroma samples to preserve alignment.\n",
                       crop_left);
            }

            if (crop_left  > (unsigned)INT_MAX / 4 / step_x ||
                crop_right > (unsigned)INT_MAX / 4 / step_x ||
                crop_top   > (unsigned)INT_MAX / 4 / step_y ||
                crop_bottom> (unsigned)INT_MAX / 4 / step_y ||
                (crop_left + crop_right ) * step_x >= width ||
                (crop_top  + crop_bottom) * step_y >= height
            ) {
                av_log(h->avctx, AV_LOG_ERROR, "crop values invalid %d %d %d %d / %d %d\n", crop_left, crop_right, crop_top, crop_bottom, width, height);
                goto fail;
            }

            sps->crop_left   = crop_left   * step_x;
            sps->crop_right  = crop_right  * step_x;
            sps->crop_top    = crop_top    * step_y;
            sps->crop_bottom = crop_bottom * step_y;
        }
    } else {
        sps->crop_left   =
        sps->crop_right  =
        sps->crop_top    =
        sps->crop_bottom =
        sps->crop        = 0;
    }

    sps->vui_parameters_present_flag = get_bits1(&h->gb);
    if (sps->vui_parameters_present_flag) {
        int ret = decode_vui_parameters(h, sps);
        if (ret < 0)
            goto fail;
    }

    if (!sps->sar.den)
        sps->sar.den = 1;

    if (h->avctx->debug & FF_DEBUG_PICT_INFO) {
        static const char csp[4][5] = { "Gray", "420", "422", "444" };
        av_log(h->avctx, AV_LOG_DEBUG,
               "sps:%u profile:%d/%d poc:%d ref:%d %dx%d %s %s crop:%d/%d/%d/%d %s %s %d/%d b%d reo:%d\n",
               sps_id, sps->profile_idc, sps->level_idc,
               sps->poc_type,
               sps->ref_frame_count,
               sps->mb_width, sps->mb_height,
               sps->frame_mbs_only_flag ? "FRM" : (sps->mb_aff ? "MB-AFF" : "PIC-AFF"),
               sps->direct_8x8_inference_flag ? "8B8" : "",
               sps->crop_left, sps->crop_right,
               sps->crop_top, sps->crop_bottom,
               sps->vui_parameters_present_flag ? "VUI" : "",
               csp[sps->chroma_format_idc],
               sps->timing_info_present_flag ? sps->num_units_in_tick : 0,
               sps->timing_info_present_flag ? sps->time_scale : 0,
               sps->bit_depth_luma,
               h->sps.bitstream_restriction_flag ? sps->num_reorder_frames : -1
               );
    }
    sps->new = 1;

    av_free(h->sps_buffers[sps_id]);
    h->sps_buffers[sps_id] = sps;

    return 0;

fail:
    av_free(sps);
    return -1;
}

static void build_qp_table(PPS *pps, int t, int index, const int depth)
{
    int i;
    const int max_qp = 51 + 6 * (depth - 8);
    for (i = 0; i < max_qp + 1; i++)
        pps->chroma_qp_table[t][i] =
            ff_h264_chroma_qp[depth - 8][av_clip(i + index, 0, max_qp)];
}

static int more_rbsp_data_in_pps(H264Context *h, PPS *pps)
{
    const SPS *sps = h->sps_buffers[pps->sps_id];
    int profile_idc = sps->profile_idc;

    if ((profile_idc == 66 || profile_idc == 77 ||
         profile_idc == 88) && (sps->constraint_set_flags & 7)) {
        av_log(h->avctx, AV_LOG_VERBOSE,
               "Current profile doesn't provide more RBSP data in PPS, skipping\n");
        return 0;
    }

    return 1;
}

int ff_h264_decode_picture_parameter_set(H264Context *h, int bit_length)
{
    unsigned int pps_id = get_ue_golomb(&h->gb);
    PPS *pps;
    SPS *sps;
    int qp_bd_offset;
    int bits_left;

    if (pps_id >= MAX_PPS_COUNT) {
        av_log(h->avctx, AV_LOG_ERROR, "pps_id %u out of range\n", pps_id);
        return AVERROR_INVALIDDATA;
    }

    pps = av_mallocz(sizeof(PPS));
    if (!pps)
        return AVERROR(ENOMEM);
    pps->sps_id = get_ue_golomb_31(&h->gb);
    if ((unsigned)pps->sps_id >= MAX_SPS_COUNT ||
        h->sps_buffers[pps->sps_id] == NULL) {
        av_log(h->avctx, AV_LOG_ERROR, "sps_id %u out of range\n", pps->sps_id);
        goto fail;
    }
    sps = h->sps_buffers[pps->sps_id];
    qp_bd_offset = 6 * (sps->bit_depth_luma - 8);
    if (sps->bit_depth_luma > 14) {
        av_log(h->avctx, AV_LOG_ERROR,
               "Invalid luma bit depth=%d\n",
               sps->bit_depth_luma);
        goto fail;
    } else if (sps->bit_depth_luma == 11 || sps->bit_depth_luma == 13) {
        av_log(h->avctx, AV_LOG_ERROR,
               "Unimplemented luma bit depth=%d\n",
               sps->bit_depth_luma);
        goto fail;
    }

    pps->cabac             = get_bits1(&h->gb);
    pps->pic_order_present = get_bits1(&h->gb);
    pps->slice_group_count = get_ue_golomb(&h->gb) + 1;
    if (pps->slice_group_count > 1) {
        pps->mb_slice_group_map_type = get_ue_golomb(&h->gb);
        av_log(h->avctx, AV_LOG_ERROR, "FMO not supported\n");
        switch (pps->mb_slice_group_map_type) {
        case 0:
#if 0
    |       for (i = 0; i <= num_slice_groups_minus1; i++)  |   |      |
    |           run_length[i]                               |1  |ue(v) |
#endif
            break;
        case 2:
#if 0
    |       for (i = 0; i < num_slice_groups_minus1; i++) { |   |      |
    |           top_left_mb[i]                              |1  |ue(v) |
    |           bottom_right_mb[i]                          |1  |ue(v) |
    |       }                                               |   |      |
#endif
            break;
        case 3:
        case 4:
        case 5:
#if 0
    |       slice_group_change_direction_flag               |1  |u(1)  |
    |       slice_group_change_rate_minus1                  |1  |ue(v) |
#endif
            break;
        case 6:
#if 0
    |       slice_group_id_cnt_minus1                       |1  |ue(v) |
    |       for (i = 0; i <= slice_group_id_cnt_minus1; i++)|   |      |
    |           slice_group_id[i]                           |1  |u(v)  |
#endif
            break;
        }
    }
    pps->ref_count[0] = get_ue_golomb(&h->gb) + 1;
    pps->ref_count[1] = get_ue_golomb(&h->gb) + 1;
    if (pps->ref_count[0] - 1 > 32 - 1 || pps->ref_count[1] - 1 > 32 - 1) {
        av_log(h->avctx, AV_LOG_ERROR, "reference overflow (pps)\n");
        goto fail;
    }

    pps->weighted_pred                        = get_bits1(&h->gb);
    pps->weighted_bipred_idc                  = get_bits(&h->gb, 2);
    pps->init_qp                              = get_se_golomb(&h->gb) + 26 + qp_bd_offset;
    pps->init_qs                              = get_se_golomb(&h->gb) + 26 + qp_bd_offset;
    pps->chroma_qp_index_offset[0]            = get_se_golomb(&h->gb);
    pps->deblocking_filter_parameters_present = get_bits1(&h->gb);
    pps->constrained_intra_pred               = get_bits1(&h->gb);
    pps->redundant_pic_cnt_present            = get_bits1(&h->gb);

    pps->transform_8x8_mode = 0;
    // contents of sps/pps can change even if id doesn't, so reinit
    h->dequant_coeff_pps = -1;
    memcpy(pps->scaling_matrix4, h->sps_buffers[pps->sps_id]->scaling_matrix4,
           sizeof(pps->scaling_matrix4));
    memcpy(pps->scaling_matrix8, h->sps_buffers[pps->sps_id]->scaling_matrix8,
           sizeof(pps->scaling_matrix8));

    bits_left = bit_length - get_bits_count(&h->gb);
    if (bits_left > 0 && more_rbsp_data_in_pps(h, pps)) {
        pps->transform_8x8_mode = get_bits1(&h->gb);
        decode_scaling_matrices(h, h->sps_buffers[pps->sps_id], pps, 0,
                                pps->scaling_matrix4, pps->scaling_matrix8);
        // second_chroma_qp_index_offset
        pps->chroma_qp_index_offset[1] = get_se_golomb(&h->gb);
    } else {
        pps->chroma_qp_index_offset[1] = pps->chroma_qp_index_offset[0];
    }

    build_qp_table(pps, 0, pps->chroma_qp_index_offset[0], sps->bit_depth_luma);
    build_qp_table(pps, 1, pps->chroma_qp_index_offset[1], sps->bit_depth_luma);
    if (pps->chroma_qp_index_offset[0] != pps->chroma_qp_index_offset[1])
        pps->chroma_qp_diff = 1;

    if (h->avctx->debug & FF_DEBUG_PICT_INFO) {
        av_log(h->avctx, AV_LOG_DEBUG,
               "pps:%u sps:%u %s slice_groups:%d ref:%d/%d %s qp:%d/%d/%d/%d %s %s %s %s\n",
               pps_id, pps->sps_id,
               pps->cabac ? "CABAC" : "CAVLC",
               pps->slice_group_count,
               pps->ref_count[0], pps->ref_count[1],
               pps->weighted_pred ? "weighted" : "",
               pps->init_qp, pps->init_qs, pps->chroma_qp_index_offset[0], pps->chroma_qp_index_offset[1],
               pps->deblocking_filter_parameters_present ? "LPAR" : "",
               pps->constrained_intra_pred ? "CONSTR" : "",
               pps->redundant_pic_cnt_present ? "REDU" : "",
               pps->transform_8x8_mode ? "8x8DCT" : "");
    }

    av_free(h->pps_buffers[pps_id]);
    h->pps_buffers[pps_id] = pps;
    return 0;

fail:
    av_free(pps);
    return -1;
}<|MERGE_RESOLUTION|>--- conflicted
+++ resolved
@@ -365,16 +365,9 @@
         sps->profile_idc ==  86 || sps->profile_idc == 118 ||
         sps->profile_idc == 128 || sps->profile_idc == 144) {
         sps->chroma_format_idc = get_ue_golomb_31(&h->gb);
-<<<<<<< HEAD
         if (sps->chroma_format_idc > 3U) {
-            av_log(h->avctx, AV_LOG_ERROR,
-                   "chroma_format_idc %d is illegal\n",
-                   sps->chroma_format_idc);
-=======
-        if (sps->chroma_format_idc > 3) {
             avpriv_request_sample(h->avctx, "chroma_format_idc %u",
                                   sps->chroma_format_idc);
->>>>>>> 614b9e4d
             goto fail;
         } else if (sps->chroma_format_idc == 3) {
             sps->residual_color_transform_flag = get_bits1(&h->gb);
