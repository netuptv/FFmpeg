--- conflicted
+++ resolved
@@ -77,7 +77,6 @@
 static av_cold int qtrle_encode_init(AVCodecContext *avctx)
 {
     QtrleEncContext *s = avctx->priv_data;
-    int ret;
 
     if (av_image_check_size(avctx->width, avctx->height, 0, avctx) < 0) {
         return AVERROR(EINVAL);
@@ -116,14 +115,10 @@
         av_log(avctx, AV_LOG_ERROR, "Error allocating memory.\n");
         return AVERROR(ENOMEM);
     }
-<<<<<<< HEAD
-    if ((ret = avpicture_alloc(&s->previous_frame, avctx->pix_fmt, avctx->width, avctx->height)) < 0) {
-=======
     s->previous_frame = av_frame_alloc();
     if (!s->previous_frame) {
->>>>>>> 901f9c0a
         av_log(avctx, AV_LOG_ERROR, "Error allocating picture\n");
-        return ret;
+        return AVERROR(ENOMEM);
     }
 
     s->max_buf_size = s->logical_width*s->avctx->height*s->pixel_size*2 /* image base material */
