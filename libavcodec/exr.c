/*
 * OpenEXR (.exr) image decoder
 * Copyright (c) 2006 Industrial Light & Magic, a division of Lucas Digital Ltd. LLC
 * Copyright (c) 2009 Jimmy Christensen
 *
 * B44/B44A, Tile, UINT32 added by Jokyo Images support by CNC - French National Center for Cinema
 *
 * This file is part of FFmpeg.
 *
 * FFmpeg is free software; you can redistribute it and/or
 * modify it under the terms of the GNU Lesser General Public
 * License as published by the Free Software Foundation; either
 * version 2.1 of the License, or (at your option) any later version.
 *
 * FFmpeg is distributed in the hope that it will be useful,
 * but WITHOUT ANY WARRANTY; without even the implied warranty of
 * MERCHANTABILITY or FITNESS FOR A PARTICULAR PURPOSE.  See the GNU
 * Lesser General Public License for more details.
 *
 * You should have received a copy of the GNU Lesser General Public
 * License along with FFmpeg; if not, write to the Free Software
 * Foundation, Inc., 51 Franklin Street, Fifth Floor, Boston, MA 02110-1301 USA
 */

/**
 * @file
 * OpenEXR decoder
 * @author Jimmy Christensen
 *
 * For more information on the OpenEXR format, visit:
 *  http://openexr.com/
 *
 * exr_half2float() is credited to Aaftab Munshi, Dan Ginsburg, Dave Shreiner.
 */

#include <float.h>
#include <zlib.h>

#include "libavutil/avassert.h"
#include "libavutil/common.h"
#include "libavutil/imgutils.h"
#include "libavutil/intfloat.h"
#include "libavutil/avstring.h"
#include "libavutil/opt.h"
#include "libavutil/color_utils.h"

#include "avcodec.h"
#include "bytestream.h"

#if HAVE_BIGENDIAN
#include "bswapdsp.h"
#endif

#include "exrdsp.h"
#include "get_bits.h"
#include "internal.h"
#include "mathops.h"
#include "thread.h"

enum ExrCompr {
    EXR_RAW,
    EXR_RLE,
    EXR_ZIP1,
    EXR_ZIP16,
    EXR_PIZ,
    EXR_PXR24,
    EXR_B44,
    EXR_B44A,
    EXR_DWA,
    EXR_DWB,
    EXR_UNKN,
};

enum ExrPixelType {
    EXR_UINT,
    EXR_HALF,
    EXR_FLOAT,
    EXR_UNKNOWN,
};

enum ExrTileLevelMode {
    EXR_TILE_LEVEL_ONE,
    EXR_TILE_LEVEL_MIPMAP,
    EXR_TILE_LEVEL_RIPMAP,
    EXR_TILE_LEVEL_UNKNOWN,
};

enum ExrTileLevelRound {
    EXR_TILE_ROUND_UP,
    EXR_TILE_ROUND_DOWN,
    EXR_TILE_ROUND_UNKNOWN,
};

typedef struct EXRChannel {
    int xsub, ysub;
    enum ExrPixelType pixel_type;
} EXRChannel;

typedef struct EXRTileAttribute {
    int32_t xSize;
    int32_t ySize;
    enum ExrTileLevelMode level_mode;
    enum ExrTileLevelRound level_round;
} EXRTileAttribute;

typedef struct EXRThreadData {
    uint8_t *uncompressed_data;
    int uncompressed_size;

    uint8_t *tmp;
    int tmp_size;

    uint8_t *bitmap;
    uint16_t *lut;

    int ysize, xsize;

    int channel_line_size;
} EXRThreadData;

typedef struct EXRContext {
    AVClass *class;
    AVFrame *picture;
    AVCodecContext *avctx;
    ExrDSPContext dsp;

#if HAVE_BIGENDIAN
    BswapDSPContext bbdsp;
#endif

    enum ExrCompr compression;
    enum ExrPixelType pixel_type;
    int channel_offsets[4]; // 0 = red, 1 = green, 2 = blue and 3 = alpha
    const AVPixFmtDescriptor *desc;

    int w, h;
    uint32_t xmax, xmin;
    uint32_t ymax, ymin;
    uint32_t xdelta, ydelta;

    int scan_lines_per_block;

    EXRTileAttribute tile_attr; /* header data attribute of tile */
    int is_tile; /* 0 if scanline, 1 if tile */

    int is_luma;/* 1 if there is an Y plane */

    GetByteContext gb;
    const uint8_t *buf;
    int buf_size;

    EXRChannel *channels;
    int nb_channels;
    int current_channel_offset;

    EXRThreadData *thread_data;

    const char *layer;

    enum AVColorTransferCharacteristic apply_trc_type;
    float gamma;
    union av_intfloat32 gamma_table[65536];
} EXRContext;

/* -15 stored using a single precision bias of 127 */
#define HALF_FLOAT_MIN_BIASED_EXP_AS_SINGLE_FP_EXP 0x38000000

/* max exponent value in single precision that will be converted
 * to Inf or Nan when stored as a half-float */
#define HALF_FLOAT_MAX_BIASED_EXP_AS_SINGLE_FP_EXP 0x47800000

/* 255 is the max exponent biased value */
#define FLOAT_MAX_BIASED_EXP (0xFF << 23)

#define HALF_FLOAT_MAX_BIASED_EXP (0x1F << 10)

/**
 * Convert a half float as a uint16_t into a full float.
 *
 * @param hf half float as uint16_t
 *
 * @return float value
 */
static union av_intfloat32 exr_half2float(uint16_t hf)
{
    unsigned int sign = (unsigned int) (hf >> 15);
    unsigned int mantissa = (unsigned int) (hf & ((1 << 10) - 1));
    unsigned int exp = (unsigned int) (hf & HALF_FLOAT_MAX_BIASED_EXP);
    union av_intfloat32 f;

    if (exp == HALF_FLOAT_MAX_BIASED_EXP) {
        // we have a half-float NaN or Inf
        // half-float NaNs will be converted to a single precision NaN
        // half-float Infs will be converted to a single precision Inf
        exp = FLOAT_MAX_BIASED_EXP;
        if (mantissa)
            mantissa = (1 << 23) - 1;    // set all bits to indicate a NaN
    } else if (exp == 0x0) {
        // convert half-float zero/denorm to single precision value
        if (mantissa) {
            mantissa <<= 1;
            exp = HALF_FLOAT_MIN_BIASED_EXP_AS_SINGLE_FP_EXP;
            // check for leading 1 in denorm mantissa
            while ((mantissa & (1 << 10))) {
                // for every leading 0, decrement single precision exponent by 1
                // and shift half-float mantissa value to the left
                mantissa <<= 1;
                exp -= (1 << 23);
            }
            // clamp the mantissa to 10 bits
            mantissa &= ((1 << 10) - 1);
            // shift left to generate single-precision mantissa of 23 bits
            mantissa <<= 13;
        }
    } else {
        // shift left to generate single-precision mantissa of 23 bits
        mantissa <<= 13;
        // generate single precision biased exponent value
        exp = (exp << 13) + HALF_FLOAT_MIN_BIASED_EXP_AS_SINGLE_FP_EXP;
    }

    f.i = (sign << 31) | exp | mantissa;

    return f;
}

<<<<<<< HEAD

/**
 * Convert from 32-bit float as uint32_t to uint16_t.
 *
 * @param v 32-bit float
 *
 * @return normalized 16-bit unsigned int
 */
static inline uint16_t exr_flt2uint(int32_t v)
{
    int32_t exp = v >> 23;
    // "HACK": negative values result in exp<  0, so clipping them to 0
    // is also handled by this condition, avoids explicit check for sign bit.
    if (exp <= 127 + 7 - 24) // we would shift out all bits anyway
        return 0;
    if (exp >= 127)
        return 0xffff;
    v &= 0x007fffff;
    return (v + (1 << 23)) >> (127 + 7 - exp);
}

/**
 * Convert from 16-bit float as uint16_t to uint16_t.
 *
 * @param v 16-bit float
 *
 * @return normalized 16-bit unsigned int
 */
static inline uint16_t exr_halflt2uint(uint16_t v)
{
    unsigned exp = 14 - (v >> 10);
    if (exp >= 14) {
        if (exp == 14)
            return (v >> 9) & 1;
        else
            return (v & 0x8000) ? 0 : 0xffff;
    }
    v <<= 6;
    return (v + (1 << 16)) >> (exp + 1);
}

static void predictor(uint8_t *src, int size)
{
    uint8_t *t    = src + 1;
    uint8_t *stop = src + size;

    while (t < stop) {
        int d = (int) t[-1] + (int) t[0] - 128;
        t[0] = d;
        ++t;
    }
}

static void reorder_pixels(uint8_t *src, uint8_t *dst, int size)
{
    const int8_t *t1 = src;
    const int8_t *t2 = src + (size + 1) / 2;
    int8_t *s        = dst;
    int8_t *stop     = s + size;

    while (1) {
        if (s < stop)
            *(s++) = *(t1++);
        else
            break;

        if (s < stop)
            *(s++) = *(t2++);
        else
            break;
    }
}

static int zip_uncompress(const uint8_t *src, int compressed_size,
=======
static int zip_uncompress(EXRContext *s, const uint8_t *src, int compressed_size,
>>>>>>> 6b6b9e59
                          int uncompressed_size, EXRThreadData *td)
{
    unsigned long dest_len = uncompressed_size;

    if (uncompress(td->tmp, &dest_len, src, compressed_size) != Z_OK ||
        dest_len != uncompressed_size)
        return AVERROR_INVALIDDATA;

    av_assert1(uncompressed_size % 2 == 0);

    s->dsp.predictor(td->tmp, uncompressed_size);
    s->dsp.reorder_pixels(td->uncompressed_data, td->tmp, uncompressed_size);

    return 0;
}

static int rle_uncompress(EXRContext *ctx, const uint8_t *src, int compressed_size,
                          int uncompressed_size, EXRThreadData *td)
{
    uint8_t *d      = td->tmp;
    const int8_t *s = src;
    int ssize       = compressed_size;
    int dsize       = uncompressed_size;
    uint8_t *dend   = d + dsize;
    int count;

    while (ssize > 0) {
        count = *s++;

        if (count < 0) {
            count = -count;

            if ((dsize -= count) < 0 ||
                (ssize -= count + 1) < 0)
                return AVERROR_INVALIDDATA;

            while (count--)
                *d++ = *s++;
        } else {
            count++;

            if ((dsize -= count) < 0 ||
                (ssize -= 2) < 0)
                return AVERROR_INVALIDDATA;

            while (count--)
                *d++ = *s;

            s++;
        }
    }

    if (dend != d)
        return AVERROR_INVALIDDATA;

    av_assert1(uncompressed_size % 2 == 0);

    ctx->dsp.predictor(td->tmp, uncompressed_size);
    ctx->dsp.reorder_pixels(td->uncompressed_data, td->tmp, uncompressed_size);

    return 0;
}

#define USHORT_RANGE (1 << 16)
#define BITMAP_SIZE  (1 << 13)

static uint16_t reverse_lut(const uint8_t *bitmap, uint16_t *lut)
{
    int i, k = 0;

    for (i = 0; i < USHORT_RANGE; i++)
        if ((i == 0) || (bitmap[i >> 3] & (1 << (i & 7))))
            lut[k++] = i;

    i = k - 1;

    memset(lut + k, 0, (USHORT_RANGE - k) * 2);

    return i;
}

static void apply_lut(const uint16_t *lut, uint16_t *dst, int dsize)
{
    int i;

    for (i = 0; i < dsize; ++i)
        dst[i] = lut[dst[i]];
}

#define HUF_ENCBITS 16  // literal (value) bit length
#define HUF_DECBITS 14  // decoding bit size (>= 8)

#define HUF_ENCSIZE ((1 << HUF_ENCBITS) + 1)  // encoding table size
#define HUF_DECSIZE (1 << HUF_DECBITS)        // decoding table size
#define HUF_DECMASK (HUF_DECSIZE - 1)

typedef struct HufDec {
    int len;
    int lit;
    int *p;
} HufDec;

static void huf_canonical_code_table(uint64_t *hcode)
{
    uint64_t c, n[59] = { 0 };
    int i;

    for (i = 0; i < HUF_ENCSIZE; ++i)
        n[hcode[i]] += 1;

    c = 0;
    for (i = 58; i > 0; --i) {
        uint64_t nc = ((c + n[i]) >> 1);
        n[i] = c;
        c    = nc;
    }

    for (i = 0; i < HUF_ENCSIZE; ++i) {
        int l = hcode[i];

        if (l > 0)
            hcode[i] = l | (n[l]++ << 6);
    }
}

#define SHORT_ZEROCODE_RUN  59
#define LONG_ZEROCODE_RUN   63
#define SHORTEST_LONG_RUN   (2 + LONG_ZEROCODE_RUN - SHORT_ZEROCODE_RUN)
#define LONGEST_LONG_RUN    (255 + SHORTEST_LONG_RUN)

static int huf_unpack_enc_table(GetByteContext *gb,
                                int32_t im, int32_t iM, uint64_t *hcode)
{
    GetBitContext gbit;
    int ret = init_get_bits8(&gbit, gb->buffer, bytestream2_get_bytes_left(gb));
    if (ret < 0)
        return ret;

    for (; im <= iM; im++) {
        uint64_t l = hcode[im] = get_bits(&gbit, 6);

        if (l == LONG_ZEROCODE_RUN) {
            int zerun = get_bits(&gbit, 8) + SHORTEST_LONG_RUN;

            if (im + zerun > iM + 1)
                return AVERROR_INVALIDDATA;

            while (zerun--)
                hcode[im++] = 0;

            im--;
        } else if (l >= SHORT_ZEROCODE_RUN) {
            int zerun = l - SHORT_ZEROCODE_RUN + 2;

            if (im + zerun > iM + 1)
                return AVERROR_INVALIDDATA;

            while (zerun--)
                hcode[im++] = 0;

            im--;
        }
    }

    bytestream2_skip(gb, (get_bits_count(&gbit) + 7) / 8);
    huf_canonical_code_table(hcode);

    return 0;
}

static int huf_build_dec_table(const uint64_t *hcode, int im,
                               int iM, HufDec *hdecod)
{
    for (; im <= iM; im++) {
        uint64_t c = hcode[im] >> 6;
        int i, l = hcode[im] & 63;

        if (c >> l)
            return AVERROR_INVALIDDATA;

        if (l > HUF_DECBITS) {
            HufDec *pl = hdecod + (c >> (l - HUF_DECBITS));
            if (pl->len)
                return AVERROR_INVALIDDATA;

            pl->lit++;

            pl->p = av_realloc(pl->p, pl->lit * sizeof(int));
            if (!pl->p)
                return AVERROR(ENOMEM);

            pl->p[pl->lit - 1] = im;
        } else if (l) {
            HufDec *pl = hdecod + (c << (HUF_DECBITS - l));

            for (i = 1 << (HUF_DECBITS - l); i > 0; i--, pl++) {
                if (pl->len || pl->p)
                    return AVERROR_INVALIDDATA;
                pl->len = l;
                pl->lit = im;
            }
        }
    }

    return 0;
}

#define get_char(c, lc, gb)                                                   \
{                                                                             \
        c   = (c << 8) | bytestream2_get_byte(gb);                            \
        lc += 8;                                                              \
}

#define get_code(po, rlc, c, lc, gb, out, oe, outb)                           \
{                                                                             \
        if (po == rlc) {                                                      \
            if (lc < 8)                                                       \
                get_char(c, lc, gb);                                          \
            lc -= 8;                                                          \
                                                                              \
            cs = c >> lc;                                                     \
                                                                              \
            if (out + cs > oe || out == outb)                                 \
                return AVERROR_INVALIDDATA;                                   \
                                                                              \
            s = out[-1];                                                      \
                                                                              \
            while (cs-- > 0)                                                  \
                *out++ = s;                                                   \
        } else if (out < oe) {                                                \
            *out++ = po;                                                      \
        } else {                                                              \
            return AVERROR_INVALIDDATA;                                       \
        }                                                                     \
}

static int huf_decode(const uint64_t *hcode, const HufDec *hdecod,
                      GetByteContext *gb, int nbits,
                      int rlc, int no, uint16_t *out)
{
    uint64_t c        = 0;
    uint16_t *outb    = out;
    uint16_t *oe      = out + no;
    const uint8_t *ie = gb->buffer + (nbits + 7) / 8; // input byte size
    uint8_t cs;
    uint16_t s;
    int i, lc = 0;

    while (gb->buffer < ie) {
        get_char(c, lc, gb);

        while (lc >= HUF_DECBITS) {
            const HufDec pl = hdecod[(c >> (lc - HUF_DECBITS)) & HUF_DECMASK];

            if (pl.len) {
                lc -= pl.len;
                get_code(pl.lit, rlc, c, lc, gb, out, oe, outb);
            } else {
                int j;

                if (!pl.p)
                    return AVERROR_INVALIDDATA;

                for (j = 0; j < pl.lit; j++) {
                    int l = hcode[pl.p[j]] & 63;

                    while (lc < l && bytestream2_get_bytes_left(gb) > 0)
                        get_char(c, lc, gb);

                    if (lc >= l) {
                        if ((hcode[pl.p[j]] >> 6) ==
                            ((c >> (lc - l)) & ((1LL << l) - 1))) {
                            lc -= l;
                            get_code(pl.p[j], rlc, c, lc, gb, out, oe, outb);
                            break;
                        }
                    }
                }

                if (j == pl.lit)
                    return AVERROR_INVALIDDATA;
            }
        }
    }

    i   = (8 - nbits) & 7;
    c >>= i;
    lc -= i;

    while (lc > 0) {
        const HufDec pl = hdecod[(c << (HUF_DECBITS - lc)) & HUF_DECMASK];

        if (pl.len && lc >= pl.len) {
            lc -= pl.len;
            get_code(pl.lit, rlc, c, lc, gb, out, oe, outb);
        } else {
            return AVERROR_INVALIDDATA;
        }
    }

    if (out - outb != no)
        return AVERROR_INVALIDDATA;
    return 0;
}

static int huf_uncompress(GetByteContext *gb,
                          uint16_t *dst, int dst_size)
{
    int32_t src_size, im, iM;
    uint32_t nBits;
    uint64_t *freq;
    HufDec *hdec;
    int ret, i;

    src_size = bytestream2_get_le32(gb);
    im       = bytestream2_get_le32(gb);
    iM       = bytestream2_get_le32(gb);
    bytestream2_skip(gb, 4);
    nBits = bytestream2_get_le32(gb);
    if (im < 0 || im >= HUF_ENCSIZE ||
        iM < 0 || iM >= HUF_ENCSIZE ||
        src_size < 0)
        return AVERROR_INVALIDDATA;

    bytestream2_skip(gb, 4);

    freq = av_mallocz_array(HUF_ENCSIZE, sizeof(*freq));
    hdec = av_mallocz_array(HUF_DECSIZE, sizeof(*hdec));
    if (!freq || !hdec) {
        ret = AVERROR(ENOMEM);
        goto fail;
    }

    if ((ret = huf_unpack_enc_table(gb, im, iM, freq)) < 0)
        goto fail;

    if (nBits > 8 * bytestream2_get_bytes_left(gb)) {
        ret = AVERROR_INVALIDDATA;
        goto fail;
    }

    if ((ret = huf_build_dec_table(freq, im, iM, hdec)) < 0)
        goto fail;
    ret = huf_decode(freq, hdec, gb, nBits, iM, dst_size, dst);

fail:
    for (i = 0; i < HUF_DECSIZE; i++)
        if (hdec)
            av_freep(&hdec[i].p);

    av_free(freq);
    av_free(hdec);

    return ret;
}

static inline void wdec14(uint16_t l, uint16_t h, uint16_t *a, uint16_t *b)
{
    int16_t ls = l;
    int16_t hs = h;
    int hi     = hs;
    int ai     = ls + (hi & 1) + (hi >> 1);
    int16_t as = ai;
    int16_t bs = ai - hi;

    *a = as;
    *b = bs;
}

#define NBITS      16
#define A_OFFSET  (1 << (NBITS - 1))
#define MOD_MASK  ((1 << NBITS) - 1)

static inline void wdec16(uint16_t l, uint16_t h, uint16_t *a, uint16_t *b)
{
    int m  = l;
    int d  = h;
    int bb = (m - (d >> 1)) & MOD_MASK;
    int aa = (d + bb - A_OFFSET) & MOD_MASK;
    *b = bb;
    *a = aa;
}

static void wav_decode(uint16_t *in, int nx, int ox,
                       int ny, int oy, uint16_t mx)
{
    int w14 = (mx < (1 << 14));
    int n   = (nx > ny) ? ny : nx;
    int p   = 1;
    int p2;

    while (p <= n)
        p <<= 1;

    p >>= 1;
    p2  = p;
    p >>= 1;

    while (p >= 1) {
        uint16_t *py = in;
        uint16_t *ey = in + oy * (ny - p2);
        uint16_t i00, i01, i10, i11;
        int oy1 = oy * p;
        int oy2 = oy * p2;
        int ox1 = ox * p;
        int ox2 = ox * p2;

        for (; py <= ey; py += oy2) {
            uint16_t *px = py;
            uint16_t *ex = py + ox * (nx - p2);

            for (; px <= ex; px += ox2) {
                uint16_t *p01 = px + ox1;
                uint16_t *p10 = px + oy1;
                uint16_t *p11 = p10 + ox1;

                if (w14) {
                    wdec14(*px, *p10, &i00, &i10);
                    wdec14(*p01, *p11, &i01, &i11);
                    wdec14(i00, i01, px, p01);
                    wdec14(i10, i11, p10, p11);
                } else {
                    wdec16(*px, *p10, &i00, &i10);
                    wdec16(*p01, *p11, &i01, &i11);
                    wdec16(i00, i01, px, p01);
                    wdec16(i10, i11, p10, p11);
                }
            }

            if (nx & p) {
                uint16_t *p10 = px + oy1;

                if (w14)
                    wdec14(*px, *p10, &i00, p10);
                else
                    wdec16(*px, *p10, &i00, p10);

                *px = i00;
            }
        }

        if (ny & p) {
            uint16_t *px = py;
            uint16_t *ex = py + ox * (nx - p2);

            for (; px <= ex; px += ox2) {
                uint16_t *p01 = px + ox1;

                if (w14)
                    wdec14(*px, *p01, &i00, p01);
                else
                    wdec16(*px, *p01, &i00, p01);

                *px = i00;
            }
        }

        p2  = p;
        p >>= 1;
    }
}

static int piz_uncompress(EXRContext *s, const uint8_t *src, int ssize,
                          int dsize, EXRThreadData *td)
{
    GetByteContext gb;
    uint16_t maxval, min_non_zero, max_non_zero;
    uint16_t *ptr;
    uint16_t *tmp = (uint16_t *)td->tmp;
    uint16_t *out;
    uint16_t *in;
    int ret, i, j;
    int pixel_half_size;/* 1 for half, 2 for float and uint32 */
    EXRChannel *channel;
    int tmp_offset;

    if (!td->bitmap)
        td->bitmap = av_malloc(BITMAP_SIZE);
    if (!td->lut)
        td->lut = av_malloc(1 << 17);
    if (!td->bitmap || !td->lut) {
        av_freep(&td->bitmap);
        av_freep(&td->lut);
        return AVERROR(ENOMEM);
    }

    bytestream2_init(&gb, src, ssize);
    min_non_zero = bytestream2_get_le16(&gb);
    max_non_zero = bytestream2_get_le16(&gb);

    if (max_non_zero >= BITMAP_SIZE)
        return AVERROR_INVALIDDATA;

    memset(td->bitmap, 0, FFMIN(min_non_zero, BITMAP_SIZE));
    if (min_non_zero <= max_non_zero)
        bytestream2_get_buffer(&gb, td->bitmap + min_non_zero,
                               max_non_zero - min_non_zero + 1);
    memset(td->bitmap + max_non_zero + 1, 0, BITMAP_SIZE - max_non_zero - 1);

    maxval = reverse_lut(td->bitmap, td->lut);

    ret = huf_uncompress(&gb, tmp, dsize / sizeof(uint16_t));
    if (ret)
        return ret;

    ptr = tmp;
    for (i = 0; i < s->nb_channels; i++) {
        channel = &s->channels[i];

        if (channel->pixel_type == EXR_HALF)
            pixel_half_size = 1;
        else
            pixel_half_size = 2;

        for (j = 0; j < pixel_half_size; j++)
            wav_decode(ptr + j, td->xsize, pixel_half_size, td->ysize,
                       td->xsize * pixel_half_size, maxval);
        ptr += td->xsize * td->ysize * pixel_half_size;
    }

    apply_lut(td->lut, tmp, dsize / sizeof(uint16_t));

    out = (uint16_t *)td->uncompressed_data;
    for (i = 0; i < td->ysize; i++) {
        tmp_offset = 0;
        for (j = 0; j < s->nb_channels; j++) {
            channel = &s->channels[j];
            if (channel->pixel_type == EXR_HALF)
                pixel_half_size = 1;
            else
                pixel_half_size = 2;

            in = tmp + tmp_offset * td->xsize * td->ysize + i * td->xsize * pixel_half_size;
            tmp_offset += pixel_half_size;

#if HAVE_BIGENDIAN
            s->bbdsp.bswap16_buf(out, in, td->xsize * pixel_half_size);
#else
            memcpy(out, in, td->xsize * 2 * pixel_half_size);
#endif
            out += td->xsize * pixel_half_size;
        }
    }

    return 0;
}

static int pxr24_uncompress(EXRContext *s, const uint8_t *src,
                            int compressed_size, int uncompressed_size,
                            EXRThreadData *td)
{
    unsigned long dest_len, expected_len = 0;
    const uint8_t *in = td->tmp;
    uint8_t *out;
    int c, i, j;

    for (i = 0; i < s->nb_channels; i++) {
        if (s->channels[i].pixel_type == EXR_FLOAT) {
            expected_len += (td->xsize * td->ysize * 3);/* PRX 24 store float in 24 bit instead of 32 */
        } else if (s->channels[i].pixel_type == EXR_HALF) {
            expected_len += (td->xsize * td->ysize * 2);
        } else {//UINT 32
            expected_len += (td->xsize * td->ysize * 4);
        }
    }

    dest_len = expected_len;

    if (uncompress(td->tmp, &dest_len, src, compressed_size) != Z_OK) {
        return AVERROR_INVALIDDATA;
    } else if (dest_len != expected_len) {
        return AVERROR_INVALIDDATA;
    }

    out = td->uncompressed_data;
    for (i = 0; i < td->ysize; i++)
        for (c = 0; c < s->nb_channels; c++) {
            EXRChannel *channel = &s->channels[c];
            const uint8_t *ptr[4];
            uint32_t pixel = 0;

            switch (channel->pixel_type) {
            case EXR_FLOAT:
                ptr[0] = in;
                ptr[1] = ptr[0] + td->xsize;
                ptr[2] = ptr[1] + td->xsize;
                in     = ptr[2] + td->xsize;

                for (j = 0; j < td->xsize; ++j) {
                    uint32_t diff = ((unsigned)*(ptr[0]++) << 24) |
                                    (*(ptr[1]++) << 16) |
                                    (*(ptr[2]++) << 8);
                    pixel += diff;
                    bytestream_put_le32(&out, pixel);
                }
                break;
            case EXR_HALF:
                ptr[0] = in;
                ptr[1] = ptr[0] + td->xsize;
                in     = ptr[1] + td->xsize;
                for (j = 0; j < td->xsize; j++) {
                    uint32_t diff = (*(ptr[0]++) << 8) | *(ptr[1]++);

                    pixel += diff;
                    bytestream_put_le16(&out, pixel);
                }
                break;
            case EXR_UINT:
                ptr[0] = in;
                ptr[1] = ptr[0] + s->xdelta;
                ptr[2] = ptr[1] + s->xdelta;
                ptr[3] = ptr[2] + s->xdelta;
                in     = ptr[3] + s->xdelta;

                for (j = 0; j < s->xdelta; ++j) {
                    uint32_t diff = ((uint32_t)*(ptr[0]++) << 24) |
                    (*(ptr[1]++) << 16) |
                    (*(ptr[2]++) << 8 ) |
                    (*(ptr[3]++));
                    pixel += diff;
                    bytestream_put_le32(&out, pixel);
                }
                break;
            default:
                return AVERROR_INVALIDDATA;
            }
        }

    return 0;
}

static void unpack_14(const uint8_t b[14], uint16_t s[16])
{
    unsigned short shift = (b[ 2] >> 2) & 15;
    unsigned short bias = (0x20 << shift);
    int i;

    s[ 0] = (b[0] << 8) | b[1];

    s[ 4] = s[ 0] + ((((b[ 2] << 4) | (b[ 3] >> 4)) & 0x3f) << shift) - bias;
    s[ 8] = s[ 4] + ((((b[ 3] << 2) | (b[ 4] >> 6)) & 0x3f) << shift) - bias;
    s[12] = s[ 8] +   ((b[ 4]                       & 0x3f) << shift) - bias;

    s[ 1] = s[ 0] +   ((b[ 5] >> 2)                         << shift) - bias;
    s[ 5] = s[ 4] + ((((b[ 5] << 4) | (b[ 6] >> 4)) & 0x3f) << shift) - bias;
    s[ 9] = s[ 8] + ((((b[ 6] << 2) | (b[ 7] >> 6)) & 0x3f) << shift) - bias;
    s[13] = s[12] +   ((b[ 7]                       & 0x3f) << shift) - bias;

    s[ 2] = s[ 1] +   ((b[ 8] >> 2)                         << shift) - bias;
    s[ 6] = s[ 5] + ((((b[ 8] << 4) | (b[ 9] >> 4)) & 0x3f) << shift) - bias;
    s[10] = s[ 9] + ((((b[ 9] << 2) | (b[10] >> 6)) & 0x3f) << shift) - bias;
    s[14] = s[13] +   ((b[10]                       & 0x3f) << shift) - bias;

    s[ 3] = s[ 2] +   ((b[11] >> 2)                         << shift) - bias;
    s[ 7] = s[ 6] + ((((b[11] << 4) | (b[12] >> 4)) & 0x3f) << shift) - bias;
    s[11] = s[10] + ((((b[12] << 2) | (b[13] >> 6)) & 0x3f) << shift) - bias;
    s[15] = s[14] +   ((b[13]                       & 0x3f) << shift) - bias;

    for (i = 0; i < 16; ++i) {
        if (s[i] & 0x8000)
            s[i] &= 0x7fff;
        else
            s[i] = ~s[i];
    }
}

static void unpack_3(const uint8_t b[3], uint16_t s[16])
{
    int i;

    s[0] = (b[0] << 8) | b[1];

    if (s[0] & 0x8000)
        s[0] &= 0x7fff;
    else
        s[0] = ~s[0];

    for (i = 1; i < 16; i++)
        s[i] = s[0];
}


static int b44_uncompress(EXRContext *s, const uint8_t *src, int compressed_size,
                          int uncompressed_size, EXRThreadData *td) {
    const int8_t *sr = src;
    int stay_to_uncompress = compressed_size;
    int nb_b44_block_w, nb_b44_block_h;
    int index_tl_x, index_tl_y, index_out, index_tmp;
    uint16_t tmp_buffer[16]; /* B44 use 4x4 half float pixel */
    int c, iY, iX, y, x;
    int target_channel_offset = 0;

    /* calc B44 block count */
    nb_b44_block_w = td->xsize / 4;
    if ((td->xsize % 4) != 0)
        nb_b44_block_w++;

    nb_b44_block_h = td->ysize / 4;
    if ((td->ysize % 4) != 0)
        nb_b44_block_h++;

    for (c = 0; c < s->nb_channels; c++) {
        if (s->channels[c].pixel_type == EXR_HALF) {/* B44 only compress half float data */
            for (iY = 0; iY < nb_b44_block_h; iY++) {
                for (iX = 0; iX < nb_b44_block_w; iX++) {/* For each B44 block */
                    if (stay_to_uncompress < 3) {
                        av_log(s, AV_LOG_ERROR, "Not enough data for B44A block: %d", stay_to_uncompress);
                        return AVERROR_INVALIDDATA;
                    }

                    if (src[compressed_size - stay_to_uncompress + 2] == 0xfc) { /* B44A block */
                        unpack_3(sr, tmp_buffer);
                        sr += 3;
                        stay_to_uncompress -= 3;
                    }  else {/* B44 Block */
                        if (stay_to_uncompress < 14) {
                            av_log(s, AV_LOG_ERROR, "Not enough data for B44 block: %d", stay_to_uncompress);
                            return AVERROR_INVALIDDATA;
                        }
                        unpack_14(sr, tmp_buffer);
                        sr += 14;
                        stay_to_uncompress -= 14;
                    }

                    /* copy data to uncompress buffer (B44 block can exceed target resolution)*/
                    index_tl_x = iX * 4;
                    index_tl_y = iY * 4;

                    for (y = index_tl_y; y < FFMIN(index_tl_y + 4, td->ysize); y++) {
                        for (x = index_tl_x; x < FFMIN(index_tl_x + 4, td->xsize); x++) {
                            index_out = target_channel_offset * td->xsize + y * td->channel_line_size + 2 * x;
                            index_tmp = (y-index_tl_y) * 4 + (x-index_tl_x);
                            td->uncompressed_data[index_out] = tmp_buffer[index_tmp] & 0xff;
                            td->uncompressed_data[index_out + 1] = tmp_buffer[index_tmp] >> 8;
                        }
                    }
                }
            }
            target_channel_offset += 2;
        } else {/* Float or UINT 32 channel */
            if (stay_to_uncompress < td->ysize * td->xsize * 4) {
                av_log(s, AV_LOG_ERROR, "Not enough data for uncompress channel: %d", stay_to_uncompress);
                return AVERROR_INVALIDDATA;
            }

            for (y = 0; y < td->ysize; y++) {
                index_out = target_channel_offset * td->xsize + y * td->channel_line_size;
                memcpy(&td->uncompressed_data[index_out], sr, td->xsize * 4);
                sr += td->xsize * 4;
            }
            target_channel_offset += 4;

            stay_to_uncompress -= td->ysize * td->xsize * 4;
        }
    }

    return 0;
}

static int decode_block(AVCodecContext *avctx, void *tdata,
                        int jobnr, int threadnr)
{
    EXRContext *s = avctx->priv_data;
    AVFrame *const p = s->picture;
    EXRThreadData *td = &s->thread_data[threadnr];
    const uint8_t *channel_buffer[4] = { 0 };
    const uint8_t *buf = s->buf;
    uint64_t line_offset, uncompressed_size;
    uint8_t *ptr;
    uint32_t data_size;
    uint64_t line, col = 0;
    uint64_t tile_x, tile_y, tile_level_x, tile_level_y;
    const uint8_t *src;
    int step = s->desc->flags & AV_PIX_FMT_FLAG_FLOAT ? 4 : 2 * s->desc->nb_components;
    int axmax = (avctx->width - (s->xmax + 1)) * step; /* nb pixel to add at the right of the datawindow */
    int bxmin = s->xmin * step; /* nb pixel to add at the left of the datawindow */
    int i, x, buf_size = s->buf_size;
    int c, rgb_channel_count;
    float one_gamma = 1.0f / s->gamma;
    avpriv_trc_function trc_func = avpriv_get_trc_function_from_trc(s->apply_trc_type);
    int ret;

    line_offset = AV_RL64(s->gb.buffer + jobnr * 8);

    if (s->is_tile) {
        if (buf_size < 20 || line_offset > buf_size - 20)
            return AVERROR_INVALIDDATA;

        src  = buf + line_offset + 20;

        tile_x = AV_RL32(src - 20);
        tile_y = AV_RL32(src - 16);
        tile_level_x = AV_RL32(src - 12);
        tile_level_y = AV_RL32(src - 8);

        data_size = AV_RL32(src - 4);
        if (data_size <= 0 || data_size > buf_size - line_offset - 20)
            return AVERROR_INVALIDDATA;

        if (tile_level_x || tile_level_y) { /* tile level, is not the full res level */
            avpriv_report_missing_feature(s->avctx, "Subres tile before full res tile");
            return AVERROR_PATCHWELCOME;
        }

        if (s->xmin || s->ymin) {
            avpriv_report_missing_feature(s->avctx, "Tiles with xmin/ymin");
            return AVERROR_PATCHWELCOME;
        }

        line = s->tile_attr.ySize * tile_y;
        col = s->tile_attr.xSize * tile_x;

        if (line < s->ymin || line > s->ymax ||
            col  < s->xmin || col  > s->xmax)
            return AVERROR_INVALIDDATA;

        td->ysize = FFMIN(s->tile_attr.ySize, s->ydelta - tile_y * s->tile_attr.ySize);
        td->xsize = FFMIN(s->tile_attr.xSize, s->xdelta - tile_x * s->tile_attr.xSize);

        if (col) { /* not the first tile of the line */
            bxmin = 0; /* doesn't add pixel at the left of the datawindow */
        }

        if ((col + td->xsize) != s->xdelta)/* not the last tile of the line */
            axmax = 0; /* doesn't add pixel at the right of the datawindow */

        td->channel_line_size = td->xsize * s->current_channel_offset;/* uncompress size of one line */
        uncompressed_size = td->channel_line_size * (uint64_t)td->ysize;/* uncompress size of the block */
    } else {
        if (buf_size < 8 || line_offset > buf_size - 8)
            return AVERROR_INVALIDDATA;

        src  = buf + line_offset + 8;
        line = AV_RL32(src - 8);

        if (line < s->ymin || line > s->ymax)
            return AVERROR_INVALIDDATA;

        data_size = AV_RL32(src - 4);
        if (data_size <= 0 || data_size > buf_size - line_offset - 8)
            return AVERROR_INVALIDDATA;

        td->ysize          = FFMIN(s->scan_lines_per_block, s->ymax - line + 1); /* s->ydelta - line ?? */
        td->xsize          = s->xdelta;

        td->channel_line_size = td->xsize * s->current_channel_offset;/* uncompress size of one line */
        uncompressed_size = td->channel_line_size * (uint64_t)td->ysize;/* uncompress size of the block */

        if ((s->compression == EXR_RAW && (data_size != uncompressed_size ||
                                           line_offset > buf_size - uncompressed_size)) ||
            (s->compression != EXR_RAW && (data_size > uncompressed_size ||
                                           line_offset > buf_size - data_size))) {
            return AVERROR_INVALIDDATA;
        }
    }

    if (data_size < uncompressed_size || s->is_tile) { /* td->tmp is use for tile reorganization */
        av_fast_padded_malloc(&td->tmp, &td->tmp_size, uncompressed_size);
        if (!td->tmp)
            return AVERROR(ENOMEM);
    }

    if (data_size < uncompressed_size) {
        av_fast_padded_malloc(&td->uncompressed_data,
                              &td->uncompressed_size, uncompressed_size + 64);/* Force 64 padding for AVX2 reorder_pixels dst */

        if (!td->uncompressed_data)
            return AVERROR(ENOMEM);

        ret = AVERROR_INVALIDDATA;
        switch (s->compression) {
        case EXR_ZIP1:
        case EXR_ZIP16:
            ret = zip_uncompress(s, src, data_size, uncompressed_size, td);
            break;
        case EXR_PIZ:
            ret = piz_uncompress(s, src, data_size, uncompressed_size, td);
            break;
        case EXR_PXR24:
            ret = pxr24_uncompress(s, src, data_size, uncompressed_size, td);
            break;
        case EXR_RLE:
            ret = rle_uncompress(s, src, data_size, uncompressed_size, td);
            break;
        case EXR_B44:
        case EXR_B44A:
            ret = b44_uncompress(s, src, data_size, uncompressed_size, td);
            break;
        }
        if (ret < 0) {
            av_log(avctx, AV_LOG_ERROR, "decode_block() failed.\n");
            return ret;
        }
        src = td->uncompressed_data;
    }

    if (!s->is_luma) {
        channel_buffer[0] = src + td->xsize * s->channel_offsets[0];
        channel_buffer[1] = src + td->xsize * s->channel_offsets[1];
        channel_buffer[2] = src + td->xsize * s->channel_offsets[2];
        rgb_channel_count = 3;
    } else { /* put y data in the first channel_buffer */
        channel_buffer[0] = src + td->xsize * s->channel_offsets[1];
        rgb_channel_count = 1;
    }
    if (s->channel_offsets[3] >= 0)
        channel_buffer[3] = src + td->xsize * s->channel_offsets[3];

    if (s->desc->flags & AV_PIX_FMT_FLAG_FLOAT) {

        /* todo: change this when a floating point pixel format with luma with alpha is implemented */
        int channel_count = s->channel_offsets[3] >= 0 ? 4 : rgb_channel_count;
        if (s->is_luma) {
            channel_buffer[1] = channel_buffer[0];
            channel_buffer[2] = channel_buffer[0];
        }

        for (c = 0; c < channel_count; c++) {
            int plane = s->desc->comp[c].plane;
            ptr = p->data[plane] + line * p->linesize[plane] + (col * 4);

            for (i = 0; i < td->ysize; i++, ptr += p->linesize[plane]) {
                const uint8_t *src;
                union av_intfloat32 *ptr_x;

                src = channel_buffer[c];
                ptr_x = (union av_intfloat32 *)ptr;

                // Zero out the start if xmin is not 0
                memset(ptr_x, 0, bxmin);
                ptr_x += s->xmin;

                if (s->pixel_type == EXR_FLOAT) {
                    // 32-bit
                    union av_intfloat32 t;
                    if (trc_func && c < 3) {
                        for (x = 0; x < td->xsize; x++) {
                            t.i = bytestream_get_le32(&src);
                            t.f = trc_func(t.f);
                            *ptr_x++ = t;
                        }
                    } else {
                        for (x = 0; x < td->xsize; x++) {
                            t.i = bytestream_get_le32(&src);
                            if (t.f > 0.0f && c < 3)  /* avoid negative values */
                                t.f = powf(t.f, one_gamma);
                            *ptr_x++ = t;
                        }
                    }
                } else if (s->pixel_type == EXR_HALF) {
                    // 16-bit
                    if (c < 3) {
                        for (x = 0; x < td->xsize; x++) {
                            *ptr_x++ = s->gamma_table[bytestream_get_le16(&src)];
                        }
                    } else {
                        for (x = 0; x < td->xsize; x++) {
                            *ptr_x++ = exr_half2float(bytestream_get_le16(&src));;
                        }
                    }
                }

                // Zero out the end if xmax+1 is not w
                memset(ptr_x, 0, axmax);
                channel_buffer[c] += td->channel_line_size;
            }
        }
    } else {

        av_assert1(s->pixel_type == EXR_UINT);
        ptr = p->data[0] + line * p->linesize[0] + (col * s->desc->nb_components * 2);

        for (i = 0; i < td->ysize; i++, ptr += p->linesize[0]) {

            const uint8_t * a;
            const uint8_t *rgb[3];
            uint16_t *ptr_x;

            for (c = 0; c < rgb_channel_count; c++) {
                rgb[c] = channel_buffer[c];
            }

            if (channel_buffer[3])
                a = channel_buffer[3];

            ptr_x = (uint16_t *) ptr;

            // Zero out the start if xmin is not 0
            memset(ptr_x, 0, bxmin);
            ptr_x += s->xmin * s->desc->nb_components;

            for (x = 0; x < td->xsize; x++) {
                for (c = 0; c < rgb_channel_count; c++) {
                    *ptr_x++ = bytestream_get_le32(&rgb[c]) >> 16;
                }

                if (channel_buffer[3])
                    *ptr_x++ = bytestream_get_le32(&a) >> 16;
            }

            // Zero out the end if xmax+1 is not w
            memset(ptr_x, 0, axmax);

            channel_buffer[0] += td->channel_line_size;
            channel_buffer[1] += td->channel_line_size;
            channel_buffer[2] += td->channel_line_size;
            if (channel_buffer[3])
                channel_buffer[3] += td->channel_line_size;
        }
    }

    return 0;
}

/**
 * Check if the variable name corresponds to its data type.
 *
 * @param s              the EXRContext
 * @param value_name     name of the variable to check
 * @param value_type     type of the variable to check
 * @param minimum_length minimum length of the variable data
 *
 * @return bytes to read containing variable data
 *         -1 if variable is not found
 *         0 if buffer ended prematurely
 */
static int check_header_variable(EXRContext *s,
                                 const char *value_name,
                                 const char *value_type,
                                 unsigned int minimum_length)
{
    int var_size = -1;

    if (bytestream2_get_bytes_left(&s->gb) >= minimum_length &&
        !strcmp(s->gb.buffer, value_name)) {
        // found value_name, jump to value_type (null terminated strings)
        s->gb.buffer += strlen(value_name) + 1;
        if (!strcmp(s->gb.buffer, value_type)) {
            s->gb.buffer += strlen(value_type) + 1;
            var_size = bytestream2_get_le32(&s->gb);
            // don't go read past boundaries
            if (var_size > bytestream2_get_bytes_left(&s->gb))
                var_size = 0;
        } else {
            // value_type not found, reset the buffer
            s->gb.buffer -= strlen(value_name) + 1;
            av_log(s->avctx, AV_LOG_WARNING,
                   "Unknown data type %s for header variable %s.\n",
                   value_type, value_name);
        }
    }

    return var_size;
}

static int decode_header(EXRContext *s, AVFrame *frame)
{
    AVDictionary *metadata = NULL;
    int magic_number, version, i, flags, sar = 0;
    int layer_match = 0;
    int ret;
    int dup_channels = 0;

    s->current_channel_offset = 0;
    s->xmin               = ~0;
    s->xmax               = ~0;
    s->ymin               = ~0;
    s->ymax               = ~0;
    s->xdelta             = ~0;
    s->ydelta             = ~0;
    s->channel_offsets[0] = -1;
    s->channel_offsets[1] = -1;
    s->channel_offsets[2] = -1;
    s->channel_offsets[3] = -1;
    s->pixel_type         = EXR_UNKNOWN;
    s->compression        = EXR_UNKN;
    s->nb_channels        = 0;
    s->w                  = 0;
    s->h                  = 0;
    s->tile_attr.xSize    = -1;
    s->tile_attr.ySize    = -1;
    s->is_tile            = 0;
    s->is_luma            = 0;

    if (bytestream2_get_bytes_left(&s->gb) < 10) {
        av_log(s->avctx, AV_LOG_ERROR, "Header too short to parse.\n");
        return AVERROR_INVALIDDATA;
    }

    magic_number = bytestream2_get_le32(&s->gb);
    if (magic_number != 20000630) {
        /* As per documentation of OpenEXR, it is supposed to be
         * int 20000630 little-endian */
        av_log(s->avctx, AV_LOG_ERROR, "Wrong magic number %d.\n", magic_number);
        return AVERROR_INVALIDDATA;
    }

    version = bytestream2_get_byte(&s->gb);
    if (version != 2) {
        avpriv_report_missing_feature(s->avctx, "Version %d", version);
        return AVERROR_PATCHWELCOME;
    }

    flags = bytestream2_get_le24(&s->gb);

    if (flags & 0x02)
        s->is_tile = 1;
    if (flags & 0x08) {
        avpriv_report_missing_feature(s->avctx, "deep data");
        return AVERROR_PATCHWELCOME;
    }
    if (flags & 0x10) {
        avpriv_report_missing_feature(s->avctx, "multipart");
        return AVERROR_PATCHWELCOME;
    }

    // Parse the header
    while (bytestream2_get_bytes_left(&s->gb) > 0 && *s->gb.buffer) {
        int var_size;
        if ((var_size = check_header_variable(s, "channels",
                                              "chlist", 38)) >= 0) {
            GetByteContext ch_gb;
            if (!var_size) {
                ret = AVERROR_INVALIDDATA;
                goto fail;
            }

            bytestream2_init(&ch_gb, s->gb.buffer, var_size);

            while (bytestream2_get_bytes_left(&ch_gb) >= 19) {
                EXRChannel *channel;
                enum ExrPixelType current_pixel_type;
                int channel_index = -1;
                int xsub, ysub;

                if (strcmp(s->layer, "") != 0) {
                    if (strncmp(ch_gb.buffer, s->layer, strlen(s->layer)) == 0) {
                        layer_match = 1;
                        av_log(s->avctx, AV_LOG_INFO,
                               "Channel match layer : %s.\n", ch_gb.buffer);
                        ch_gb.buffer += strlen(s->layer);
                        if (*ch_gb.buffer == '.')
                            ch_gb.buffer++;         /* skip dot if not given */
                    } else {
                        layer_match = 0;
                        av_log(s->avctx, AV_LOG_INFO,
                               "Channel doesn't match layer : %s.\n", ch_gb.buffer);
                    }
                } else {
                    layer_match = 1;
                }

                if (layer_match) { /* only search channel if the layer match is valid */
                    if (!av_strcasecmp(ch_gb.buffer, "R") ||
                        !av_strcasecmp(ch_gb.buffer, "X") ||
                        !av_strcasecmp(ch_gb.buffer, "U")) {
                        channel_index = 0;
                        s->is_luma = 0;
                    } else if (!av_strcasecmp(ch_gb.buffer, "G") ||
                               !av_strcasecmp(ch_gb.buffer, "V")) {
                        channel_index = 1;
                        s->is_luma = 0;
                    } else if (!av_strcasecmp(ch_gb.buffer, "Y")) {
                        channel_index = 1;
                        s->is_luma = 1;
                    } else if (!av_strcasecmp(ch_gb.buffer, "B") ||
                               !av_strcasecmp(ch_gb.buffer, "Z") ||
                               !av_strcasecmp(ch_gb.buffer, "W")) {
                        channel_index = 2;
                        s->is_luma = 0;
                    } else if (!av_strcasecmp(ch_gb.buffer, "A")) {
                        channel_index = 3;
                    } else {
                        av_log(s->avctx, AV_LOG_WARNING,
                               "Unsupported channel %.256s.\n", ch_gb.buffer);
                    }
                }

                /* skip until you get a 0 */
                while (bytestream2_get_bytes_left(&ch_gb) > 0 &&
                       bytestream2_get_byte(&ch_gb))
                    continue;

                if (bytestream2_get_bytes_left(&ch_gb) < 4) {
                    av_log(s->avctx, AV_LOG_ERROR, "Incomplete header.\n");
                    ret = AVERROR_INVALIDDATA;
                    goto fail;
                }

                current_pixel_type = bytestream2_get_le32(&ch_gb);
                if (current_pixel_type >= EXR_UNKNOWN) {
                    avpriv_report_missing_feature(s->avctx, "Pixel type %d",
                                                  current_pixel_type);
                    ret = AVERROR_PATCHWELCOME;
                    goto fail;
                }

                bytestream2_skip(&ch_gb, 4);
                xsub = bytestream2_get_le32(&ch_gb);
                ysub = bytestream2_get_le32(&ch_gb);

                if (xsub != 1 || ysub != 1) {
                    avpriv_report_missing_feature(s->avctx,
                                                  "Subsampling %dx%d",
                                                  xsub, ysub);
                    ret = AVERROR_PATCHWELCOME;
                    goto fail;
                }

                if (channel_index >= 0 && s->channel_offsets[channel_index] == -1) { /* channel has not been previously assigned */
                    if (s->pixel_type != EXR_UNKNOWN &&
                        s->pixel_type != current_pixel_type) {
                        av_log(s->avctx, AV_LOG_ERROR,
                               "RGB channels not of the same depth.\n");
                        ret = AVERROR_INVALIDDATA;
                        goto fail;
                    }
                    s->pixel_type                     = current_pixel_type;
                    s->channel_offsets[channel_index] = s->current_channel_offset;
                } else if (channel_index >= 0) {
                    av_log(s->avctx, AV_LOG_WARNING,
                            "Multiple channels with index %d.\n", channel_index);
                    if (++dup_channels > 10) {
                        ret = AVERROR_INVALIDDATA;
                        goto fail;
                    }
                }

                s->channels = av_realloc(s->channels,
                                         ++s->nb_channels * sizeof(EXRChannel));
                if (!s->channels) {
                    ret = AVERROR(ENOMEM);
                    goto fail;
                }
                channel             = &s->channels[s->nb_channels - 1];
                channel->pixel_type = current_pixel_type;
                channel->xsub       = xsub;
                channel->ysub       = ysub;

                if (current_pixel_type == EXR_HALF) {
                    s->current_channel_offset += 2;
                } else {/* Float or UINT32 */
                    s->current_channel_offset += 4;
                }
            }

            /* Check if all channels are set with an offset or if the channels
             * are causing an overflow  */
            if (!s->is_luma) {/* if we expected to have at least 3 channels */
                if (FFMIN3(s->channel_offsets[0],
                           s->channel_offsets[1],
                           s->channel_offsets[2]) < 0) {
                    if (s->channel_offsets[0] < 0)
                        av_log(s->avctx, AV_LOG_ERROR, "Missing red channel.\n");
                    if (s->channel_offsets[1] < 0)
                        av_log(s->avctx, AV_LOG_ERROR, "Missing green channel.\n");
                    if (s->channel_offsets[2] < 0)
                        av_log(s->avctx, AV_LOG_ERROR, "Missing blue channel.\n");
                    ret = AVERROR_INVALIDDATA;
                    goto fail;
                }
            }

            // skip one last byte and update main gb
            s->gb.buffer = ch_gb.buffer + 1;
            continue;
        } else if ((var_size = check_header_variable(s, "dataWindow", "box2i",
                                                     31)) >= 0) {
            if (!var_size) {
                ret = AVERROR_INVALIDDATA;
                goto fail;
            }

            s->xmin   = bytestream2_get_le32(&s->gb);
            s->ymin   = bytestream2_get_le32(&s->gb);
            s->xmax   = bytestream2_get_le32(&s->gb);
            s->ymax   = bytestream2_get_le32(&s->gb);
            s->xdelta = (s->xmax - s->xmin) + 1;
            s->ydelta = (s->ymax - s->ymin) + 1;

            continue;
        } else if ((var_size = check_header_variable(s, "displayWindow",
                                                     "box2i", 34)) >= 0) {
            if (!var_size) {
                ret = AVERROR_INVALIDDATA;
                goto fail;
            }

            bytestream2_skip(&s->gb, 8);
            s->w = bytestream2_get_le32(&s->gb) + 1;
            s->h = bytestream2_get_le32(&s->gb) + 1;

            continue;
        } else if ((var_size = check_header_variable(s, "lineOrder",
                                                     "lineOrder", 25)) >= 0) {
            int line_order;
            if (!var_size) {
                ret = AVERROR_INVALIDDATA;
                goto fail;
            }

            line_order = bytestream2_get_byte(&s->gb);
            av_log(s->avctx, AV_LOG_DEBUG, "line order: %d.\n", line_order);
            if (line_order > 2) {
                av_log(s->avctx, AV_LOG_ERROR, "Unknown line order.\n");
                ret = AVERROR_INVALIDDATA;
                goto fail;
            }

            continue;
        } else if ((var_size = check_header_variable(s, "pixelAspectRatio",
                                                     "float", 31)) >= 0) {
            if (!var_size) {
                ret = AVERROR_INVALIDDATA;
                goto fail;
            }

            sar = bytestream2_get_le32(&s->gb);

            continue;
        } else if ((var_size = check_header_variable(s, "compression",
                                                     "compression", 29)) >= 0) {
            if (!var_size) {
                ret = AVERROR_INVALIDDATA;
                goto fail;
            }

            if (s->compression == EXR_UNKN)
                s->compression = bytestream2_get_byte(&s->gb);
            else
                av_log(s->avctx, AV_LOG_WARNING,
                       "Found more than one compression attribute.\n");

            continue;
        } else if ((var_size = check_header_variable(s, "tiles",
                                                     "tiledesc", 22)) >= 0) {
            char tileLevel;

            if (!s->is_tile)
                av_log(s->avctx, AV_LOG_WARNING,
                       "Found tile attribute and scanline flags. Exr will be interpreted as scanline.\n");

            s->tile_attr.xSize = bytestream2_get_le32(&s->gb);
            s->tile_attr.ySize = bytestream2_get_le32(&s->gb);

            tileLevel = bytestream2_get_byte(&s->gb);
            s->tile_attr.level_mode = tileLevel & 0x0f;
            s->tile_attr.level_round = (tileLevel >> 4) & 0x0f;

            if (s->tile_attr.level_mode >= EXR_TILE_LEVEL_UNKNOWN) {
                avpriv_report_missing_feature(s->avctx, "Tile level mode %d",
                                              s->tile_attr.level_mode);
                ret = AVERROR_PATCHWELCOME;
                goto fail;
            }

            if (s->tile_attr.level_round >= EXR_TILE_ROUND_UNKNOWN) {
                avpriv_report_missing_feature(s->avctx, "Tile level round %d",
                                              s->tile_attr.level_round);
                ret = AVERROR_PATCHWELCOME;
                goto fail;
            }

            continue;
        } else if ((var_size = check_header_variable(s, "writer",
                                                     "string", 1)) >= 0) {
            uint8_t key[256] = { 0 };

            bytestream2_get_buffer(&s->gb, key, FFMIN(sizeof(key) - 1, var_size));
            av_dict_set(&metadata, "writer", key, 0);

            continue;
        }

        // Check if there are enough bytes for a header
        if (bytestream2_get_bytes_left(&s->gb) <= 9) {
            av_log(s->avctx, AV_LOG_ERROR, "Incomplete header\n");
            ret = AVERROR_INVALIDDATA;
            goto fail;
        }

        // Process unknown variables
        for (i = 0; i < 2; i++) // value_name and value_type
            while (bytestream2_get_byte(&s->gb) != 0);

        // Skip variable length
        bytestream2_skip(&s->gb, bytestream2_get_le32(&s->gb));
    }

    ff_set_sar(s->avctx, av_d2q(av_int2float(sar), 255));

    if (s->compression == EXR_UNKN) {
        av_log(s->avctx, AV_LOG_ERROR, "Missing compression attribute.\n");
        ret = AVERROR_INVALIDDATA;
        goto fail;
    }

    if (s->is_tile) {
        if (s->tile_attr.xSize < 1 || s->tile_attr.ySize < 1) {
            av_log(s->avctx, AV_LOG_ERROR, "Invalid tile attribute.\n");
            ret = AVERROR_INVALIDDATA;
            goto fail;
        }
    }

    if (bytestream2_get_bytes_left(&s->gb) <= 0) {
        av_log(s->avctx, AV_LOG_ERROR, "Incomplete frame.\n");
        ret = AVERROR_INVALIDDATA;
        goto fail;
    }

    frame->metadata = metadata;

    // aaand we are done
    bytestream2_skip(&s->gb, 1);
    return 0;
fail:
    av_dict_free(&metadata);
    return ret;
}

static int decode_frame(AVCodecContext *avctx, void *data,
                        int *got_frame, AVPacket *avpkt)
{
    EXRContext *s = avctx->priv_data;
    ThreadFrame frame = { .f = data };
    AVFrame *picture = data;
    uint8_t *ptr;

    int i, y, ret;
    int planes;
    int out_line_size;
    int nb_blocks;   /* nb scanline or nb tile */
    uint64_t start_offset_table;
    uint64_t start_next_scanline;
    PutByteContext offset_table_writer;

    bytestream2_init(&s->gb, avpkt->data, avpkt->size);

    if ((ret = decode_header(s, picture)) < 0)
        return ret;

    switch (s->pixel_type) {
    case EXR_FLOAT:
    case EXR_HALF:
        if (s->channel_offsets[3] >= 0) {
            if (!s->is_luma) {
                avctx->pix_fmt = AV_PIX_FMT_GBRAPF32;
            } else {
                /* todo: change this when a floating point pixel format with luma with alpha is implemented */
                avctx->pix_fmt = AV_PIX_FMT_GBRAPF32;
            }
        } else {
            if (!s->is_luma) {
                avctx->pix_fmt = AV_PIX_FMT_GBRPF32;
            } else {
                avctx->pix_fmt = AV_PIX_FMT_GRAYF32;
            }
        }
        break;
    case EXR_UINT:
        if (s->channel_offsets[3] >= 0) {
            if (!s->is_luma) {
                avctx->pix_fmt = AV_PIX_FMT_RGBA64;
            } else {
                avctx->pix_fmt = AV_PIX_FMT_YA16;
            }
        } else {
            if (!s->is_luma) {
                avctx->pix_fmt = AV_PIX_FMT_RGB48;
            } else {
                avctx->pix_fmt = AV_PIX_FMT_GRAY16;
            }
        }
        break;
    default:
        av_log(avctx, AV_LOG_ERROR, "Missing channel list.\n");
        return AVERROR_INVALIDDATA;
    }

    if (s->apply_trc_type != AVCOL_TRC_UNSPECIFIED)
        avctx->color_trc = s->apply_trc_type;

    switch (s->compression) {
    case EXR_RAW:
    case EXR_RLE:
    case EXR_ZIP1:
        s->scan_lines_per_block = 1;
        break;
    case EXR_PXR24:
    case EXR_ZIP16:
        s->scan_lines_per_block = 16;
        break;
    case EXR_PIZ:
    case EXR_B44:
    case EXR_B44A:
        s->scan_lines_per_block = 32;
        break;
    default:
        avpriv_report_missing_feature(avctx, "Compression %d", s->compression);
        return AVERROR_PATCHWELCOME;
    }

    /* Verify the xmin, xmax, ymin, ymax and xdelta before setting
     * the actual image size. */
    if (s->xmin > s->xmax                  ||
        s->ymin > s->ymax                  ||
        s->xdelta != s->xmax - s->xmin + 1 ||
        s->xmax >= s->w                    ||
        s->ymax >= s->h) {
        av_log(avctx, AV_LOG_ERROR, "Wrong or missing size information.\n");
        return AVERROR_INVALIDDATA;
    }

    if ((ret = ff_set_dimensions(avctx, s->w, s->h)) < 0)
        return ret;

    s->desc          = av_pix_fmt_desc_get(avctx->pix_fmt);
    if (!s->desc)
        return AVERROR_INVALIDDATA;

    if (s->desc->flags & AV_PIX_FMT_FLAG_FLOAT) {
        planes           = s->desc->nb_components;
        out_line_size    = avctx->width * 4;
    } else {
        planes           = 1;
        out_line_size    = avctx->width * 2 * s->desc->nb_components;
    }

    if (s->is_tile) {
        nb_blocks = ((s->xdelta + s->tile_attr.xSize - 1) / s->tile_attr.xSize) *
        ((s->ydelta + s->tile_attr.ySize - 1) / s->tile_attr.ySize);
    } else { /* scanline */
        nb_blocks = (s->ydelta + s->scan_lines_per_block - 1) /
        s->scan_lines_per_block;
    }

    if ((ret = ff_thread_get_buffer(avctx, &frame, 0)) < 0)
        return ret;

    if (bytestream2_get_bytes_left(&s->gb) < nb_blocks * 8)
        return AVERROR_INVALIDDATA;

    // check offset table and recreate it if need
    if (!s->is_tile && bytestream2_peek_le64(&s->gb) == 0) {
        av_log(s->avctx, AV_LOG_DEBUG, "recreating invalid scanline offset table\n");

        start_offset_table = bytestream2_tell(&s->gb);
        start_next_scanline = start_offset_table + nb_blocks * 8;
        bytestream2_init_writer(&offset_table_writer, &avpkt->data[start_offset_table], nb_blocks * 8);

        for (y = 0; y < nb_blocks; y++) {
            /* write offset of prev scanline in offset table */
            bytestream2_put_le64(&offset_table_writer, start_next_scanline);

            /* get len of next scanline */
            bytestream2_seek(&s->gb, start_next_scanline + 4, SEEK_SET);/* skip line number */
            start_next_scanline += (bytestream2_get_le32(&s->gb) + 8);
        }
        bytestream2_seek(&s->gb, start_offset_table, SEEK_SET);
    }

    // save pointer we are going to use in decode_block
    s->buf      = avpkt->data;
    s->buf_size = avpkt->size;

    // Zero out the start if ymin is not 0
    for (i = 0; i < planes; i++) {
        ptr = picture->data[i];
        for (y = 0; y < s->ymin; y++) {
            memset(ptr, 0, out_line_size);
            ptr += picture->linesize[i];
        }
    }

    s->picture = picture;

    avctx->execute2(avctx, decode_block, s->thread_data, NULL, nb_blocks);

    // Zero out the end if ymax+1 is not h
    for (i = 0; i < planes; i++) {
        ptr = picture->data[i] + ((s->ymax+1) * picture->linesize[i]);
        for (y = s->ymax + 1; y < avctx->height; y++) {
            memset(ptr, 0, out_line_size);
            ptr += picture->linesize[i];
        }
    }

    picture->pict_type = AV_PICTURE_TYPE_I;
    *got_frame = 1;

    return avpkt->size;
}

static av_cold int decode_init(AVCodecContext *avctx)
{
    EXRContext *s = avctx->priv_data;
    uint32_t i;
    union av_intfloat32 t;
    float one_gamma = 1.0f / s->gamma;
    avpriv_trc_function trc_func = NULL;

    s->avctx              = avctx;

    ff_exrdsp_init(&s->dsp);

#if HAVE_BIGENDIAN
    ff_bswapdsp_init(&s->bbdsp);
#endif

    trc_func = avpriv_get_trc_function_from_trc(s->apply_trc_type);
    if (trc_func) {
        for (i = 0; i < 65536; ++i) {
            t = exr_half2float(i);
            t.f = trc_func(t.f);
            s->gamma_table[i] = t;
        }
    } else {
        if (one_gamma > 0.9999f && one_gamma < 1.0001f) {
            for (i = 0; i < 65536; ++i) {
                s->gamma_table[i] = exr_half2float(i);
            }
        } else {
            for (i = 0; i < 65536; ++i) {
                t = exr_half2float(i);
                /* If negative value we reuse half value */
                if (t.f <= 0.0f) {
                    s->gamma_table[i] = t;
                } else {
                    t.f = powf(t.f, one_gamma);
                    s->gamma_table[i] = t;
                }
            }
        }
    }

    // allocate thread data, used for non EXR_RAW compression types
    s->thread_data = av_mallocz_array(avctx->thread_count, sizeof(EXRThreadData));
    if (!s->thread_data)
        return AVERROR_INVALIDDATA;

    return 0;
}

static av_cold int decode_end(AVCodecContext *avctx)
{
    EXRContext *s = avctx->priv_data;
    int i;
    for (i = 0; i < avctx->thread_count; i++) {
        EXRThreadData *td = &s->thread_data[i];
        av_freep(&td->uncompressed_data);
        av_freep(&td->tmp);
        av_freep(&td->bitmap);
        av_freep(&td->lut);
    }

    av_freep(&s->thread_data);
    av_freep(&s->channels);

    return 0;
}

#define OFFSET(x) offsetof(EXRContext, x)
#define VD AV_OPT_FLAG_VIDEO_PARAM | AV_OPT_FLAG_DECODING_PARAM
static const AVOption options[] = {
    { "layer", "Set the decoding layer", OFFSET(layer),
        AV_OPT_TYPE_STRING, { .str = "" }, 0, 0, VD },
    { "gamma", "Set the float gamma value when decoding", OFFSET(gamma),
        AV_OPT_TYPE_FLOAT, { .dbl = 1.0f }, 0.001, FLT_MAX, VD },

    // XXX: Note the abuse of the enum using AVCOL_TRC_UNSPECIFIED to subsume the existing gamma option
    { "apply_trc", "color transfer characteristics to apply to EXR linear input", OFFSET(apply_trc_type),
        AV_OPT_TYPE_INT, {.i64 = AVCOL_TRC_UNSPECIFIED }, 1, AVCOL_TRC_NB-1, VD, "apply_trc_type"},
    { "bt709",        "BT.709",           0,
        AV_OPT_TYPE_CONST, {.i64 = AVCOL_TRC_BT709 },        INT_MIN, INT_MAX, VD, "apply_trc_type"},
    { "gamma",        "gamma",            0,
        AV_OPT_TYPE_CONST, {.i64 = AVCOL_TRC_UNSPECIFIED },  INT_MIN, INT_MAX, VD, "apply_trc_type"},
    { "gamma22",      "BT.470 M",         0,
        AV_OPT_TYPE_CONST, {.i64 = AVCOL_TRC_GAMMA22 },      INT_MIN, INT_MAX, VD, "apply_trc_type"},
    { "gamma28",      "BT.470 BG",        0,
        AV_OPT_TYPE_CONST, {.i64 = AVCOL_TRC_GAMMA28 },      INT_MIN, INT_MAX, VD, "apply_trc_type"},
    { "smpte170m",    "SMPTE 170 M",      0,
        AV_OPT_TYPE_CONST, {.i64 = AVCOL_TRC_SMPTE170M },    INT_MIN, INT_MAX, VD, "apply_trc_type"},
    { "smpte240m",    "SMPTE 240 M",      0,
        AV_OPT_TYPE_CONST, {.i64 = AVCOL_TRC_SMPTE240M },    INT_MIN, INT_MAX, VD, "apply_trc_type"},
    { "linear",       "Linear",           0,
        AV_OPT_TYPE_CONST, {.i64 = AVCOL_TRC_LINEAR },       INT_MIN, INT_MAX, VD, "apply_trc_type"},
    { "log",          "Log",              0,
        AV_OPT_TYPE_CONST, {.i64 = AVCOL_TRC_LOG },          INT_MIN, INT_MAX, VD, "apply_trc_type"},
    { "log_sqrt",     "Log square root",  0,
        AV_OPT_TYPE_CONST, {.i64 = AVCOL_TRC_LOG_SQRT },     INT_MIN, INT_MAX, VD, "apply_trc_type"},
    { "iec61966_2_4", "IEC 61966-2-4",    0,
        AV_OPT_TYPE_CONST, {.i64 = AVCOL_TRC_IEC61966_2_4 }, INT_MIN, INT_MAX, VD, "apply_trc_type"},
    { "bt1361",       "BT.1361",          0,
        AV_OPT_TYPE_CONST, {.i64 = AVCOL_TRC_BT1361_ECG },   INT_MIN, INT_MAX, VD, "apply_trc_type"},
    { "iec61966_2_1", "IEC 61966-2-1",    0,
        AV_OPT_TYPE_CONST, {.i64 = AVCOL_TRC_IEC61966_2_1 }, INT_MIN, INT_MAX, VD, "apply_trc_type"},
    { "bt2020_10bit", "BT.2020 - 10 bit", 0,
        AV_OPT_TYPE_CONST, {.i64 = AVCOL_TRC_BT2020_10 },    INT_MIN, INT_MAX, VD, "apply_trc_type"},
    { "bt2020_12bit", "BT.2020 - 12 bit", 0,
        AV_OPT_TYPE_CONST, {.i64 = AVCOL_TRC_BT2020_12 },    INT_MIN, INT_MAX, VD, "apply_trc_type"},
    { "smpte2084",    "SMPTE ST 2084",    0,
        AV_OPT_TYPE_CONST, {.i64 = AVCOL_TRC_SMPTEST2084 },  INT_MIN, INT_MAX, VD, "apply_trc_type"},
    { "smpte428_1",   "SMPTE ST 428-1",   0,
        AV_OPT_TYPE_CONST, {.i64 = AVCOL_TRC_SMPTEST428_1 }, INT_MIN, INT_MAX, VD, "apply_trc_type"},

    { NULL },
};

static const AVClass exr_class = {
    .class_name = "EXR",
    .item_name  = av_default_item_name,
    .option     = options,
    .version    = LIBAVUTIL_VERSION_INT,
};

AVCodec ff_exr_decoder = {
    .name             = "exr",
    .long_name        = NULL_IF_CONFIG_SMALL("OpenEXR image"),
    .type             = AVMEDIA_TYPE_VIDEO,
    .id               = AV_CODEC_ID_EXR,
    .priv_data_size   = sizeof(EXRContext),
    .init             = decode_init,
    .close            = decode_end,
    .decode           = decode_frame,
    .capabilities     = AV_CODEC_CAP_DR1 | AV_CODEC_CAP_FRAME_THREADS |
                        AV_CODEC_CAP_SLICE_THREADS,
    .priv_class       = &exr_class,
};<|MERGE_RESOLUTION|>--- conflicted
+++ resolved
@@ -224,84 +224,7 @@
     return f;
 }
 
-<<<<<<< HEAD
-
-/**
- * Convert from 32-bit float as uint32_t to uint16_t.
- *
- * @param v 32-bit float
- *
- * @return normalized 16-bit unsigned int
- */
-static inline uint16_t exr_flt2uint(int32_t v)
-{
-    int32_t exp = v >> 23;
-    // "HACK": negative values result in exp<  0, so clipping them to 0
-    // is also handled by this condition, avoids explicit check for sign bit.
-    if (exp <= 127 + 7 - 24) // we would shift out all bits anyway
-        return 0;
-    if (exp >= 127)
-        return 0xffff;
-    v &= 0x007fffff;
-    return (v + (1 << 23)) >> (127 + 7 - exp);
-}
-
-/**
- * Convert from 16-bit float as uint16_t to uint16_t.
- *
- * @param v 16-bit float
- *
- * @return normalized 16-bit unsigned int
- */
-static inline uint16_t exr_halflt2uint(uint16_t v)
-{
-    unsigned exp = 14 - (v >> 10);
-    if (exp >= 14) {
-        if (exp == 14)
-            return (v >> 9) & 1;
-        else
-            return (v & 0x8000) ? 0 : 0xffff;
-    }
-    v <<= 6;
-    return (v + (1 << 16)) >> (exp + 1);
-}
-
-static void predictor(uint8_t *src, int size)
-{
-    uint8_t *t    = src + 1;
-    uint8_t *stop = src + size;
-
-    while (t < stop) {
-        int d = (int) t[-1] + (int) t[0] - 128;
-        t[0] = d;
-        ++t;
-    }
-}
-
-static void reorder_pixels(uint8_t *src, uint8_t *dst, int size)
-{
-    const int8_t *t1 = src;
-    const int8_t *t2 = src + (size + 1) / 2;
-    int8_t *s        = dst;
-    int8_t *stop     = s + size;
-
-    while (1) {
-        if (s < stop)
-            *(s++) = *(t1++);
-        else
-            break;
-
-        if (s < stop)
-            *(s++) = *(t2++);
-        else
-            break;
-    }
-}
-
-static int zip_uncompress(const uint8_t *src, int compressed_size,
-=======
 static int zip_uncompress(EXRContext *s, const uint8_t *src, int compressed_size,
->>>>>>> 6b6b9e59
                           int uncompressed_size, EXRThreadData *td)
 {
     unsigned long dest_len = uncompressed_size;
