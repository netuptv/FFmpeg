--- conflicted
+++ resolved
@@ -68,12 +68,8 @@
 OBJS-$(CONFIG_LLVIDDSP)                += lossless_videodsp.o
 OBJS-$(CONFIG_LPC)                     += lpc.o
 OBJS-$(CONFIG_LSP)                     += lsp.o
-<<<<<<< HEAD
 OBJS-$(CONFIG_MDCT)                    += mdct_fixed.o mdct_float.o mdct_fixed_32.o
-=======
-OBJS-$(CONFIG_MDCT)                    += mdct_fixed.o mdct_float.o
 OBJS-$(CONFIG_ME_CMP)                  += me_cmp.o
->>>>>>> 2d604443
 OBJS-$(CONFIG_MPEG_ER)                 += mpeg_er.o
 OBJS-$(CONFIG_MPEGAUDIO)               += mpegaudio.o mpegaudiodata.o   \
                                           mpegaudiodecheader.o
