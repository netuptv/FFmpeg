--- conflicted
+++ resolved
@@ -123,29 +123,6 @@
 #define ALAC_PREAMBLE 12
 #define ALAC_HEADER   36
 #define ALAC_NEW_KUKI 24
-<<<<<<< HEAD
-        if (size == ALAC_NEW_KUKI) {
-            st->codec->extradata = av_mallocz(ALAC_HEADER + FF_INPUT_BUFFER_PADDING_SIZE);
-            if (!st->codec->extradata)
-                return AVERROR(ENOMEM);
-            memcpy(st->codec->extradata, "\0\0\0\24alac", 8);
-            avio_read(pb, st->codec->extradata + ALAC_HEADER - ALAC_NEW_KUKI, ALAC_NEW_KUKI);
-            st->codec->extradata_size = ALAC_HEADER;
-        } else {
-            if (size < ALAC_PREAMBLE + ALAC_HEADER) {
-                av_log(s, AV_LOG_ERROR, "invalid ALAC magic cookie\n");
-                avio_skip(pb, size);
-                return AVERROR_INVALIDDATA;
-            }
-            avio_skip(pb, ALAC_PREAMBLE);
-            st->codec->extradata = av_mallocz(ALAC_HEADER + FF_INPUT_BUFFER_PADDING_SIZE);
-            if (!st->codec->extradata)
-                return AVERROR(ENOMEM);
-            avio_read(pb, st->codec->extradata, ALAC_HEADER);
-            st->codec->extradata_size = ALAC_HEADER;
-            avio_skip(pb, size - ALAC_PREAMBLE - ALAC_HEADER);
-        }
-=======
         uint8_t preamble[12];
         if (size < ALAC_NEW_KUKI || size > ALAC_PREAMBLE + ALAC_HEADER) {
             av_log(s, AV_LOG_ERROR, "invalid ALAC magic cookie\n");
@@ -179,7 +156,6 @@
             avio_skip(pb, size - ALAC_NEW_KUKI);
         }
         st->codec->extradata_size = ALAC_HEADER;
->>>>>>> eeb55f5f
     } else {
         st->codec->extradata = av_mallocz(size + FF_INPUT_BUFFER_PADDING_SIZE);
         if (!st->codec->extradata)
@@ -310,12 +286,6 @@
 
         case MKBETAG('i','n','f','o'):
             read_info_chunk(s, size);
-            break;
-
-        case MKBETAG('c','h','a','n'):
-            if (size < 12)
-                return AVERROR_INVALIDDATA;
-            ff_mov_read_chan(s, size, st->codec);
             break;
 
         default:
