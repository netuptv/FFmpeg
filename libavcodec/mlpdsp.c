--- conflicted
+++ resolved
@@ -114,11 +114,7 @@
         for (out_ch = 0; out_ch <= max_matrix_channel; out_ch++) {
             int mat_ch = ch_assign[out_ch];
             int32_t sample = sample_buffer[i][mat_ch] *
-<<<<<<< HEAD
-                          (1 << output_shift[mat_ch]);
-=======
                           (1U << output_shift[mat_ch]);
->>>>>>> 6b6b9e59
             lossless_check_data ^= (sample & 0xffffff) << mat_ch;
             if (is32)
                 *data_32++ = sample * 256U;
