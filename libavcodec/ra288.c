/*
 * RealAudio 2.0 (28.8K)
 * Copyright (c) 2003 the ffmpeg project
 *
 * This file is part of FFmpeg.
 *
 * FFmpeg is free software; you can redistribute it and/or
 * modify it under the terms of the GNU Lesser General Public
 * License as published by the Free Software Foundation; either
 * version 2.1 of the License, or (at your option) any later version.
 *
 * FFmpeg is distributed in the hope that it will be useful,
 * but WITHOUT ANY WARRANTY; without even the implied warranty of
 * MERCHANTABILITY or FITNESS FOR A PARTICULAR PURPOSE.  See the GNU
 * Lesser General Public License for more details.
 *
 * You should have received a copy of the GNU Lesser General Public
 * License along with FFmpeg; if not, write to the Free Software
 * Foundation, Inc., 51 Franklin Street, Fifth Floor, Boston, MA 02110-1301 USA
 */

#include "libavutil/channel_layout.h"
#include "libavutil/float_dsp.h"
#include "avcodec.h"
#include "internal.h"
#define BITSTREAM_READER_LE
#include "get_bits.h"
#include "ra288.h"
#include "lpc.h"
#include "celp_filters.h"

#define MAX_BACKWARD_FILTER_ORDER  36
#define MAX_BACKWARD_FILTER_LEN    40
#define MAX_BACKWARD_FILTER_NONREC 35

#define RA288_BLOCK_SIZE        5
#define RA288_BLOCKS_PER_FRAME 32

typedef struct {
    AVFrame frame;
    DSPContext dsp;
    AVFloatDSPContext fdsp;
    DECLARE_ALIGNED(32, float,   sp_lpc)[FFALIGN(36, 16)];   ///< LPC coefficients for speech data (spec: A)
    DECLARE_ALIGNED(32, float, gain_lpc)[FFALIGN(10, 16)];   ///< LPC coefficients for gain        (spec: GB)

    /** speech data history                                      (spec: SB).
     *  Its first 70 coefficients are updated only at backward filtering.
     */
    float sp_hist[111];

    /// speech part of the gain autocorrelation                  (spec: REXP)
    float sp_rec[37];

    /** log-gain history                                         (spec: SBLG).
     *  Its first 28 coefficients are updated only at backward filtering.
     */
    float gain_hist[38];

    /// recursive part of the gain autocorrelation               (spec: REXPLG)
    float gain_rec[11];
} RA288Context;

static av_cold int ra288_decode_init(AVCodecContext *avctx)
{
    RA288Context *ractx = avctx->priv_data;

    avctx->channels       = 1;
    avctx->channel_layout = AV_CH_LAYOUT_MONO;
    avctx->sample_fmt     = AV_SAMPLE_FMT_FLT;

    if (avctx->block_align <= 0) {
        av_log_ask_for_sample(avctx, "unsupported block align\n");
        return AVERROR_PATCHWELCOME;
    }

    avpriv_float_dsp_init(&ractx->fdsp, avctx->flags & CODEC_FLAG_BITEXACT);

    avcodec_get_frame_defaults(&ractx->frame);
    avctx->coded_frame = &ractx->frame;

    return 0;
}

static void convolve(float *tgt, const float *src, int len, int n)
{
    for (; n >= 0; n--)
        tgt[n] = avpriv_scalarproduct_float_c(src, src - n, len);

}

static void decode(RA288Context *ractx, float gain, int cb_coef)
{
    int i;
    double sumsum;
    float sum, buffer[5];
    float *block = ractx->sp_hist + 70 + 36; // current block
    float *gain_block = ractx->gain_hist + 28;

    memmove(ractx->sp_hist + 70, ractx->sp_hist + 75, 36*sizeof(*block));

    /* block 46 of G.728 spec */
    sum = 32.;
    for (i=0; i < 10; i++)
        sum -= gain_block[9-i] * ractx->gain_lpc[i];

    /* block 47 of G.728 spec */
    sum = av_clipf(sum, 0, 60);

    /* block 48 of G.728 spec */
    /* exp(sum * 0.1151292546497) == pow(10.0,sum/20) */
    sumsum = exp(sum * 0.1151292546497) * gain * (1.0/(1<<23));

    for (i=0; i < 5; i++)
        buffer[i] = codetable[cb_coef][i] * sumsum;

<<<<<<< HEAD
    sum = ff_scalarproduct_float_c(buffer, buffer, 5);
=======
    sum = avpriv_scalarproduct_float_c(buffer, buffer, 5) * ((1 << 24) / 5.);
>>>>>>> 73b704ac

    sum = FFMAX(sum, 5. / (1<<24));

    /* shift and store */
    memmove(gain_block, gain_block + 1, 9 * sizeof(*gain_block));

    gain_block[9] = 10 * log10(sum) + (10*log10(((1<<24)/5.)) - 32);

    ff_celp_lp_synthesis_filterf(block, ractx->sp_lpc, buffer, 5, 36);
}

/**
 * Hybrid window filtering, see blocks 36 and 49 of the G.728 specification.
 *
 * @param order   filter order
 * @param n       input length
 * @param non_rec number of non-recursive samples
 * @param out     filter output
 * @param hist    pointer to the input history of the filter
 * @param out     pointer to the non-recursive part of the output
 * @param out2    pointer to the recursive part of the output
 * @param window  pointer to the windowing function table
 */
static void do_hybrid_window(RA288Context *ractx,
                             int order, int n, int non_rec, float *out,
                             float *hist, float *out2, const float *window)
{
    int i;
    float buffer1[MAX_BACKWARD_FILTER_ORDER + 1];
    float buffer2[MAX_BACKWARD_FILTER_ORDER + 1];
    LOCAL_ALIGNED(32, float, work, [FFALIGN(MAX_BACKWARD_FILTER_ORDER +
                                            MAX_BACKWARD_FILTER_LEN   +
                                            MAX_BACKWARD_FILTER_NONREC, 16)]);

    av_assert2(order>=0);

    ractx->fdsp.vector_fmul(work, window, hist, FFALIGN(order + n + non_rec, 16));

    convolve(buffer1, work + order    , n      , order);
    convolve(buffer2, work + order + n, non_rec, order);

    for (i=0; i <= order; i++) {
        out2[i] = out2[i] * 0.5625 + buffer1[i];
        out [i] = out2[i]          + buffer2[i];
    }

    /* Multiply by the white noise correcting factor (WNCF). */
    *out *= 257./256.;
}

/**
 * Backward synthesis filter, find the LPC coefficients from past speech data.
 */
static void backward_filter(RA288Context *ractx,
                            float *hist, float *rec, const float *window,
                            float *lpc, const float *tab,
                            int order, int n, int non_rec, int move_size)
{
    float temp[MAX_BACKWARD_FILTER_ORDER+1];

    do_hybrid_window(ractx, order, n, non_rec, temp, hist, rec, window);

    if (!compute_lpc_coefs(temp, order, lpc, 0, 1, 1))
        ractx->fdsp.vector_fmul(lpc, lpc, tab, FFALIGN(order, 16));

    memmove(hist, hist + n, move_size*sizeof(*hist));
}

static int ra288_decode_frame(AVCodecContext * avctx, void *data,
                              int *got_frame_ptr, AVPacket *avpkt)
{
    const uint8_t *buf = avpkt->data;
    int buf_size = avpkt->size;
    float *out;
    int i, ret;
    RA288Context *ractx = avctx->priv_data;
    GetBitContext gb;

    if (buf_size < avctx->block_align) {
        av_log(avctx, AV_LOG_ERROR,
               "Error! Input buffer is too small [%d<%d]\n",
               buf_size, avctx->block_align);
        return AVERROR_INVALIDDATA;
    }

    /* get output buffer */
    ractx->frame.nb_samples = RA288_BLOCK_SIZE * RA288_BLOCKS_PER_FRAME;
    if ((ret = ff_get_buffer(avctx, &ractx->frame)) < 0) {
        av_log(avctx, AV_LOG_ERROR, "get_buffer() failed\n");
        return ret;
    }
    out = (float *)ractx->frame.data[0];

    init_get_bits(&gb, buf, avctx->block_align * 8);

    for (i=0; i < RA288_BLOCKS_PER_FRAME; i++) {
        float gain = amptable[get_bits(&gb, 3)];
        int cb_coef = get_bits(&gb, 6 + (i&1));

        decode(ractx, gain, cb_coef);

        memcpy(out, &ractx->sp_hist[70 + 36], RA288_BLOCK_SIZE * sizeof(*out));
        out += RA288_BLOCK_SIZE;

        if ((i & 7) == 3) {
            backward_filter(ractx, ractx->sp_hist, ractx->sp_rec, syn_window,
                            ractx->sp_lpc, syn_bw_tab, 36, 40, 35, 70);

            backward_filter(ractx, ractx->gain_hist, ractx->gain_rec, gain_window,
                            ractx->gain_lpc, gain_bw_tab, 10, 8, 20, 28);
        }
    }

    *got_frame_ptr   = 1;
    *(AVFrame *)data = ractx->frame;

    return avctx->block_align;
}

AVCodec ff_ra_288_decoder = {
    .name           = "real_288",
    .type           = AVMEDIA_TYPE_AUDIO,
    .id             = AV_CODEC_ID_RA_288,
    .priv_data_size = sizeof(RA288Context),
    .init           = ra288_decode_init,
    .decode         = ra288_decode_frame,
    .capabilities   = CODEC_CAP_DR1,
    .long_name      = NULL_IF_CONFIG_SMALL("RealAudio 2.0 (28.8K)"),
};<|MERGE_RESOLUTION|>--- conflicted
+++ resolved
@@ -113,11 +113,7 @@
     for (i=0; i < 5; i++)
         buffer[i] = codetable[cb_coef][i] * sumsum;
 
-<<<<<<< HEAD
-    sum = ff_scalarproduct_float_c(buffer, buffer, 5);
-=======
-    sum = avpriv_scalarproduct_float_c(buffer, buffer, 5) * ((1 << 24) / 5.);
->>>>>>> 73b704ac
+    sum = avpriv_scalarproduct_float_c(buffer, buffer, 5);
 
     sum = FFMAX(sum, 5. / (1<<24));
 
