--- conflicted
+++ resolved
@@ -34,17 +34,11 @@
         return first_bitstream_filter;
 }
 
-<<<<<<< HEAD
-void av_register_bitstream_filter(AVBitStreamFilter *bsf){
+void av_register_bitstream_filter(AVBitStreamFilter *bsf)
+{
     do {
         bsf->next = first_bitstream_filter;
     } while(bsf->next != avpriv_atomic_ptr_cas((void * volatile *)&first_bitstream_filter, bsf->next, bsf));
-=======
-void av_register_bitstream_filter(AVBitStreamFilter *bsf)
-{
-    bsf->next              = first_bitstream_filter;
-    first_bitstream_filter = bsf;
->>>>>>> 4972e5a1
 }
 
 AVBitStreamFilterContext *av_bitstream_filter_init(const char *name)
@@ -65,16 +59,11 @@
     return NULL;
 }
 
-<<<<<<< HEAD
-void av_bitstream_filter_close(AVBitStreamFilterContext *bsfc){
+void av_bitstream_filter_close(AVBitStreamFilterContext *bsfc)
+{
     if (!bsfc)
         return;
-    if(bsfc->filter->close)
-=======
-void av_bitstream_filter_close(AVBitStreamFilterContext *bsfc)
-{
     if (bsfc->filter->close)
->>>>>>> 4972e5a1
         bsfc->filter->close(bsfc);
     av_freep(&bsfc->priv_data);
     av_parser_close(bsfc->parser);
