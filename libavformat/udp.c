--- conflicted
+++ resolved
@@ -1292,7 +1292,6 @@
 {
     UDPContext *s = h->priv_data;
 
-<<<<<<< HEAD
 	struct UDPpkt *pkt;
 	struct UDPpkt *pkt2del;
 	struct UDPpkt * head;
@@ -1316,7 +1315,6 @@
 	}
 
 
-=======
 #if HAVE_PTHREAD_CANCEL
     // Request close once writing is finished
     if (s->thread_started && !(h->flags & AVIO_FLAG_READ)) {
@@ -1326,7 +1324,6 @@
         pthread_mutex_unlock(&s->mutex);
     }
 #endif
->>>>>>> ebf8ec5b
 
     if (s->is_multicast && (h->flags & AVIO_FLAG_READ))
         udp_leave_multicast_group(s->udp_fd, (struct sockaddr *)&s->dest_addr,(struct sockaddr *)&s->local_addr_storage);
