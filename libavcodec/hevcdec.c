/*
 * HEVC video Decoder
 *
 * Copyright (C) 2012 - 2013 Guillaume Martres
 * Copyright (C) 2012 - 2013 Mickael Raulet
 * Copyright (C) 2012 - 2013 Gildas Cocherel
 * Copyright (C) 2012 - 2013 Wassim Hamidouche
 *
 * This file is part of FFmpeg.
 *
 * FFmpeg is free software; you can redistribute it and/or
 * modify it under the terms of the GNU Lesser General Public
 * License as published by the Free Software Foundation; either
 * version 2.1 of the License, or (at your option) any later version.
 *
 * FFmpeg is distributed in the hope that it will be useful,
 * but WITHOUT ANY WARRANTY; without even the implied warranty of
 * MERCHANTABILITY or FITNESS FOR A PARTICULAR PURPOSE.  See the GNU
 * Lesser General Public License for more details.
 *
 * You should have received a copy of the GNU Lesser General Public
 * License along with FFmpeg; if not, write to the Free Software
 * Foundation, Inc., 51 Franklin Street, Fifth Floor, Boston, MA 02110-1301 USA
 */

#include "libavutil/attributes.h"
#include "libavutil/common.h"
#include "libavutil/display.h"
#include "libavutil/internal.h"
#include "libavutil/mastering_display_metadata.h"
#include "libavutil/md5.h"
#include "libavutil/opt.h"
#include "libavutil/pixdesc.h"
#include "libavutil/stereo3d.h"

#include "bswapdsp.h"
#include "bytestream.h"
#include "cabac_functions.h"
#include "golomb.h"
#include "hevc.h"
#include "hevc_data.h"
#include "hevc_parse.h"
#include "hevcdec.h"
#include "hwconfig.h"
#include "profiles.h"

const uint8_t ff_hevc_pel_weight[65] = { [2] = 0, [4] = 1, [6] = 2, [8] = 3, [12] = 4, [16] = 5, [24] = 6, [32] = 7, [48] = 8, [64] = 9 };

/**
 * NOTE: Each function hls_foo correspond to the function foo in the
 * specification (HLS stands for High Level Syntax).
 */

/**
 * Section 5.7
 */

/* free everything allocated  by pic_arrays_init() */
static void pic_arrays_free(HEVCContext *s)
{
    av_freep(&s->sao);
    av_freep(&s->deblock);

    av_freep(&s->skip_flag);
    av_freep(&s->tab_ct_depth);

    av_freep(&s->tab_ipm);
    av_freep(&s->cbf_luma);
    av_freep(&s->is_pcm);

    av_freep(&s->qp_y_tab);
    av_freep(&s->tab_slice_address);
    av_freep(&s->filter_slice_edges);

    av_freep(&s->horizontal_bs);
    av_freep(&s->vertical_bs);

    av_freep(&s->sh.entry_point_offset);
    av_freep(&s->sh.size);
    av_freep(&s->sh.offset);

    av_buffer_pool_uninit(&s->tab_mvf_pool);
    av_buffer_pool_uninit(&s->rpl_tab_pool);
}

/* allocate arrays that depend on frame dimensions */
static int pic_arrays_init(HEVCContext *s, const HEVCSPS *sps)
{
    int log2_min_cb_size = sps->log2_min_cb_size;
    int width            = sps->width;
    int height           = sps->height;
    int pic_size_in_ctb  = ((width  >> log2_min_cb_size) + 1) *
                           ((height >> log2_min_cb_size) + 1);
    int ctb_count        = sps->ctb_width * sps->ctb_height;
    int min_pu_size      = sps->min_pu_width * sps->min_pu_height;

    s->bs_width  = (width  >> 2) + 1;
    s->bs_height = (height >> 2) + 1;

    s->sao           = av_mallocz_array(ctb_count, sizeof(*s->sao));
    s->deblock       = av_mallocz_array(ctb_count, sizeof(*s->deblock));
    if (!s->sao || !s->deblock)
        goto fail;

    s->skip_flag    = av_malloc_array(sps->min_cb_height, sps->min_cb_width);
    s->tab_ct_depth = av_malloc_array(sps->min_cb_height, sps->min_cb_width);
    if (!s->skip_flag || !s->tab_ct_depth)
        goto fail;

    s->cbf_luma = av_malloc_array(sps->min_tb_width, sps->min_tb_height);
    s->tab_ipm  = av_mallocz(min_pu_size);
    s->is_pcm   = av_malloc_array(sps->min_pu_width + 1, sps->min_pu_height + 1);
    if (!s->tab_ipm || !s->cbf_luma || !s->is_pcm)
        goto fail;

    s->filter_slice_edges = av_mallocz(ctb_count);
    s->tab_slice_address  = av_malloc_array(pic_size_in_ctb,
                                      sizeof(*s->tab_slice_address));
    s->qp_y_tab           = av_malloc_array(pic_size_in_ctb,
                                      sizeof(*s->qp_y_tab));
    if (!s->qp_y_tab || !s->filter_slice_edges || !s->tab_slice_address)
        goto fail;

    s->horizontal_bs = av_mallocz_array(s->bs_width, s->bs_height);
    s->vertical_bs   = av_mallocz_array(s->bs_width, s->bs_height);
    if (!s->horizontal_bs || !s->vertical_bs)
        goto fail;

    s->tab_mvf_pool = av_buffer_pool_init(min_pu_size * sizeof(MvField),
                                          av_buffer_allocz);
    s->rpl_tab_pool = av_buffer_pool_init(ctb_count * sizeof(RefPicListTab),
                                          av_buffer_allocz);
    if (!s->tab_mvf_pool || !s->rpl_tab_pool)
        goto fail;

    return 0;

fail:
    pic_arrays_free(s);
    return AVERROR(ENOMEM);
}

static int pred_weight_table(HEVCContext *s, GetBitContext *gb)
{
    int i = 0;
    int j = 0;
    uint8_t luma_weight_l0_flag[16];
    uint8_t chroma_weight_l0_flag[16];
    uint8_t luma_weight_l1_flag[16];
    uint8_t chroma_weight_l1_flag[16];
    int luma_log2_weight_denom;

    luma_log2_weight_denom = get_ue_golomb_long(gb);
    if (luma_log2_weight_denom < 0 || luma_log2_weight_denom > 7) {
        av_log(s->avctx, AV_LOG_ERROR, "luma_log2_weight_denom %d is invalid\n", luma_log2_weight_denom);
        return AVERROR_INVALIDDATA;
    }
    s->sh.luma_log2_weight_denom = av_clip_uintp2(luma_log2_weight_denom, 3);
    if (s->ps.sps->chroma_format_idc != 0) {
        int64_t chroma_log2_weight_denom = luma_log2_weight_denom + (int64_t)get_se_golomb(gb);
        if (chroma_log2_weight_denom < 0 || chroma_log2_weight_denom > 7) {
            av_log(s->avctx, AV_LOG_ERROR, "chroma_log2_weight_denom %"PRId64" is invalid\n", chroma_log2_weight_denom);
            return AVERROR_INVALIDDATA;
        }
        s->sh.chroma_log2_weight_denom = chroma_log2_weight_denom;
    }

    for (i = 0; i < s->sh.nb_refs[L0]; i++) {
        luma_weight_l0_flag[i] = get_bits1(gb);
        if (!luma_weight_l0_flag[i]) {
            s->sh.luma_weight_l0[i] = 1 << s->sh.luma_log2_weight_denom;
            s->sh.luma_offset_l0[i] = 0;
        }
    }
    if (s->ps.sps->chroma_format_idc != 0) {
        for (i = 0; i < s->sh.nb_refs[L0]; i++)
            chroma_weight_l0_flag[i] = get_bits1(gb);
    } else {
        for (i = 0; i < s->sh.nb_refs[L0]; i++)
            chroma_weight_l0_flag[i] = 0;
    }
    for (i = 0; i < s->sh.nb_refs[L0]; i++) {
        if (luma_weight_l0_flag[i]) {
            int delta_luma_weight_l0 = get_se_golomb(gb);
            if ((int8_t)delta_luma_weight_l0 != delta_luma_weight_l0)
                return AVERROR_INVALIDDATA;
            s->sh.luma_weight_l0[i] = (1 << s->sh.luma_log2_weight_denom) + delta_luma_weight_l0;
            s->sh.luma_offset_l0[i] = get_se_golomb(gb);
        }
        if (chroma_weight_l0_flag[i]) {
            for (j = 0; j < 2; j++) {
                int delta_chroma_weight_l0 = get_se_golomb(gb);
                int delta_chroma_offset_l0 = get_se_golomb(gb);

                if (   (int8_t)delta_chroma_weight_l0 != delta_chroma_weight_l0
                    || delta_chroma_offset_l0 < -(1<<17) || delta_chroma_offset_l0 > (1<<17)) {
                    return AVERROR_INVALIDDATA;
                }

                s->sh.chroma_weight_l0[i][j] = (1 << s->sh.chroma_log2_weight_denom) + delta_chroma_weight_l0;
                s->sh.chroma_offset_l0[i][j] = av_clip((delta_chroma_offset_l0 - ((128 * s->sh.chroma_weight_l0[i][j])
                                                                                    >> s->sh.chroma_log2_weight_denom) + 128), -128, 127);
            }
        } else {
            s->sh.chroma_weight_l0[i][0] = 1 << s->sh.chroma_log2_weight_denom;
            s->sh.chroma_offset_l0[i][0] = 0;
            s->sh.chroma_weight_l0[i][1] = 1 << s->sh.chroma_log2_weight_denom;
            s->sh.chroma_offset_l0[i][1] = 0;
        }
    }
    if (s->sh.slice_type == HEVC_SLICE_B) {
        for (i = 0; i < s->sh.nb_refs[L1]; i++) {
            luma_weight_l1_flag[i] = get_bits1(gb);
            if (!luma_weight_l1_flag[i]) {
                s->sh.luma_weight_l1[i] = 1 << s->sh.luma_log2_weight_denom;
                s->sh.luma_offset_l1[i] = 0;
            }
        }
        if (s->ps.sps->chroma_format_idc != 0) {
            for (i = 0; i < s->sh.nb_refs[L1]; i++)
                chroma_weight_l1_flag[i] = get_bits1(gb);
        } else {
            for (i = 0; i < s->sh.nb_refs[L1]; i++)
                chroma_weight_l1_flag[i] = 0;
        }
        for (i = 0; i < s->sh.nb_refs[L1]; i++) {
            if (luma_weight_l1_flag[i]) {
                int delta_luma_weight_l1 = get_se_golomb(gb);
                if ((int8_t)delta_luma_weight_l1 != delta_luma_weight_l1)
                    return AVERROR_INVALIDDATA;
                s->sh.luma_weight_l1[i] = (1 << s->sh.luma_log2_weight_denom) + delta_luma_weight_l1;
                s->sh.luma_offset_l1[i] = get_se_golomb(gb);
            }
            if (chroma_weight_l1_flag[i]) {
                for (j = 0; j < 2; j++) {
                    int delta_chroma_weight_l1 = get_se_golomb(gb);
                    int delta_chroma_offset_l1 = get_se_golomb(gb);

                    if (   (int8_t)delta_chroma_weight_l1 != delta_chroma_weight_l1
                        || delta_chroma_offset_l1 < -(1<<17) || delta_chroma_offset_l1 > (1<<17)) {
                        return AVERROR_INVALIDDATA;
                    }

                    s->sh.chroma_weight_l1[i][j] = (1 << s->sh.chroma_log2_weight_denom) + delta_chroma_weight_l1;
                    s->sh.chroma_offset_l1[i][j] = av_clip((delta_chroma_offset_l1 - ((128 * s->sh.chroma_weight_l1[i][j])
                                                                                        >> s->sh.chroma_log2_weight_denom) + 128), -128, 127);
                }
            } else {
                s->sh.chroma_weight_l1[i][0] = 1 << s->sh.chroma_log2_weight_denom;
                s->sh.chroma_offset_l1[i][0] = 0;
                s->sh.chroma_weight_l1[i][1] = 1 << s->sh.chroma_log2_weight_denom;
                s->sh.chroma_offset_l1[i][1] = 0;
            }
        }
    }
    return 0;
}

static int decode_lt_rps(HEVCContext *s, LongTermRPS *rps, GetBitContext *gb)
{
    const HEVCSPS *sps = s->ps.sps;
    int max_poc_lsb    = 1 << sps->log2_max_poc_lsb;
    int prev_delta_msb = 0;
    unsigned int nb_sps = 0, nb_sh;
    int i;

    rps->nb_refs = 0;
    if (!sps->long_term_ref_pics_present_flag)
        return 0;

    if (sps->num_long_term_ref_pics_sps > 0)
        nb_sps = get_ue_golomb_long(gb);
    nb_sh = get_ue_golomb_long(gb);

    if (nb_sps > sps->num_long_term_ref_pics_sps)
        return AVERROR_INVALIDDATA;
    if (nb_sh + (uint64_t)nb_sps > FF_ARRAY_ELEMS(rps->poc))
        return AVERROR_INVALIDDATA;

    rps->nb_refs = nb_sh + nb_sps;

    for (i = 0; i < rps->nb_refs; i++) {

        if (i < nb_sps) {
            uint8_t lt_idx_sps = 0;

            if (sps->num_long_term_ref_pics_sps > 1)
                lt_idx_sps = get_bits(gb, av_ceil_log2(sps->num_long_term_ref_pics_sps));

            rps->poc[i]  = sps->lt_ref_pic_poc_lsb_sps[lt_idx_sps];
            rps->used[i] = sps->used_by_curr_pic_lt_sps_flag[lt_idx_sps];
        } else {
            rps->poc[i]  = get_bits(gb, sps->log2_max_poc_lsb);
            rps->used[i] = get_bits1(gb);
        }

        rps->poc_msb_present[i] = get_bits1(gb);
        if (rps->poc_msb_present[i]) {
            int64_t delta = get_ue_golomb_long(gb);
            int64_t poc;

            if (i && i != nb_sps)
                delta += prev_delta_msb;

            poc = rps->poc[i] + s->poc - delta * max_poc_lsb - s->sh.pic_order_cnt_lsb;
            if (poc != (int32_t)poc)
                return AVERROR_INVALIDDATA;
            rps->poc[i] = poc;
            prev_delta_msb = delta;
        }
    }

    return 0;
}

static void export_stream_params(HEVCContext *s, const HEVCSPS *sps)
{
    AVCodecContext *avctx = s->avctx;
    const HEVCParamSets *ps = &s->ps;
    const HEVCVPS *vps = (const HEVCVPS*)ps->vps_list[sps->vps_id]->data;
    const HEVCWindow *ow = &sps->output_window;
    unsigned int num = 0, den = 0;

    avctx->pix_fmt             = sps->pix_fmt;
    avctx->coded_width         = sps->width;
    avctx->coded_height        = sps->height;
    avctx->width               = sps->width  - ow->left_offset - ow->right_offset;
    avctx->height              = sps->height - ow->top_offset  - ow->bottom_offset;
    avctx->has_b_frames        = sps->temporal_layer[sps->max_sub_layers - 1].num_reorder_pics;
    avctx->profile             = sps->ptl.general_ptl.profile_idc;
    avctx->level               = sps->ptl.general_ptl.level_idc;

    ff_set_sar(avctx, sps->vui.sar);

    if (sps->vui.video_signal_type_present_flag)
        avctx->color_range = sps->vui.video_full_range_flag ? AVCOL_RANGE_JPEG
                                                            : AVCOL_RANGE_MPEG;
    else
        avctx->color_range = AVCOL_RANGE_MPEG;

    if (sps->vui.colour_description_present_flag) {
        avctx->color_primaries = sps->vui.colour_primaries;
        avctx->color_trc       = sps->vui.transfer_characteristic;
        avctx->colorspace      = sps->vui.matrix_coeffs;
    } else {
        avctx->color_primaries = AVCOL_PRI_UNSPECIFIED;
        avctx->color_trc       = AVCOL_TRC_UNSPECIFIED;
        avctx->colorspace      = AVCOL_SPC_UNSPECIFIED;
    }

    if (vps->vps_timing_info_present_flag) {
        num = vps->vps_num_units_in_tick;
        den = vps->vps_time_scale;
    } else if (sps->vui.vui_timing_info_present_flag) {
        num = sps->vui.vui_num_units_in_tick;
        den = sps->vui.vui_time_scale;
    }

    if (num != 0 && den != 0)
        av_reduce(&avctx->framerate.den, &avctx->framerate.num,
                  num, den, 1 << 30);

    if (s->sei.alternative_transfer.present &&
        av_color_transfer_name(s->sei.alternative_transfer.preferred_transfer_characteristics) &&
        s->sei.alternative_transfer.preferred_transfer_characteristics != AVCOL_TRC_UNSPECIFIED) {
        avctx->color_trc = s->sei.alternative_transfer.preferred_transfer_characteristics;
    }
}

static enum AVPixelFormat get_format(HEVCContext *s, const HEVCSPS *sps)
{
#define HWACCEL_MAX (CONFIG_HEVC_DXVA2_HWACCEL + \
                     CONFIG_HEVC_D3D11VA_HWACCEL * 2 + \
                     CONFIG_HEVC_NVDEC_HWACCEL + \
                     CONFIG_HEVC_VAAPI_HWACCEL + \
                     CONFIG_HEVC_VIDEOTOOLBOX_HWACCEL + \
                     CONFIG_HEVC_VDPAU_HWACCEL)
    enum AVPixelFormat pix_fmts[HWACCEL_MAX + 2], *fmt = pix_fmts;

    switch (sps->pix_fmt) {
    case AV_PIX_FMT_YUV420P:
    case AV_PIX_FMT_YUVJ420P:
#if CONFIG_HEVC_DXVA2_HWACCEL
        *fmt++ = AV_PIX_FMT_DXVA2_VLD;
#endif
#if CONFIG_HEVC_D3D11VA_HWACCEL
        *fmt++ = AV_PIX_FMT_D3D11VA_VLD;
        *fmt++ = AV_PIX_FMT_D3D11;
#endif
#if CONFIG_HEVC_VAAPI_HWACCEL
        *fmt++ = AV_PIX_FMT_VAAPI;
#endif
#if CONFIG_HEVC_VDPAU_HWACCEL
        *fmt++ = AV_PIX_FMT_VDPAU;
#endif
#if CONFIG_HEVC_NVDEC_HWACCEL
        *fmt++ = AV_PIX_FMT_CUDA;
#endif
#if CONFIG_HEVC_VIDEOTOOLBOX_HWACCEL
        *fmt++ = AV_PIX_FMT_VIDEOTOOLBOX;
#endif
        break;
    case AV_PIX_FMT_YUV420P10:
#if CONFIG_HEVC_DXVA2_HWACCEL
        *fmt++ = AV_PIX_FMT_DXVA2_VLD;
#endif
#if CONFIG_HEVC_D3D11VA_HWACCEL
        *fmt++ = AV_PIX_FMT_D3D11VA_VLD;
        *fmt++ = AV_PIX_FMT_D3D11;
#endif
#if CONFIG_HEVC_VAAPI_HWACCEL
        *fmt++ = AV_PIX_FMT_VAAPI;
#endif
#if CONFIG_HEVC_VIDEOTOOLBOX_HWACCEL
        *fmt++ = AV_PIX_FMT_VIDEOTOOLBOX;
#endif
#if CONFIG_HEVC_NVDEC_HWACCEL
        *fmt++ = AV_PIX_FMT_CUDA;
#endif
        break;
    case AV_PIX_FMT_YUV444P:
#if CONFIG_HEVC_VDPAU_HWACCEL
        *fmt++ = AV_PIX_FMT_VDPAU;
#endif
#if CONFIG_HEVC_NVDEC_HWACCEL
        *fmt++ = AV_PIX_FMT_CUDA;
#endif
        break;
    case AV_PIX_FMT_YUV422P:
    case AV_PIX_FMT_YUV422P10LE:
#if CONFIG_HEVC_VAAPI_HWACCEL
       *fmt++ = AV_PIX_FMT_VAAPI;
#endif
        break;
    case AV_PIX_FMT_YUV420P12:
    case AV_PIX_FMT_YUV444P10:
    case AV_PIX_FMT_YUV444P12:
#if CONFIG_HEVC_NVDEC_HWACCEL
        *fmt++ = AV_PIX_FMT_CUDA;
#endif
        break;
    }

    *fmt++ = sps->pix_fmt;
    *fmt = AV_PIX_FMT_NONE;

    return ff_thread_get_format(s->avctx, pix_fmts);
}

static int set_sps(HEVCContext *s, const HEVCSPS *sps,
                   enum AVPixelFormat pix_fmt)
{
    int ret, i;

    pic_arrays_free(s);
    s->ps.sps = NULL;
    s->ps.vps = NULL;

    if (!sps)
        return 0;

    ret = pic_arrays_init(s, sps);
    if (ret < 0)
        goto fail;

    export_stream_params(s, sps);

    s->avctx->pix_fmt = pix_fmt;

    ff_hevc_pred_init(&s->hpc,     sps->bit_depth);
    ff_hevc_dsp_init (&s->hevcdsp, sps->bit_depth);
    ff_videodsp_init (&s->vdsp,    sps->bit_depth);

    for (i = 0; i < 3; i++) {
        av_freep(&s->sao_pixel_buffer_h[i]);
        av_freep(&s->sao_pixel_buffer_v[i]);
    }

    if (sps->sao_enabled && !s->avctx->hwaccel) {
        int c_count = (sps->chroma_format_idc != 0) ? 3 : 1;
        int c_idx;

        for(c_idx = 0; c_idx < c_count; c_idx++) {
            int w = sps->width >> sps->hshift[c_idx];
            int h = sps->height >> sps->vshift[c_idx];
            s->sao_pixel_buffer_h[c_idx] =
                av_malloc((w * 2 * sps->ctb_height) <<
                          sps->pixel_shift);
            s->sao_pixel_buffer_v[c_idx] =
                av_malloc((h * 2 * sps->ctb_width) <<
                          sps->pixel_shift);
        }
    }

    s->ps.sps = sps;
    s->ps.vps = (HEVCVPS*) s->ps.vps_list[s->ps.sps->vps_id]->data;

    return 0;

fail:
    pic_arrays_free(s);
    s->ps.sps = NULL;
    return ret;
}

static int hls_slice_header(HEVCContext *s)
{
    GetBitContext *gb = &s->HEVClc->gb;
    SliceHeader *sh   = &s->sh;
    int i, ret;

    // Coded parameters
    sh->first_slice_in_pic_flag = get_bits1(gb);
    if (s->ref && sh->first_slice_in_pic_flag) {
        av_log(s->avctx, AV_LOG_ERROR, "Two slices reporting being the first in the same frame.\n");
        return 1; // This slice will be skipped later, do not corrupt state
    }

    if ((IS_IDR(s) || IS_BLA(s)) && sh->first_slice_in_pic_flag) {
        s->seq_decode = (s->seq_decode + 1) & 0xff;
        s->max_ra     = INT_MAX;
        if (IS_IDR(s))
            ff_hevc_clear_refs(s);
    }
    sh->no_output_of_prior_pics_flag = 0;
    if (IS_IRAP(s))
        sh->no_output_of_prior_pics_flag = get_bits1(gb);

    sh->pps_id = get_ue_golomb_long(gb);
    if (sh->pps_id >= HEVC_MAX_PPS_COUNT || !s->ps.pps_list[sh->pps_id]) {
        av_log(s->avctx, AV_LOG_ERROR, "PPS id out of range: %d\n", sh->pps_id);
        return AVERROR_INVALIDDATA;
    }
    if (!sh->first_slice_in_pic_flag &&
        s->ps.pps != (HEVCPPS*)s->ps.pps_list[sh->pps_id]->data) {
        av_log(s->avctx, AV_LOG_ERROR, "PPS changed between slices.\n");
        return AVERROR_INVALIDDATA;
    }
    s->ps.pps = (HEVCPPS*)s->ps.pps_list[sh->pps_id]->data;
    if (s->nal_unit_type == HEVC_NAL_CRA_NUT && s->last_eos == 1)
        sh->no_output_of_prior_pics_flag = 1;

    if (s->ps.sps != (HEVCSPS*)s->ps.sps_list[s->ps.pps->sps_id]->data) {
        const HEVCSPS *sps = (HEVCSPS*)s->ps.sps_list[s->ps.pps->sps_id]->data;
        const HEVCSPS *last_sps = s->ps.sps;
        enum AVPixelFormat pix_fmt;

        if (last_sps && IS_IRAP(s) && s->nal_unit_type != HEVC_NAL_CRA_NUT) {
            if (sps->width != last_sps->width || sps->height != last_sps->height ||
                sps->temporal_layer[sps->max_sub_layers - 1].max_dec_pic_buffering !=
                last_sps->temporal_layer[last_sps->max_sub_layers - 1].max_dec_pic_buffering)
                sh->no_output_of_prior_pics_flag = 0;
        }
        ff_hevc_clear_refs(s);

        ret = set_sps(s, sps, sps->pix_fmt);
        if (ret < 0)
            return ret;

        pix_fmt = get_format(s, sps);
        if (pix_fmt < 0)
            return pix_fmt;
        s->avctx->pix_fmt = pix_fmt;

        s->seq_decode = (s->seq_decode + 1) & 0xff;
        s->max_ra     = INT_MAX;
    }

    sh->dependent_slice_segment_flag = 0;
    if (!sh->first_slice_in_pic_flag) {
        int slice_address_length;

        if (s->ps.pps->dependent_slice_segments_enabled_flag)
            sh->dependent_slice_segment_flag = get_bits1(gb);

        slice_address_length = av_ceil_log2(s->ps.sps->ctb_width *
                                            s->ps.sps->ctb_height);
        sh->slice_segment_addr = get_bitsz(gb, slice_address_length);
        if (sh->slice_segment_addr >= s->ps.sps->ctb_width * s->ps.sps->ctb_height) {
            av_log(s->avctx, AV_LOG_ERROR,
                   "Invalid slice segment address: %u.\n",
                   sh->slice_segment_addr);
            return AVERROR_INVALIDDATA;
        }

        if (!sh->dependent_slice_segment_flag) {
            sh->slice_addr = sh->slice_segment_addr;
            s->slice_idx++;
        }
    } else {
        sh->slice_segment_addr = sh->slice_addr = 0;
        s->slice_idx           = 0;
        s->slice_initialized   = 0;
    }

    if (!sh->dependent_slice_segment_flag) {
        s->slice_initialized = 0;

        for (i = 0; i < s->ps.pps->num_extra_slice_header_bits; i++)
            skip_bits(gb, 1);  // slice_reserved_undetermined_flag[]

        sh->slice_type = get_ue_golomb_long(gb);
        if (!(sh->slice_type == HEVC_SLICE_I ||
              sh->slice_type == HEVC_SLICE_P ||
              sh->slice_type == HEVC_SLICE_B)) {
            av_log(s->avctx, AV_LOG_ERROR, "Unknown slice type: %d.\n",
                   sh->slice_type);
            return AVERROR_INVALIDDATA;
        }
        if (IS_IRAP(s) && sh->slice_type != HEVC_SLICE_I) {
            av_log(s->avctx, AV_LOG_ERROR, "Inter slices in an IRAP frame.\n");
            return AVERROR_INVALIDDATA;
        }

        // when flag is not present, picture is inferred to be output
        sh->pic_output_flag = 1;
        if (s->ps.pps->output_flag_present_flag)
            sh->pic_output_flag = get_bits1(gb);

        if (s->ps.sps->separate_colour_plane_flag)
            sh->colour_plane_id = get_bits(gb, 2);

        if (!IS_IDR(s)) {
            int poc, pos;

            sh->pic_order_cnt_lsb = get_bits(gb, s->ps.sps->log2_max_poc_lsb);
            poc = ff_hevc_compute_poc(s->ps.sps, s->pocTid0, sh->pic_order_cnt_lsb, s->nal_unit_type);
            if (!sh->first_slice_in_pic_flag && poc != s->poc) {
                av_log(s->avctx, AV_LOG_WARNING,
                       "Ignoring POC change between slices: %d -> %d\n", s->poc, poc);
                if (s->avctx->err_recognition & AV_EF_EXPLODE)
                    return AVERROR_INVALIDDATA;
                poc = s->poc;
            }
            s->poc = poc;

            sh->short_term_ref_pic_set_sps_flag = get_bits1(gb);
            pos = get_bits_left(gb);
            if (!sh->short_term_ref_pic_set_sps_flag) {
                ret = ff_hevc_decode_short_term_rps(gb, s->avctx, &sh->slice_rps, s->ps.sps, 1);
                if (ret < 0)
                    return ret;

                sh->short_term_rps = &sh->slice_rps;
            } else {
                int numbits, rps_idx;

                if (!s->ps.sps->nb_st_rps) {
                    av_log(s->avctx, AV_LOG_ERROR, "No ref lists in the SPS.\n");
                    return AVERROR_INVALIDDATA;
                }

                numbits = av_ceil_log2(s->ps.sps->nb_st_rps);
                rps_idx = numbits > 0 ? get_bits(gb, numbits) : 0;
                sh->short_term_rps = &s->ps.sps->st_rps[rps_idx];
            }
            sh->short_term_ref_pic_set_size = pos - get_bits_left(gb);

            pos = get_bits_left(gb);
            ret = decode_lt_rps(s, &sh->long_term_rps, gb);
            if (ret < 0) {
                av_log(s->avctx, AV_LOG_WARNING, "Invalid long term RPS.\n");
                if (s->avctx->err_recognition & AV_EF_EXPLODE)
                    return AVERROR_INVALIDDATA;
            }
            sh->long_term_ref_pic_set_size = pos - get_bits_left(gb);

            if (s->ps.sps->sps_temporal_mvp_enabled_flag)
                sh->slice_temporal_mvp_enabled_flag = get_bits1(gb);
            else
                sh->slice_temporal_mvp_enabled_flag = 0;
        } else {
            s->sh.short_term_rps = NULL;
            s->poc               = 0;
        }

        /* 8.3.1 */
        if (sh->first_slice_in_pic_flag && s->temporal_id == 0 &&
            s->nal_unit_type != HEVC_NAL_TRAIL_N &&
            s->nal_unit_type != HEVC_NAL_TSA_N   &&
            s->nal_unit_type != HEVC_NAL_STSA_N  &&
            s->nal_unit_type != HEVC_NAL_RADL_N  &&
            s->nal_unit_type != HEVC_NAL_RADL_R  &&
            s->nal_unit_type != HEVC_NAL_RASL_N  &&
            s->nal_unit_type != HEVC_NAL_RASL_R)
            s->pocTid0 = s->poc;

        if (s->ps.sps->sao_enabled) {
            sh->slice_sample_adaptive_offset_flag[0] = get_bits1(gb);
            if (s->ps.sps->chroma_format_idc) {
                sh->slice_sample_adaptive_offset_flag[1] =
                sh->slice_sample_adaptive_offset_flag[2] = get_bits1(gb);
            }
        } else {
            sh->slice_sample_adaptive_offset_flag[0] = 0;
            sh->slice_sample_adaptive_offset_flag[1] = 0;
            sh->slice_sample_adaptive_offset_flag[2] = 0;
        }

        sh->nb_refs[L0] = sh->nb_refs[L1] = 0;
        if (sh->slice_type == HEVC_SLICE_P || sh->slice_type == HEVC_SLICE_B) {
            int nb_refs;

            sh->nb_refs[L0] = s->ps.pps->num_ref_idx_l0_default_active;
            if (sh->slice_type == HEVC_SLICE_B)
                sh->nb_refs[L1] = s->ps.pps->num_ref_idx_l1_default_active;

            if (get_bits1(gb)) { // num_ref_idx_active_override_flag
                sh->nb_refs[L0] = get_ue_golomb_long(gb) + 1;
                if (sh->slice_type == HEVC_SLICE_B)
                    sh->nb_refs[L1] = get_ue_golomb_long(gb) + 1;
            }
            if (sh->nb_refs[L0] > HEVC_MAX_REFS || sh->nb_refs[L1] > HEVC_MAX_REFS) {
                av_log(s->avctx, AV_LOG_ERROR, "Too many refs: %d/%d.\n",
                       sh->nb_refs[L0], sh->nb_refs[L1]);
                return AVERROR_INVALIDDATA;
            }

            sh->rpl_modification_flag[0] = 0;
            sh->rpl_modification_flag[1] = 0;
            nb_refs = ff_hevc_frame_nb_refs(s);
            if (!nb_refs) {
                av_log(s->avctx, AV_LOG_ERROR, "Zero refs for a frame with P or B slices.\n");
                return AVERROR_INVALIDDATA;
            }

            if (s->ps.pps->lists_modification_present_flag && nb_refs > 1) {
                sh->rpl_modification_flag[0] = get_bits1(gb);
                if (sh->rpl_modification_flag[0]) {
                    for (i = 0; i < sh->nb_refs[L0]; i++)
                        sh->list_entry_lx[0][i] = get_bits(gb, av_ceil_log2(nb_refs));
                }

                if (sh->slice_type == HEVC_SLICE_B) {
                    sh->rpl_modification_flag[1] = get_bits1(gb);
                    if (sh->rpl_modification_flag[1] == 1)
                        for (i = 0; i < sh->nb_refs[L1]; i++)
                            sh->list_entry_lx[1][i] = get_bits(gb, av_ceil_log2(nb_refs));
                }
            }

            if (sh->slice_type == HEVC_SLICE_B)
                sh->mvd_l1_zero_flag = get_bits1(gb);

            if (s->ps.pps->cabac_init_present_flag)
                sh->cabac_init_flag = get_bits1(gb);
            else
                sh->cabac_init_flag = 0;

            sh->collocated_ref_idx = 0;
            if (sh->slice_temporal_mvp_enabled_flag) {
                sh->collocated_list = L0;
                if (sh->slice_type == HEVC_SLICE_B)
                    sh->collocated_list = !get_bits1(gb);

                if (sh->nb_refs[sh->collocated_list] > 1) {
                    sh->collocated_ref_idx = get_ue_golomb_long(gb);
                    if (sh->collocated_ref_idx >= sh->nb_refs[sh->collocated_list]) {
                        av_log(s->avctx, AV_LOG_ERROR,
                               "Invalid collocated_ref_idx: %d.\n",
                               sh->collocated_ref_idx);
                        return AVERROR_INVALIDDATA;
                    }
                }
            }

            if ((s->ps.pps->weighted_pred_flag   && sh->slice_type == HEVC_SLICE_P) ||
                (s->ps.pps->weighted_bipred_flag && sh->slice_type == HEVC_SLICE_B)) {
                int ret = pred_weight_table(s, gb);
                if (ret < 0)
                    return ret;
            }

            sh->max_num_merge_cand = 5 - get_ue_golomb_long(gb);
            if (sh->max_num_merge_cand < 1 || sh->max_num_merge_cand > 5) {
                av_log(s->avctx, AV_LOG_ERROR,
                       "Invalid number of merging MVP candidates: %d.\n",
                       sh->max_num_merge_cand);
                return AVERROR_INVALIDDATA;
            }
        }

        sh->slice_qp_delta = get_se_golomb(gb);

        if (s->ps.pps->pic_slice_level_chroma_qp_offsets_present_flag) {
            sh->slice_cb_qp_offset = get_se_golomb(gb);
            sh->slice_cr_qp_offset = get_se_golomb(gb);
        } else {
            sh->slice_cb_qp_offset = 0;
            sh->slice_cr_qp_offset = 0;
        }

        if (s->ps.pps->chroma_qp_offset_list_enabled_flag)
            sh->cu_chroma_qp_offset_enabled_flag = get_bits1(gb);
        else
            sh->cu_chroma_qp_offset_enabled_flag = 0;

        if (s->ps.pps->deblocking_filter_control_present_flag) {
            int deblocking_filter_override_flag = 0;

            if (s->ps.pps->deblocking_filter_override_enabled_flag)
                deblocking_filter_override_flag = get_bits1(gb);

            if (deblocking_filter_override_flag) {
                sh->disable_deblocking_filter_flag = get_bits1(gb);
                if (!sh->disable_deblocking_filter_flag) {
                    int beta_offset_div2 = get_se_golomb(gb);
                    int tc_offset_div2   = get_se_golomb(gb) ;
                    if (beta_offset_div2 < -6 || beta_offset_div2 > 6 ||
                        tc_offset_div2   < -6 || tc_offset_div2   > 6) {
                        av_log(s->avctx, AV_LOG_ERROR,
                            "Invalid deblock filter offsets: %d, %d\n",
                            beta_offset_div2, tc_offset_div2);
                        return AVERROR_INVALIDDATA;
                    }
                    sh->beta_offset = beta_offset_div2 * 2;
                    sh->tc_offset   =   tc_offset_div2 * 2;
                }
            } else {
                sh->disable_deblocking_filter_flag = s->ps.pps->disable_dbf;
                sh->beta_offset                    = s->ps.pps->beta_offset;
                sh->tc_offset                      = s->ps.pps->tc_offset;
            }
        } else {
            sh->disable_deblocking_filter_flag = 0;
            sh->beta_offset                    = 0;
            sh->tc_offset                      = 0;
        }

        if (s->ps.pps->seq_loop_filter_across_slices_enabled_flag &&
            (sh->slice_sample_adaptive_offset_flag[0] ||
             sh->slice_sample_adaptive_offset_flag[1] ||
             !sh->disable_deblocking_filter_flag)) {
            sh->slice_loop_filter_across_slices_enabled_flag = get_bits1(gb);
        } else {
            sh->slice_loop_filter_across_slices_enabled_flag = s->ps.pps->seq_loop_filter_across_slices_enabled_flag;
        }
    } else if (!s->slice_initialized) {
        av_log(s->avctx, AV_LOG_ERROR, "Independent slice segment missing.\n");
        return AVERROR_INVALIDDATA;
    }

    sh->num_entry_point_offsets = 0;
    if (s->ps.pps->tiles_enabled_flag || s->ps.pps->entropy_coding_sync_enabled_flag) {
        unsigned num_entry_point_offsets = get_ue_golomb_long(gb);
        // It would be possible to bound this tighter but this here is simpler
        if (num_entry_point_offsets > get_bits_left(gb)) {
            av_log(s->avctx, AV_LOG_ERROR, "num_entry_point_offsets %d is invalid\n", num_entry_point_offsets);
            return AVERROR_INVALIDDATA;
        }

        sh->num_entry_point_offsets = num_entry_point_offsets;
        if (sh->num_entry_point_offsets > 0) {
            int offset_len = get_ue_golomb_long(gb) + 1;

            if (offset_len < 1 || offset_len > 32) {
                sh->num_entry_point_offsets = 0;
                av_log(s->avctx, AV_LOG_ERROR, "offset_len %d is invalid\n", offset_len);
                return AVERROR_INVALIDDATA;
            }

            av_freep(&sh->entry_point_offset);
            av_freep(&sh->offset);
            av_freep(&sh->size);
            sh->entry_point_offset = av_malloc_array(sh->num_entry_point_offsets, sizeof(unsigned));
            sh->offset = av_malloc_array(sh->num_entry_point_offsets, sizeof(int));
            sh->size = av_malloc_array(sh->num_entry_point_offsets, sizeof(int));
            if (!sh->entry_point_offset || !sh->offset || !sh->size) {
                sh->num_entry_point_offsets = 0;
                av_log(s->avctx, AV_LOG_ERROR, "Failed to allocate memory\n");
                return AVERROR(ENOMEM);
            }
            for (i = 0; i < sh->num_entry_point_offsets; i++) {
                unsigned val = get_bits_long(gb, offset_len);
                sh->entry_point_offset[i] = val + 1; // +1; // +1 to get the size
            }
            if (s->threads_number > 1 && (s->ps.pps->num_tile_rows > 1 || s->ps.pps->num_tile_columns > 1)) {
                s->enable_parallel_tiles = 0; // TODO: you can enable tiles in parallel here
                s->threads_number = 1;
            } else
                s->enable_parallel_tiles = 0;
        } else
            s->enable_parallel_tiles = 0;
    }

    if (s->ps.pps->slice_header_extension_present_flag) {
        unsigned int length = get_ue_golomb_long(gb);
        if (length*8LL > get_bits_left(gb)) {
            av_log(s->avctx, AV_LOG_ERROR, "too many slice_header_extension_data_bytes\n");
            return AVERROR_INVALIDDATA;
        }
        for (i = 0; i < length; i++)
            skip_bits(gb, 8);  // slice_header_extension_data_byte
    }

    // Inferred parameters
    sh->slice_qp = 26U + s->ps.pps->pic_init_qp_minus26 + sh->slice_qp_delta;
    if (sh->slice_qp > 51 ||
        sh->slice_qp < -s->ps.sps->qp_bd_offset) {
        av_log(s->avctx, AV_LOG_ERROR,
               "The slice_qp %d is outside the valid range "
               "[%d, 51].\n",
               sh->slice_qp,
               -s->ps.sps->qp_bd_offset);
        return AVERROR_INVALIDDATA;
    }

    sh->slice_ctb_addr_rs = sh->slice_segment_addr;

    if (!s->sh.slice_ctb_addr_rs && s->sh.dependent_slice_segment_flag) {
        av_log(s->avctx, AV_LOG_ERROR, "Impossible slice segment.\n");
        return AVERROR_INVALIDDATA;
    }

    if (get_bits_left(gb) < 0) {
        av_log(s->avctx, AV_LOG_ERROR,
               "Overread slice header by %d bits\n", -get_bits_left(gb));
        return AVERROR_INVALIDDATA;
    }

    s->HEVClc->first_qp_group = !s->sh.dependent_slice_segment_flag;

    if (!s->ps.pps->cu_qp_delta_enabled_flag)
        s->HEVClc->qp_y = s->sh.slice_qp;

    s->slice_initialized = 1;
    s->HEVClc->tu.cu_qp_offset_cb = 0;
    s->HEVClc->tu.cu_qp_offset_cr = 0;

    return 0;
}

#define CTB(tab, x, y) ((tab)[(y) * s->ps.sps->ctb_width + (x)])

#define SET_SAO(elem, value)                            \
do {                                                    \
    if (!sao_merge_up_flag && !sao_merge_left_flag)     \
        sao->elem = value;                              \
    else if (sao_merge_left_flag)                       \
        sao->elem = CTB(s->sao, rx-1, ry).elem;         \
    else if (sao_merge_up_flag)                         \
        sao->elem = CTB(s->sao, rx, ry-1).elem;         \
    else                                                \
        sao->elem = 0;                                  \
} while (0)

static void hls_sao_param(HEVCContext *s, int rx, int ry)
{
    HEVCLocalContext *lc    = s->HEVClc;
    int sao_merge_left_flag = 0;
    int sao_merge_up_flag   = 0;
    SAOParams *sao          = &CTB(s->sao, rx, ry);
    int c_idx, i;

    if (s->sh.slice_sample_adaptive_offset_flag[0] ||
        s->sh.slice_sample_adaptive_offset_flag[1]) {
        if (rx > 0) {
            if (lc->ctb_left_flag)
                sao_merge_left_flag = ff_hevc_sao_merge_flag_decode(s);
        }
        if (ry > 0 && !sao_merge_left_flag) {
            if (lc->ctb_up_flag)
                sao_merge_up_flag = ff_hevc_sao_merge_flag_decode(s);
        }
    }

    for (c_idx = 0; c_idx < (s->ps.sps->chroma_format_idc ? 3 : 1); c_idx++) {
        int log2_sao_offset_scale = c_idx == 0 ? s->ps.pps->log2_sao_offset_scale_luma :
                                                 s->ps.pps->log2_sao_offset_scale_chroma;

        if (!s->sh.slice_sample_adaptive_offset_flag[c_idx]) {
            sao->type_idx[c_idx] = SAO_NOT_APPLIED;
            continue;
        }

        if (c_idx == 2) {
            sao->type_idx[2] = sao->type_idx[1];
            sao->eo_class[2] = sao->eo_class[1];
        } else {
            SET_SAO(type_idx[c_idx], ff_hevc_sao_type_idx_decode(s));
        }

        if (sao->type_idx[c_idx] == SAO_NOT_APPLIED)
            continue;

        for (i = 0; i < 4; i++)
            SET_SAO(offset_abs[c_idx][i], ff_hevc_sao_offset_abs_decode(s));

        if (sao->type_idx[c_idx] == SAO_BAND) {
            for (i = 0; i < 4; i++) {
                if (sao->offset_abs[c_idx][i]) {
                    SET_SAO(offset_sign[c_idx][i],
                            ff_hevc_sao_offset_sign_decode(s));
                } else {
                    sao->offset_sign[c_idx][i] = 0;
                }
            }
            SET_SAO(band_position[c_idx], ff_hevc_sao_band_position_decode(s));
        } else if (c_idx != 2) {
            SET_SAO(eo_class[c_idx], ff_hevc_sao_eo_class_decode(s));
        }

        // Inferred parameters
        sao->offset_val[c_idx][0] = 0;
        for (i = 0; i < 4; i++) {
            sao->offset_val[c_idx][i + 1] = sao->offset_abs[c_idx][i];
            if (sao->type_idx[c_idx] == SAO_EDGE) {
                if (i > 1)
                    sao->offset_val[c_idx][i + 1] = -sao->offset_val[c_idx][i + 1];
            } else if (sao->offset_sign[c_idx][i]) {
                sao->offset_val[c_idx][i + 1] = -sao->offset_val[c_idx][i + 1];
            }
            sao->offset_val[c_idx][i + 1] *= 1 << log2_sao_offset_scale;
        }
    }
}

#undef SET_SAO
#undef CTB

static int hls_cross_component_pred(HEVCContext *s, int idx) {
    HEVCLocalContext *lc    = s->HEVClc;
    int log2_res_scale_abs_plus1 = ff_hevc_log2_res_scale_abs(s, idx);

    if (log2_res_scale_abs_plus1 !=  0) {
        int res_scale_sign_flag = ff_hevc_res_scale_sign_flag(s, idx);
        lc->tu.res_scale_val = (1 << (log2_res_scale_abs_plus1 - 1)) *
                               (1 - 2 * res_scale_sign_flag);
    } else {
        lc->tu.res_scale_val = 0;
    }


    return 0;
}

static int hls_transform_unit(HEVCContext *s, int x0, int y0,
                              int xBase, int yBase, int cb_xBase, int cb_yBase,
                              int log2_cb_size, int log2_trafo_size,
                              int blk_idx, int cbf_luma, int *cbf_cb, int *cbf_cr)
{
    HEVCLocalContext *lc = s->HEVClc;
    const int log2_trafo_size_c = log2_trafo_size - s->ps.sps->hshift[1];
    int i;

    if (lc->cu.pred_mode == MODE_INTRA) {
        int trafo_size = 1 << log2_trafo_size;
        ff_hevc_set_neighbour_available(s, x0, y0, trafo_size, trafo_size);

        s->hpc.intra_pred[log2_trafo_size - 2](s, x0, y0, 0);
    }

    if (cbf_luma || cbf_cb[0] || cbf_cr[0] ||
        (s->ps.sps->chroma_format_idc == 2 && (cbf_cb[1] || cbf_cr[1]))) {
        int scan_idx   = SCAN_DIAG;
        int scan_idx_c = SCAN_DIAG;
        int cbf_chroma = cbf_cb[0] || cbf_cr[0] ||
                         (s->ps.sps->chroma_format_idc == 2 &&
                         (cbf_cb[1] || cbf_cr[1]));

        if (s->ps.pps->cu_qp_delta_enabled_flag && !lc->tu.is_cu_qp_delta_coded) {
            lc->tu.cu_qp_delta = ff_hevc_cu_qp_delta_abs(s);
            if (lc->tu.cu_qp_delta != 0)
                if (ff_hevc_cu_qp_delta_sign_flag(s) == 1)
                    lc->tu.cu_qp_delta = -lc->tu.cu_qp_delta;
            lc->tu.is_cu_qp_delta_coded = 1;

            if (lc->tu.cu_qp_delta < -(26 + s->ps.sps->qp_bd_offset / 2) ||
                lc->tu.cu_qp_delta >  (25 + s->ps.sps->qp_bd_offset / 2)) {
                av_log(s->avctx, AV_LOG_ERROR,
                       "The cu_qp_delta %d is outside the valid range "
                       "[%d, %d].\n",
                       lc->tu.cu_qp_delta,
                       -(26 + s->ps.sps->qp_bd_offset / 2),
                        (25 + s->ps.sps->qp_bd_offset / 2));
                return AVERROR_INVALIDDATA;
            }

            ff_hevc_set_qPy(s, cb_xBase, cb_yBase, log2_cb_size);
        }

        if (s->sh.cu_chroma_qp_offset_enabled_flag && cbf_chroma &&
            !lc->cu.cu_transquant_bypass_flag  &&  !lc->tu.is_cu_chroma_qp_offset_coded) {
            int cu_chroma_qp_offset_flag = ff_hevc_cu_chroma_qp_offset_flag(s);
            if (cu_chroma_qp_offset_flag) {
                int cu_chroma_qp_offset_idx  = 0;
                if (s->ps.pps->chroma_qp_offset_list_len_minus1 > 0) {
                    cu_chroma_qp_offset_idx = ff_hevc_cu_chroma_qp_offset_idx(s);
                    av_log(s->avctx, AV_LOG_ERROR,
                        "cu_chroma_qp_offset_idx not yet tested.\n");
                }
                lc->tu.cu_qp_offset_cb = s->ps.pps->cb_qp_offset_list[cu_chroma_qp_offset_idx];
                lc->tu.cu_qp_offset_cr = s->ps.pps->cr_qp_offset_list[cu_chroma_qp_offset_idx];
            } else {
                lc->tu.cu_qp_offset_cb = 0;
                lc->tu.cu_qp_offset_cr = 0;
            }
            lc->tu.is_cu_chroma_qp_offset_coded = 1;
        }

        if (lc->cu.pred_mode == MODE_INTRA && log2_trafo_size < 4) {
            if (lc->tu.intra_pred_mode >= 6 &&
                lc->tu.intra_pred_mode <= 14) {
                scan_idx = SCAN_VERT;
            } else if (lc->tu.intra_pred_mode >= 22 &&
                       lc->tu.intra_pred_mode <= 30) {
                scan_idx = SCAN_HORIZ;
            }

            if (lc->tu.intra_pred_mode_c >=  6 &&
                lc->tu.intra_pred_mode_c <= 14) {
                scan_idx_c = SCAN_VERT;
            } else if (lc->tu.intra_pred_mode_c >= 22 &&
                       lc->tu.intra_pred_mode_c <= 30) {
                scan_idx_c = SCAN_HORIZ;
            }
        }

        lc->tu.cross_pf = 0;

        if (cbf_luma)
            ff_hevc_hls_residual_coding(s, x0, y0, log2_trafo_size, scan_idx, 0);
        if (s->ps.sps->chroma_format_idc && (log2_trafo_size > 2 || s->ps.sps->chroma_format_idc == 3)) {
            int trafo_size_h = 1 << (log2_trafo_size_c + s->ps.sps->hshift[1]);
            int trafo_size_v = 1 << (log2_trafo_size_c + s->ps.sps->vshift[1]);
            lc->tu.cross_pf  = (s->ps.pps->cross_component_prediction_enabled_flag && cbf_luma &&
                                (lc->cu.pred_mode == MODE_INTER ||
                                 (lc->tu.chroma_mode_c ==  4)));

            if (lc->tu.cross_pf) {
                hls_cross_component_pred(s, 0);
            }
            for (i = 0; i < (s->ps.sps->chroma_format_idc == 2 ? 2 : 1); i++) {
                if (lc->cu.pred_mode == MODE_INTRA) {
                    ff_hevc_set_neighbour_available(s, x0, y0 + (i << log2_trafo_size_c), trafo_size_h, trafo_size_v);
                    s->hpc.intra_pred[log2_trafo_size_c - 2](s, x0, y0 + (i << log2_trafo_size_c), 1);
                }
                if (cbf_cb[i])
                    ff_hevc_hls_residual_coding(s, x0, y0 + (i << log2_trafo_size_c),
                                                log2_trafo_size_c, scan_idx_c, 1);
                else
                    if (lc->tu.cross_pf) {
                        ptrdiff_t stride = s->frame->linesize[1];
                        int hshift = s->ps.sps->hshift[1];
                        int vshift = s->ps.sps->vshift[1];
                        int16_t *coeffs_y = (int16_t*)lc->edge_emu_buffer;
                        int16_t *coeffs   = (int16_t*)lc->edge_emu_buffer2;
                        int size = 1 << log2_trafo_size_c;

                        uint8_t *dst = &s->frame->data[1][(y0 >> vshift) * stride +
                                                              ((x0 >> hshift) << s->ps.sps->pixel_shift)];
                        for (i = 0; i < (size * size); i++) {
                            coeffs[i] = ((lc->tu.res_scale_val * coeffs_y[i]) >> 3);
                        }
                        s->hevcdsp.add_residual[log2_trafo_size_c-2](dst, coeffs, stride);
                    }
            }

            if (lc->tu.cross_pf) {
                hls_cross_component_pred(s, 1);
            }
            for (i = 0; i < (s->ps.sps->chroma_format_idc == 2 ? 2 : 1); i++) {
                if (lc->cu.pred_mode == MODE_INTRA) {
                    ff_hevc_set_neighbour_available(s, x0, y0 + (i << log2_trafo_size_c), trafo_size_h, trafo_size_v);
                    s->hpc.intra_pred[log2_trafo_size_c - 2](s, x0, y0 + (i << log2_trafo_size_c), 2);
                }
                if (cbf_cr[i])
                    ff_hevc_hls_residual_coding(s, x0, y0 + (i << log2_trafo_size_c),
                                                log2_trafo_size_c, scan_idx_c, 2);
                else
                    if (lc->tu.cross_pf) {
                        ptrdiff_t stride = s->frame->linesize[2];
                        int hshift = s->ps.sps->hshift[2];
                        int vshift = s->ps.sps->vshift[2];
                        int16_t *coeffs_y = (int16_t*)lc->edge_emu_buffer;
                        int16_t *coeffs   = (int16_t*)lc->edge_emu_buffer2;
                        int size = 1 << log2_trafo_size_c;

                        uint8_t *dst = &s->frame->data[2][(y0 >> vshift) * stride +
                                                          ((x0 >> hshift) << s->ps.sps->pixel_shift)];
                        for (i = 0; i < (size * size); i++) {
                            coeffs[i] = ((lc->tu.res_scale_val * coeffs_y[i]) >> 3);
                        }
                        s->hevcdsp.add_residual[log2_trafo_size_c-2](dst, coeffs, stride);
                    }
            }
        } else if (s->ps.sps->chroma_format_idc && blk_idx == 3) {
            int trafo_size_h = 1 << (log2_trafo_size + 1);
            int trafo_size_v = 1 << (log2_trafo_size + s->ps.sps->vshift[1]);
            for (i = 0; i < (s->ps.sps->chroma_format_idc == 2 ? 2 : 1); i++) {
                if (lc->cu.pred_mode == MODE_INTRA) {
                    ff_hevc_set_neighbour_available(s, xBase, yBase + (i << log2_trafo_size),
                                                    trafo_size_h, trafo_size_v);
                    s->hpc.intra_pred[log2_trafo_size - 2](s, xBase, yBase + (i << log2_trafo_size), 1);
                }
                if (cbf_cb[i])
                    ff_hevc_hls_residual_coding(s, xBase, yBase + (i << log2_trafo_size),
                                                log2_trafo_size, scan_idx_c, 1);
            }
            for (i = 0; i < (s->ps.sps->chroma_format_idc == 2 ? 2 : 1); i++) {
                if (lc->cu.pred_mode == MODE_INTRA) {
                    ff_hevc_set_neighbour_available(s, xBase, yBase + (i << log2_trafo_size),
                                                trafo_size_h, trafo_size_v);
                    s->hpc.intra_pred[log2_trafo_size - 2](s, xBase, yBase + (i << log2_trafo_size), 2);
                }
                if (cbf_cr[i])
                    ff_hevc_hls_residual_coding(s, xBase, yBase + (i << log2_trafo_size),
                                                log2_trafo_size, scan_idx_c, 2);
            }
        }
    } else if (s->ps.sps->chroma_format_idc && lc->cu.pred_mode == MODE_INTRA) {
        if (log2_trafo_size > 2 || s->ps.sps->chroma_format_idc == 3) {
            int trafo_size_h = 1 << (log2_trafo_size_c + s->ps.sps->hshift[1]);
            int trafo_size_v = 1 << (log2_trafo_size_c + s->ps.sps->vshift[1]);
            ff_hevc_set_neighbour_available(s, x0, y0, trafo_size_h, trafo_size_v);
            s->hpc.intra_pred[log2_trafo_size_c - 2](s, x0, y0, 1);
            s->hpc.intra_pred[log2_trafo_size_c - 2](s, x0, y0, 2);
            if (s->ps.sps->chroma_format_idc == 2) {
                ff_hevc_set_neighbour_available(s, x0, y0 + (1 << log2_trafo_size_c),
                                                trafo_size_h, trafo_size_v);
                s->hpc.intra_pred[log2_trafo_size_c - 2](s, x0, y0 + (1 << log2_trafo_size_c), 1);
                s->hpc.intra_pred[log2_trafo_size_c - 2](s, x0, y0 + (1 << log2_trafo_size_c), 2);
            }
        } else if (blk_idx == 3) {
            int trafo_size_h = 1 << (log2_trafo_size + 1);
            int trafo_size_v = 1 << (log2_trafo_size + s->ps.sps->vshift[1]);
            ff_hevc_set_neighbour_available(s, xBase, yBase,
                                            trafo_size_h, trafo_size_v);
            s->hpc.intra_pred[log2_trafo_size - 2](s, xBase, yBase, 1);
            s->hpc.intra_pred[log2_trafo_size - 2](s, xBase, yBase, 2);
            if (s->ps.sps->chroma_format_idc == 2) {
                ff_hevc_set_neighbour_available(s, xBase, yBase + (1 << (log2_trafo_size)),
                                                trafo_size_h, trafo_size_v);
                s->hpc.intra_pred[log2_trafo_size - 2](s, xBase, yBase + (1 << (log2_trafo_size)), 1);
                s->hpc.intra_pred[log2_trafo_size - 2](s, xBase, yBase + (1 << (log2_trafo_size)), 2);
            }
        }
    }

    return 0;
}

static void set_deblocking_bypass(HEVCContext *s, int x0, int y0, int log2_cb_size)
{
    int cb_size          = 1 << log2_cb_size;
    int log2_min_pu_size = s->ps.sps->log2_min_pu_size;

    int min_pu_width     = s->ps.sps->min_pu_width;
    int x_end = FFMIN(x0 + cb_size, s->ps.sps->width);
    int y_end = FFMIN(y0 + cb_size, s->ps.sps->height);
    int i, j;

    for (j = (y0 >> log2_min_pu_size); j < (y_end >> log2_min_pu_size); j++)
        for (i = (x0 >> log2_min_pu_size); i < (x_end >> log2_min_pu_size); i++)
            s->is_pcm[i + j * min_pu_width] = 2;
}

static int hls_transform_tree(HEVCContext *s, int x0, int y0,
                              int xBase, int yBase, int cb_xBase, int cb_yBase,
                              int log2_cb_size, int log2_trafo_size,
                              int trafo_depth, int blk_idx,
                              const int *base_cbf_cb, const int *base_cbf_cr)
{
    HEVCLocalContext *lc = s->HEVClc;
    uint8_t split_transform_flag;
    int cbf_cb[2];
    int cbf_cr[2];
    int ret;

    cbf_cb[0] = base_cbf_cb[0];
    cbf_cb[1] = base_cbf_cb[1];
    cbf_cr[0] = base_cbf_cr[0];
    cbf_cr[1] = base_cbf_cr[1];

    if (lc->cu.intra_split_flag) {
        if (trafo_depth == 1) {
            lc->tu.intra_pred_mode   = lc->pu.intra_pred_mode[blk_idx];
            if (s->ps.sps->chroma_format_idc == 3) {
                lc->tu.intra_pred_mode_c = lc->pu.intra_pred_mode_c[blk_idx];
                lc->tu.chroma_mode_c     = lc->pu.chroma_mode_c[blk_idx];
            } else {
                lc->tu.intra_pred_mode_c = lc->pu.intra_pred_mode_c[0];
                lc->tu.chroma_mode_c     = lc->pu.chroma_mode_c[0];
            }
        }
    } else {
        lc->tu.intra_pred_mode   = lc->pu.intra_pred_mode[0];
        lc->tu.intra_pred_mode_c = lc->pu.intra_pred_mode_c[0];
        lc->tu.chroma_mode_c     = lc->pu.chroma_mode_c[0];
    }

    if (log2_trafo_size <= s->ps.sps->log2_max_trafo_size &&
        log2_trafo_size >  s->ps.sps->log2_min_tb_size    &&
        trafo_depth     < lc->cu.max_trafo_depth       &&
        !(lc->cu.intra_split_flag && trafo_depth == 0)) {
        split_transform_flag = ff_hevc_split_transform_flag_decode(s, log2_trafo_size);
    } else {
        int inter_split = s->ps.sps->max_transform_hierarchy_depth_inter == 0 &&
                          lc->cu.pred_mode == MODE_INTER &&
                          lc->cu.part_mode != PART_2Nx2N &&
                          trafo_depth == 0;

        split_transform_flag = log2_trafo_size > s->ps.sps->log2_max_trafo_size ||
                               (lc->cu.intra_split_flag && trafo_depth == 0) ||
                               inter_split;
    }

    if (s->ps.sps->chroma_format_idc && (log2_trafo_size > 2 || s->ps.sps->chroma_format_idc == 3)) {
        if (trafo_depth == 0 || cbf_cb[0]) {
            cbf_cb[0] = ff_hevc_cbf_cb_cr_decode(s, trafo_depth);
            if (s->ps.sps->chroma_format_idc == 2 && (!split_transform_flag || log2_trafo_size == 3)) {
                cbf_cb[1] = ff_hevc_cbf_cb_cr_decode(s, trafo_depth);
            }
        }

        if (trafo_depth == 0 || cbf_cr[0]) {
            cbf_cr[0] = ff_hevc_cbf_cb_cr_decode(s, trafo_depth);
            if (s->ps.sps->chroma_format_idc == 2 && (!split_transform_flag || log2_trafo_size == 3)) {
                cbf_cr[1] = ff_hevc_cbf_cb_cr_decode(s, trafo_depth);
            }
        }
    }

    if (split_transform_flag) {
        const int trafo_size_split = 1 << (log2_trafo_size - 1);
        const int x1 = x0 + trafo_size_split;
        const int y1 = y0 + trafo_size_split;

#define SUBDIVIDE(x, y, idx)                                                    \
do {                                                                            \
    ret = hls_transform_tree(s, x, y, x0, y0, cb_xBase, cb_yBase, log2_cb_size, \
                             log2_trafo_size - 1, trafo_depth + 1, idx,         \
                             cbf_cb, cbf_cr);                                   \
    if (ret < 0)                                                                \
        return ret;                                                             \
} while (0)

        SUBDIVIDE(x0, y0, 0);
        SUBDIVIDE(x1, y0, 1);
        SUBDIVIDE(x0, y1, 2);
        SUBDIVIDE(x1, y1, 3);

#undef SUBDIVIDE
    } else {
        int min_tu_size      = 1 << s->ps.sps->log2_min_tb_size;
        int log2_min_tu_size = s->ps.sps->log2_min_tb_size;
        int min_tu_width     = s->ps.sps->min_tb_width;
        int cbf_luma         = 1;

        if (lc->cu.pred_mode == MODE_INTRA || trafo_depth != 0 ||
            cbf_cb[0] || cbf_cr[0] ||
            (s->ps.sps->chroma_format_idc == 2 && (cbf_cb[1] || cbf_cr[1]))) {
            cbf_luma = ff_hevc_cbf_luma_decode(s, trafo_depth);
        }

        ret = hls_transform_unit(s, x0, y0, xBase, yBase, cb_xBase, cb_yBase,
                                 log2_cb_size, log2_trafo_size,
                                 blk_idx, cbf_luma, cbf_cb, cbf_cr);
        if (ret < 0)
            return ret;
        // TODO: store cbf_luma somewhere else
        if (cbf_luma) {
            int i, j;
            for (i = 0; i < (1 << log2_trafo_size); i += min_tu_size)
                for (j = 0; j < (1 << log2_trafo_size); j += min_tu_size) {
                    int x_tu = (x0 + j) >> log2_min_tu_size;
                    int y_tu = (y0 + i) >> log2_min_tu_size;
                    s->cbf_luma[y_tu * min_tu_width + x_tu] = 1;
                }
        }
        if (!s->sh.disable_deblocking_filter_flag) {
            ff_hevc_deblocking_boundary_strengths(s, x0, y0, log2_trafo_size);
            if (s->ps.pps->transquant_bypass_enable_flag &&
                lc->cu.cu_transquant_bypass_flag)
                set_deblocking_bypass(s, x0, y0, log2_trafo_size);
        }
    }
    return 0;
}

static int hls_pcm_sample(HEVCContext *s, int x0, int y0, int log2_cb_size)
{
    HEVCLocalContext *lc = s->HEVClc;
    GetBitContext gb;
    int cb_size   = 1 << log2_cb_size;
    ptrdiff_t stride0 = s->frame->linesize[0];
    ptrdiff_t stride1 = s->frame->linesize[1];
    ptrdiff_t stride2 = s->frame->linesize[2];
    uint8_t *dst0 = &s->frame->data[0][y0 * stride0 + (x0 << s->ps.sps->pixel_shift)];
    uint8_t *dst1 = &s->frame->data[1][(y0 >> s->ps.sps->vshift[1]) * stride1 + ((x0 >> s->ps.sps->hshift[1]) << s->ps.sps->pixel_shift)];
    uint8_t *dst2 = &s->frame->data[2][(y0 >> s->ps.sps->vshift[2]) * stride2 + ((x0 >> s->ps.sps->hshift[2]) << s->ps.sps->pixel_shift)];

    int length         = cb_size * cb_size * s->ps.sps->pcm.bit_depth +
                         (((cb_size >> s->ps.sps->hshift[1]) * (cb_size >> s->ps.sps->vshift[1])) +
                          ((cb_size >> s->ps.sps->hshift[2]) * (cb_size >> s->ps.sps->vshift[2]))) *
                          s->ps.sps->pcm.bit_depth_chroma;
    const uint8_t *pcm = skip_bytes(&lc->cc, (length + 7) >> 3);
    int ret;

    if (!s->sh.disable_deblocking_filter_flag)
        ff_hevc_deblocking_boundary_strengths(s, x0, y0, log2_cb_size);

    ret = init_get_bits(&gb, pcm, length);
    if (ret < 0)
        return ret;

    s->hevcdsp.put_pcm(dst0, stride0, cb_size, cb_size,     &gb, s->ps.sps->pcm.bit_depth);
    if (s->ps.sps->chroma_format_idc) {
        s->hevcdsp.put_pcm(dst1, stride1,
                           cb_size >> s->ps.sps->hshift[1],
                           cb_size >> s->ps.sps->vshift[1],
                           &gb, s->ps.sps->pcm.bit_depth_chroma);
        s->hevcdsp.put_pcm(dst2, stride2,
                           cb_size >> s->ps.sps->hshift[2],
                           cb_size >> s->ps.sps->vshift[2],
                           &gb, s->ps.sps->pcm.bit_depth_chroma);
    }

    return 0;
}

/**
 * 8.5.3.2.2.1 Luma sample unidirectional interpolation process
 *
 * @param s HEVC decoding context
 * @param dst target buffer for block data at block position
 * @param dststride stride of the dst buffer
 * @param ref reference picture buffer at origin (0, 0)
 * @param mv motion vector (relative to block position) to get pixel data from
 * @param x_off horizontal position of block from origin (0, 0)
 * @param y_off vertical position of block from origin (0, 0)
 * @param block_w width of block
 * @param block_h height of block
 * @param luma_weight weighting factor applied to the luma prediction
 * @param luma_offset additive offset applied to the luma prediction value
 */

static void luma_mc_uni(HEVCContext *s, uint8_t *dst, ptrdiff_t dststride,
                        AVFrame *ref, const Mv *mv, int x_off, int y_off,
                        int block_w, int block_h, int luma_weight, int luma_offset)
{
    HEVCLocalContext *lc = s->HEVClc;
    uint8_t *src         = ref->data[0];
    ptrdiff_t srcstride  = ref->linesize[0];
    int pic_width        = s->ps.sps->width;
    int pic_height       = s->ps.sps->height;
    int mx               = mv->x & 3;
    int my               = mv->y & 3;
    int weight_flag      = (s->sh.slice_type == HEVC_SLICE_P && s->ps.pps->weighted_pred_flag) ||
                           (s->sh.slice_type == HEVC_SLICE_B && s->ps.pps->weighted_bipred_flag);
    int idx              = ff_hevc_pel_weight[block_w];

    x_off += mv->x >> 2;
    y_off += mv->y >> 2;
    src   += y_off * srcstride + (x_off * (1 << s->ps.sps->pixel_shift));

    if (x_off < QPEL_EXTRA_BEFORE || y_off < QPEL_EXTRA_AFTER ||
        x_off >= pic_width - block_w - QPEL_EXTRA_AFTER ||
        y_off >= pic_height - block_h - QPEL_EXTRA_AFTER) {
        const ptrdiff_t edge_emu_stride = EDGE_EMU_BUFFER_STRIDE << s->ps.sps->pixel_shift;
        int offset     = QPEL_EXTRA_BEFORE * srcstride       + (QPEL_EXTRA_BEFORE << s->ps.sps->pixel_shift);
        int buf_offset = QPEL_EXTRA_BEFORE * edge_emu_stride + (QPEL_EXTRA_BEFORE << s->ps.sps->pixel_shift);

        s->vdsp.emulated_edge_mc(lc->edge_emu_buffer, src - offset,
                                 edge_emu_stride, srcstride,
                                 block_w + QPEL_EXTRA,
                                 block_h + QPEL_EXTRA,
                                 x_off - QPEL_EXTRA_BEFORE, y_off - QPEL_EXTRA_BEFORE,
                                 pic_width, pic_height);
        src = lc->edge_emu_buffer + buf_offset;
        srcstride = edge_emu_stride;
    }

    if (!weight_flag)
        s->hevcdsp.put_hevc_qpel_uni[idx][!!my][!!mx](dst, dststride, src, srcstride,
                                                      block_h, mx, my, block_w);
    else
        s->hevcdsp.put_hevc_qpel_uni_w[idx][!!my][!!mx](dst, dststride, src, srcstride,
                                                        block_h, s->sh.luma_log2_weight_denom,
                                                        luma_weight, luma_offset, mx, my, block_w);
}

/**
 * 8.5.3.2.2.1 Luma sample bidirectional interpolation process
 *
 * @param s HEVC decoding context
 * @param dst target buffer for block data at block position
 * @param dststride stride of the dst buffer
 * @param ref0 reference picture0 buffer at origin (0, 0)
 * @param mv0 motion vector0 (relative to block position) to get pixel data from
 * @param x_off horizontal position of block from origin (0, 0)
 * @param y_off vertical position of block from origin (0, 0)
 * @param block_w width of block
 * @param block_h height of block
 * @param ref1 reference picture1 buffer at origin (0, 0)
 * @param mv1 motion vector1 (relative to block position) to get pixel data from
 * @param current_mv current motion vector structure
 */
 static void luma_mc_bi(HEVCContext *s, uint8_t *dst, ptrdiff_t dststride,
                       AVFrame *ref0, const Mv *mv0, int x_off, int y_off,
                       int block_w, int block_h, AVFrame *ref1, const Mv *mv1, struct MvField *current_mv)
{
    HEVCLocalContext *lc = s->HEVClc;
    ptrdiff_t src0stride  = ref0->linesize[0];
    ptrdiff_t src1stride  = ref1->linesize[0];
    int pic_width        = s->ps.sps->width;
    int pic_height       = s->ps.sps->height;
    int mx0              = mv0->x & 3;
    int my0              = mv0->y & 3;
    int mx1              = mv1->x & 3;
    int my1              = mv1->y & 3;
    int weight_flag      = (s->sh.slice_type == HEVC_SLICE_P && s->ps.pps->weighted_pred_flag) ||
                           (s->sh.slice_type == HEVC_SLICE_B && s->ps.pps->weighted_bipred_flag);
    int x_off0           = x_off + (mv0->x >> 2);
    int y_off0           = y_off + (mv0->y >> 2);
    int x_off1           = x_off + (mv1->x >> 2);
    int y_off1           = y_off + (mv1->y >> 2);
    int idx              = ff_hevc_pel_weight[block_w];

    uint8_t *src0  = ref0->data[0] + y_off0 * src0stride + (int)((unsigned)x_off0 << s->ps.sps->pixel_shift);
    uint8_t *src1  = ref1->data[0] + y_off1 * src1stride + (int)((unsigned)x_off1 << s->ps.sps->pixel_shift);

    if (x_off0 < QPEL_EXTRA_BEFORE || y_off0 < QPEL_EXTRA_AFTER ||
        x_off0 >= pic_width - block_w - QPEL_EXTRA_AFTER ||
        y_off0 >= pic_height - block_h - QPEL_EXTRA_AFTER) {
        const ptrdiff_t edge_emu_stride = EDGE_EMU_BUFFER_STRIDE << s->ps.sps->pixel_shift;
        int offset     = QPEL_EXTRA_BEFORE * src0stride       + (QPEL_EXTRA_BEFORE << s->ps.sps->pixel_shift);
        int buf_offset = QPEL_EXTRA_BEFORE * edge_emu_stride + (QPEL_EXTRA_BEFORE << s->ps.sps->pixel_shift);

        s->vdsp.emulated_edge_mc(lc->edge_emu_buffer, src0 - offset,
                                 edge_emu_stride, src0stride,
                                 block_w + QPEL_EXTRA,
                                 block_h + QPEL_EXTRA,
                                 x_off0 - QPEL_EXTRA_BEFORE, y_off0 - QPEL_EXTRA_BEFORE,
                                 pic_width, pic_height);
        src0 = lc->edge_emu_buffer + buf_offset;
        src0stride = edge_emu_stride;
    }

    if (x_off1 < QPEL_EXTRA_BEFORE || y_off1 < QPEL_EXTRA_AFTER ||
        x_off1 >= pic_width - block_w - QPEL_EXTRA_AFTER ||
        y_off1 >= pic_height - block_h - QPEL_EXTRA_AFTER) {
        const ptrdiff_t edge_emu_stride = EDGE_EMU_BUFFER_STRIDE << s->ps.sps->pixel_shift;
        int offset     = QPEL_EXTRA_BEFORE * src1stride       + (QPEL_EXTRA_BEFORE << s->ps.sps->pixel_shift);
        int buf_offset = QPEL_EXTRA_BEFORE * edge_emu_stride + (QPEL_EXTRA_BEFORE << s->ps.sps->pixel_shift);

        s->vdsp.emulated_edge_mc(lc->edge_emu_buffer2, src1 - offset,
                                 edge_emu_stride, src1stride,
                                 block_w + QPEL_EXTRA,
                                 block_h + QPEL_EXTRA,
                                 x_off1 - QPEL_EXTRA_BEFORE, y_off1 - QPEL_EXTRA_BEFORE,
                                 pic_width, pic_height);
        src1 = lc->edge_emu_buffer2 + buf_offset;
        src1stride = edge_emu_stride;
    }

    s->hevcdsp.put_hevc_qpel[idx][!!my0][!!mx0](lc->tmp, src0, src0stride,
                                                block_h, mx0, my0, block_w);
    if (!weight_flag)
        s->hevcdsp.put_hevc_qpel_bi[idx][!!my1][!!mx1](dst, dststride, src1, src1stride, lc->tmp,
                                                       block_h, mx1, my1, block_w);
    else
        s->hevcdsp.put_hevc_qpel_bi_w[idx][!!my1][!!mx1](dst, dststride, src1, src1stride, lc->tmp,
                                                         block_h, s->sh.luma_log2_weight_denom,
                                                         s->sh.luma_weight_l0[current_mv->ref_idx[0]],
                                                         s->sh.luma_weight_l1[current_mv->ref_idx[1]],
                                                         s->sh.luma_offset_l0[current_mv->ref_idx[0]],
                                                         s->sh.luma_offset_l1[current_mv->ref_idx[1]],
                                                         mx1, my1, block_w);

}

/**
 * 8.5.3.2.2.2 Chroma sample uniprediction interpolation process
 *
 * @param s HEVC decoding context
 * @param dst1 target buffer for block data at block position (U plane)
 * @param dst2 target buffer for block data at block position (V plane)
 * @param dststride stride of the dst1 and dst2 buffers
 * @param ref reference picture buffer at origin (0, 0)
 * @param mv motion vector (relative to block position) to get pixel data from
 * @param x_off horizontal position of block from origin (0, 0)
 * @param y_off vertical position of block from origin (0, 0)
 * @param block_w width of block
 * @param block_h height of block
 * @param chroma_weight weighting factor applied to the chroma prediction
 * @param chroma_offset additive offset applied to the chroma prediction value
 */

static void chroma_mc_uni(HEVCContext *s, uint8_t *dst0,
                          ptrdiff_t dststride, uint8_t *src0, ptrdiff_t srcstride, int reflist,
                          int x_off, int y_off, int block_w, int block_h, struct MvField *current_mv, int chroma_weight, int chroma_offset)
{
    HEVCLocalContext *lc = s->HEVClc;
    int pic_width        = s->ps.sps->width >> s->ps.sps->hshift[1];
    int pic_height       = s->ps.sps->height >> s->ps.sps->vshift[1];
    const Mv *mv         = &current_mv->mv[reflist];
    int weight_flag      = (s->sh.slice_type == HEVC_SLICE_P && s->ps.pps->weighted_pred_flag) ||
                           (s->sh.slice_type == HEVC_SLICE_B && s->ps.pps->weighted_bipred_flag);
    int idx              = ff_hevc_pel_weight[block_w];
    int hshift           = s->ps.sps->hshift[1];
    int vshift           = s->ps.sps->vshift[1];
    intptr_t mx          = av_mod_uintp2(mv->x, 2 + hshift);
    intptr_t my          = av_mod_uintp2(mv->y, 2 + vshift);
    intptr_t _mx         = mx << (1 - hshift);
    intptr_t _my         = my << (1 - vshift);

    x_off += mv->x >> (2 + hshift);
    y_off += mv->y >> (2 + vshift);
    src0  += y_off * srcstride + (x_off * (1 << s->ps.sps->pixel_shift));

    if (x_off < EPEL_EXTRA_BEFORE || y_off < EPEL_EXTRA_AFTER ||
        x_off >= pic_width - block_w - EPEL_EXTRA_AFTER ||
        y_off >= pic_height - block_h - EPEL_EXTRA_AFTER) {
        const int edge_emu_stride = EDGE_EMU_BUFFER_STRIDE << s->ps.sps->pixel_shift;
        int offset0 = EPEL_EXTRA_BEFORE * (srcstride + (1 << s->ps.sps->pixel_shift));
        int buf_offset0 = EPEL_EXTRA_BEFORE *
                          (edge_emu_stride + (1 << s->ps.sps->pixel_shift));
        s->vdsp.emulated_edge_mc(lc->edge_emu_buffer, src0 - offset0,
                                 edge_emu_stride, srcstride,
                                 block_w + EPEL_EXTRA, block_h + EPEL_EXTRA,
                                 x_off - EPEL_EXTRA_BEFORE,
                                 y_off - EPEL_EXTRA_BEFORE,
                                 pic_width, pic_height);

        src0 = lc->edge_emu_buffer + buf_offset0;
        srcstride = edge_emu_stride;
    }
    if (!weight_flag)
        s->hevcdsp.put_hevc_epel_uni[idx][!!my][!!mx](dst0, dststride, src0, srcstride,
                                                  block_h, _mx, _my, block_w);
    else
        s->hevcdsp.put_hevc_epel_uni_w[idx][!!my][!!mx](dst0, dststride, src0, srcstride,
                                                        block_h, s->sh.chroma_log2_weight_denom,
                                                        chroma_weight, chroma_offset, _mx, _my, block_w);
}

/**
 * 8.5.3.2.2.2 Chroma sample bidirectional interpolation process
 *
 * @param s HEVC decoding context
 * @param dst target buffer for block data at block position
 * @param dststride stride of the dst buffer
 * @param ref0 reference picture0 buffer at origin (0, 0)
 * @param mv0 motion vector0 (relative to block position) to get pixel data from
 * @param x_off horizontal position of block from origin (0, 0)
 * @param y_off vertical position of block from origin (0, 0)
 * @param block_w width of block
 * @param block_h height of block
 * @param ref1 reference picture1 buffer at origin (0, 0)
 * @param mv1 motion vector1 (relative to block position) to get pixel data from
 * @param current_mv current motion vector structure
 * @param cidx chroma component(cb, cr)
 */
static void chroma_mc_bi(HEVCContext *s, uint8_t *dst0, ptrdiff_t dststride, AVFrame *ref0, AVFrame *ref1,
                         int x_off, int y_off, int block_w, int block_h, struct MvField *current_mv, int cidx)
{
    HEVCLocalContext *lc = s->HEVClc;
    uint8_t *src1        = ref0->data[cidx+1];
    uint8_t *src2        = ref1->data[cidx+1];
    ptrdiff_t src1stride = ref0->linesize[cidx+1];
    ptrdiff_t src2stride = ref1->linesize[cidx+1];
    int weight_flag      = (s->sh.slice_type == HEVC_SLICE_P && s->ps.pps->weighted_pred_flag) ||
                           (s->sh.slice_type == HEVC_SLICE_B && s->ps.pps->weighted_bipred_flag);
    int pic_width        = s->ps.sps->width >> s->ps.sps->hshift[1];
    int pic_height       = s->ps.sps->height >> s->ps.sps->vshift[1];
    Mv *mv0              = &current_mv->mv[0];
    Mv *mv1              = &current_mv->mv[1];
    int hshift = s->ps.sps->hshift[1];
    int vshift = s->ps.sps->vshift[1];

    intptr_t mx0 = av_mod_uintp2(mv0->x, 2 + hshift);
    intptr_t my0 = av_mod_uintp2(mv0->y, 2 + vshift);
    intptr_t mx1 = av_mod_uintp2(mv1->x, 2 + hshift);
    intptr_t my1 = av_mod_uintp2(mv1->y, 2 + vshift);
    intptr_t _mx0 = mx0 << (1 - hshift);
    intptr_t _my0 = my0 << (1 - vshift);
    intptr_t _mx1 = mx1 << (1 - hshift);
    intptr_t _my1 = my1 << (1 - vshift);

    int x_off0 = x_off + (mv0->x >> (2 + hshift));
    int y_off0 = y_off + (mv0->y >> (2 + vshift));
    int x_off1 = x_off + (mv1->x >> (2 + hshift));
    int y_off1 = y_off + (mv1->y >> (2 + vshift));
    int idx = ff_hevc_pel_weight[block_w];
    src1  += y_off0 * src1stride + (int)((unsigned)x_off0 << s->ps.sps->pixel_shift);
    src2  += y_off1 * src2stride + (int)((unsigned)x_off1 << s->ps.sps->pixel_shift);

    if (x_off0 < EPEL_EXTRA_BEFORE || y_off0 < EPEL_EXTRA_AFTER ||
        x_off0 >= pic_width - block_w - EPEL_EXTRA_AFTER ||
        y_off0 >= pic_height - block_h - EPEL_EXTRA_AFTER) {
        const int edge_emu_stride = EDGE_EMU_BUFFER_STRIDE << s->ps.sps->pixel_shift;
        int offset1 = EPEL_EXTRA_BEFORE * (src1stride + (1 << s->ps.sps->pixel_shift));
        int buf_offset1 = EPEL_EXTRA_BEFORE *
                          (edge_emu_stride + (1 << s->ps.sps->pixel_shift));

        s->vdsp.emulated_edge_mc(lc->edge_emu_buffer, src1 - offset1,
                                 edge_emu_stride, src1stride,
                                 block_w + EPEL_EXTRA, block_h + EPEL_EXTRA,
                                 x_off0 - EPEL_EXTRA_BEFORE,
                                 y_off0 - EPEL_EXTRA_BEFORE,
                                 pic_width, pic_height);

        src1 = lc->edge_emu_buffer + buf_offset1;
        src1stride = edge_emu_stride;
    }

    if (x_off1 < EPEL_EXTRA_BEFORE || y_off1 < EPEL_EXTRA_AFTER ||
        x_off1 >= pic_width - block_w - EPEL_EXTRA_AFTER ||
        y_off1 >= pic_height - block_h - EPEL_EXTRA_AFTER) {
        const int edge_emu_stride = EDGE_EMU_BUFFER_STRIDE << s->ps.sps->pixel_shift;
        int offset1 = EPEL_EXTRA_BEFORE * (src2stride + (1 << s->ps.sps->pixel_shift));
        int buf_offset1 = EPEL_EXTRA_BEFORE *
                          (edge_emu_stride + (1 << s->ps.sps->pixel_shift));

        s->vdsp.emulated_edge_mc(lc->edge_emu_buffer2, src2 - offset1,
                                 edge_emu_stride, src2stride,
                                 block_w + EPEL_EXTRA, block_h + EPEL_EXTRA,
                                 x_off1 - EPEL_EXTRA_BEFORE,
                                 y_off1 - EPEL_EXTRA_BEFORE,
                                 pic_width, pic_height);

        src2 = lc->edge_emu_buffer2 + buf_offset1;
        src2stride = edge_emu_stride;
    }

    s->hevcdsp.put_hevc_epel[idx][!!my0][!!mx0](lc->tmp, src1, src1stride,
                                                block_h, _mx0, _my0, block_w);
    if (!weight_flag)
        s->hevcdsp.put_hevc_epel_bi[idx][!!my1][!!mx1](dst0, s->frame->linesize[cidx+1],
                                                       src2, src2stride, lc->tmp,
                                                       block_h, _mx1, _my1, block_w);
    else
        s->hevcdsp.put_hevc_epel_bi_w[idx][!!my1][!!mx1](dst0, s->frame->linesize[cidx+1],
                                                         src2, src2stride, lc->tmp,
                                                         block_h,
                                                         s->sh.chroma_log2_weight_denom,
                                                         s->sh.chroma_weight_l0[current_mv->ref_idx[0]][cidx],
                                                         s->sh.chroma_weight_l1[current_mv->ref_idx[1]][cidx],
                                                         s->sh.chroma_offset_l0[current_mv->ref_idx[0]][cidx],
                                                         s->sh.chroma_offset_l1[current_mv->ref_idx[1]][cidx],
                                                         _mx1, _my1, block_w);
}

static void hevc_await_progress(HEVCContext *s, HEVCFrame *ref,
                                const Mv *mv, int y0, int height)
{
    if (s->threads_type == FF_THREAD_FRAME ) {
        int y = FFMAX(0, (mv->y >> 2) + y0 + height + 9);

        ff_thread_await_progress(&ref->tf, y, 0);
    }
}

static void hevc_luma_mv_mvp_mode(HEVCContext *s, int x0, int y0, int nPbW,
                                  int nPbH, int log2_cb_size, int part_idx,
                                  int merge_idx, MvField *mv)
{
    HEVCLocalContext *lc = s->HEVClc;
    enum InterPredIdc inter_pred_idc = PRED_L0;
    int mvp_flag;

    ff_hevc_set_neighbour_available(s, x0, y0, nPbW, nPbH);
    mv->pred_flag = 0;
    if (s->sh.slice_type == HEVC_SLICE_B)
        inter_pred_idc = ff_hevc_inter_pred_idc_decode(s, nPbW, nPbH);

    if (inter_pred_idc != PRED_L1) {
        if (s->sh.nb_refs[L0])
            mv->ref_idx[0]= ff_hevc_ref_idx_lx_decode(s, s->sh.nb_refs[L0]);

        mv->pred_flag = PF_L0;
        ff_hevc_hls_mvd_coding(s, x0, y0, 0);
        mvp_flag = ff_hevc_mvp_lx_flag_decode(s);
        ff_hevc_luma_mv_mvp_mode(s, x0, y0, nPbW, nPbH, log2_cb_size,
                                 part_idx, merge_idx, mv, mvp_flag, 0);
        mv->mv[0].x += lc->pu.mvd.x;
        mv->mv[0].y += lc->pu.mvd.y;
    }

    if (inter_pred_idc != PRED_L0) {
        if (s->sh.nb_refs[L1])
            mv->ref_idx[1]= ff_hevc_ref_idx_lx_decode(s, s->sh.nb_refs[L1]);

        if (s->sh.mvd_l1_zero_flag == 1 && inter_pred_idc == PRED_BI) {
            AV_ZERO32(&lc->pu.mvd);
        } else {
            ff_hevc_hls_mvd_coding(s, x0, y0, 1);
        }

        mv->pred_flag += PF_L1;
        mvp_flag = ff_hevc_mvp_lx_flag_decode(s);
        ff_hevc_luma_mv_mvp_mode(s, x0, y0, nPbW, nPbH, log2_cb_size,
                                 part_idx, merge_idx, mv, mvp_flag, 1);
        mv->mv[1].x += lc->pu.mvd.x;
        mv->mv[1].y += lc->pu.mvd.y;
    }
}

static void hls_prediction_unit(HEVCContext *s, int x0, int y0,
                                int nPbW, int nPbH,
                                int log2_cb_size, int partIdx, int idx)
{
#define POS(c_idx, x, y)                                                              \
    &s->frame->data[c_idx][((y) >> s->ps.sps->vshift[c_idx]) * s->frame->linesize[c_idx] + \
                           (((x) >> s->ps.sps->hshift[c_idx]) << s->ps.sps->pixel_shift)]
    HEVCLocalContext *lc = s->HEVClc;
    int merge_idx = 0;
    struct MvField current_mv = {{{ 0 }}};

    int min_pu_width = s->ps.sps->min_pu_width;

    MvField *tab_mvf = s->ref->tab_mvf;
    RefPicList  *refPicList = s->ref->refPicList;
    HEVCFrame *ref0 = NULL, *ref1 = NULL;
    uint8_t *dst0 = POS(0, x0, y0);
    uint8_t *dst1 = POS(1, x0, y0);
    uint8_t *dst2 = POS(2, x0, y0);
    int log2_min_cb_size = s->ps.sps->log2_min_cb_size;
    int min_cb_width     = s->ps.sps->min_cb_width;
    int x_cb             = x0 >> log2_min_cb_size;
    int y_cb             = y0 >> log2_min_cb_size;
    int x_pu, y_pu;
    int i, j;

    int skip_flag = SAMPLE_CTB(s->skip_flag, x_cb, y_cb);

    if (!skip_flag)
        lc->pu.merge_flag = ff_hevc_merge_flag_decode(s);

    if (skip_flag || lc->pu.merge_flag) {
        if (s->sh.max_num_merge_cand > 1)
            merge_idx = ff_hevc_merge_idx_decode(s);
        else
            merge_idx = 0;

        ff_hevc_luma_mv_merge_mode(s, x0, y0, nPbW, nPbH, log2_cb_size,
                                   partIdx, merge_idx, &current_mv);
    } else {
        hevc_luma_mv_mvp_mode(s, x0, y0, nPbW, nPbH, log2_cb_size,
                              partIdx, merge_idx, &current_mv);
    }

    x_pu = x0 >> s->ps.sps->log2_min_pu_size;
    y_pu = y0 >> s->ps.sps->log2_min_pu_size;

    for (j = 0; j < nPbH >> s->ps.sps->log2_min_pu_size; j++)
        for (i = 0; i < nPbW >> s->ps.sps->log2_min_pu_size; i++)
            tab_mvf[(y_pu + j) * min_pu_width + x_pu + i] = current_mv;

    if (current_mv.pred_flag & PF_L0) {
        ref0 = refPicList[0].ref[current_mv.ref_idx[0]];
        if (!ref0)
            return;
        hevc_await_progress(s, ref0, &current_mv.mv[0], y0, nPbH);
    }
    if (current_mv.pred_flag & PF_L1) {
        ref1 = refPicList[1].ref[current_mv.ref_idx[1]];
        if (!ref1)
            return;
        hevc_await_progress(s, ref1, &current_mv.mv[1], y0, nPbH);
    }

    if (current_mv.pred_flag == PF_L0) {
        int x0_c = x0 >> s->ps.sps->hshift[1];
        int y0_c = y0 >> s->ps.sps->vshift[1];
        int nPbW_c = nPbW >> s->ps.sps->hshift[1];
        int nPbH_c = nPbH >> s->ps.sps->vshift[1];

        luma_mc_uni(s, dst0, s->frame->linesize[0], ref0->frame,
                    &current_mv.mv[0], x0, y0, nPbW, nPbH,
                    s->sh.luma_weight_l0[current_mv.ref_idx[0]],
                    s->sh.luma_offset_l0[current_mv.ref_idx[0]]);

        if (s->ps.sps->chroma_format_idc) {
            chroma_mc_uni(s, dst1, s->frame->linesize[1], ref0->frame->data[1], ref0->frame->linesize[1],
                          0, x0_c, y0_c, nPbW_c, nPbH_c, &current_mv,
                          s->sh.chroma_weight_l0[current_mv.ref_idx[0]][0], s->sh.chroma_offset_l0[current_mv.ref_idx[0]][0]);
            chroma_mc_uni(s, dst2, s->frame->linesize[2], ref0->frame->data[2], ref0->frame->linesize[2],
                          0, x0_c, y0_c, nPbW_c, nPbH_c, &current_mv,
                          s->sh.chroma_weight_l0[current_mv.ref_idx[0]][1], s->sh.chroma_offset_l0[current_mv.ref_idx[0]][1]);
        }
    } else if (current_mv.pred_flag == PF_L1) {
        int x0_c = x0 >> s->ps.sps->hshift[1];
        int y0_c = y0 >> s->ps.sps->vshift[1];
        int nPbW_c = nPbW >> s->ps.sps->hshift[1];
        int nPbH_c = nPbH >> s->ps.sps->vshift[1];

        luma_mc_uni(s, dst0, s->frame->linesize[0], ref1->frame,
                    &current_mv.mv[1], x0, y0, nPbW, nPbH,
                    s->sh.luma_weight_l1[current_mv.ref_idx[1]],
                    s->sh.luma_offset_l1[current_mv.ref_idx[1]]);

        if (s->ps.sps->chroma_format_idc) {
            chroma_mc_uni(s, dst1, s->frame->linesize[1], ref1->frame->data[1], ref1->frame->linesize[1],
                          1, x0_c, y0_c, nPbW_c, nPbH_c, &current_mv,
                          s->sh.chroma_weight_l1[current_mv.ref_idx[1]][0], s->sh.chroma_offset_l1[current_mv.ref_idx[1]][0]);

            chroma_mc_uni(s, dst2, s->frame->linesize[2], ref1->frame->data[2], ref1->frame->linesize[2],
                          1, x0_c, y0_c, nPbW_c, nPbH_c, &current_mv,
                          s->sh.chroma_weight_l1[current_mv.ref_idx[1]][1], s->sh.chroma_offset_l1[current_mv.ref_idx[1]][1]);
        }
    } else if (current_mv.pred_flag == PF_BI) {
        int x0_c = x0 >> s->ps.sps->hshift[1];
        int y0_c = y0 >> s->ps.sps->vshift[1];
        int nPbW_c = nPbW >> s->ps.sps->hshift[1];
        int nPbH_c = nPbH >> s->ps.sps->vshift[1];

        luma_mc_bi(s, dst0, s->frame->linesize[0], ref0->frame,
                   &current_mv.mv[0], x0, y0, nPbW, nPbH,
                   ref1->frame, &current_mv.mv[1], &current_mv);

        if (s->ps.sps->chroma_format_idc) {
            chroma_mc_bi(s, dst1, s->frame->linesize[1], ref0->frame, ref1->frame,
                         x0_c, y0_c, nPbW_c, nPbH_c, &current_mv, 0);

            chroma_mc_bi(s, dst2, s->frame->linesize[2], ref0->frame, ref1->frame,
                         x0_c, y0_c, nPbW_c, nPbH_c, &current_mv, 1);
        }
    }
}

/**
 * 8.4.1
 */
static int luma_intra_pred_mode(HEVCContext *s, int x0, int y0, int pu_size,
                                int prev_intra_luma_pred_flag)
{
    HEVCLocalContext *lc = s->HEVClc;
    int x_pu             = x0 >> s->ps.sps->log2_min_pu_size;
    int y_pu             = y0 >> s->ps.sps->log2_min_pu_size;
    int min_pu_width     = s->ps.sps->min_pu_width;
    int size_in_pus      = pu_size >> s->ps.sps->log2_min_pu_size;
    int x0b              = av_mod_uintp2(x0, s->ps.sps->log2_ctb_size);
    int y0b              = av_mod_uintp2(y0, s->ps.sps->log2_ctb_size);

    int cand_up   = (lc->ctb_up_flag || y0b) ?
                    s->tab_ipm[(y_pu - 1) * min_pu_width + x_pu] : INTRA_DC;
    int cand_left = (lc->ctb_left_flag || x0b) ?
                    s->tab_ipm[y_pu * min_pu_width + x_pu - 1]   : INTRA_DC;

    int y_ctb = (y0 >> (s->ps.sps->log2_ctb_size)) << (s->ps.sps->log2_ctb_size);

    MvField *tab_mvf = s->ref->tab_mvf;
    int intra_pred_mode;
    int candidate[3];
    int i, j;

    // intra_pred_mode prediction does not cross vertical CTB boundaries
    if ((y0 - 1) < y_ctb)
        cand_up = INTRA_DC;

    if (cand_left == cand_up) {
        if (cand_left < 2) {
            candidate[0] = INTRA_PLANAR;
            candidate[1] = INTRA_DC;
            candidate[2] = INTRA_ANGULAR_26;
        } else {
            candidate[0] = cand_left;
            candidate[1] = 2 + ((cand_left - 2 - 1 + 32) & 31);
            candidate[2] = 2 + ((cand_left - 2 + 1) & 31);
        }
    } else {
        candidate[0] = cand_left;
        candidate[1] = cand_up;
        if (candidate[0] != INTRA_PLANAR && candidate[1] != INTRA_PLANAR) {
            candidate[2] = INTRA_PLANAR;
        } else if (candidate[0] != INTRA_DC && candidate[1] != INTRA_DC) {
            candidate[2] = INTRA_DC;
        } else {
            candidate[2] = INTRA_ANGULAR_26;
        }
    }

    if (prev_intra_luma_pred_flag) {
        intra_pred_mode = candidate[lc->pu.mpm_idx];
    } else {
        if (candidate[0] > candidate[1])
            FFSWAP(uint8_t, candidate[0], candidate[1]);
        if (candidate[0] > candidate[2])
            FFSWAP(uint8_t, candidate[0], candidate[2]);
        if (candidate[1] > candidate[2])
            FFSWAP(uint8_t, candidate[1], candidate[2]);

        intra_pred_mode = lc->pu.rem_intra_luma_pred_mode;
        for (i = 0; i < 3; i++)
            if (intra_pred_mode >= candidate[i])
                intra_pred_mode++;
    }

    /* write the intra prediction units into the mv array */
    if (!size_in_pus)
        size_in_pus = 1;
    for (i = 0; i < size_in_pus; i++) {
        memset(&s->tab_ipm[(y_pu + i) * min_pu_width + x_pu],
               intra_pred_mode, size_in_pus);

        for (j = 0; j < size_in_pus; j++) {
            tab_mvf[(y_pu + j) * min_pu_width + x_pu + i].pred_flag = PF_INTRA;
        }
    }

    return intra_pred_mode;
}

static av_always_inline void set_ct_depth(HEVCContext *s, int x0, int y0,
                                          int log2_cb_size, int ct_depth)
{
    int length = (1 << log2_cb_size) >> s->ps.sps->log2_min_cb_size;
    int x_cb   = x0 >> s->ps.sps->log2_min_cb_size;
    int y_cb   = y0 >> s->ps.sps->log2_min_cb_size;
    int y;

    for (y = 0; y < length; y++)
        memset(&s->tab_ct_depth[(y_cb + y) * s->ps.sps->min_cb_width + x_cb],
               ct_depth, length);
}

static const uint8_t tab_mode_idx[] = {
     0,  1,  2,  2,  2,  2,  3,  5,  7,  8, 10, 12, 13, 15, 17, 18, 19, 20,
    21, 22, 23, 23, 24, 24, 25, 25, 26, 27, 27, 28, 28, 29, 29, 30, 31};

static void intra_prediction_unit(HEVCContext *s, int x0, int y0,
                                  int log2_cb_size)
{
    HEVCLocalContext *lc = s->HEVClc;
    static const uint8_t intra_chroma_table[4] = { 0, 26, 10, 1 };
    uint8_t prev_intra_luma_pred_flag[4];
    int split   = lc->cu.part_mode == PART_NxN;
    int pb_size = (1 << log2_cb_size) >> split;
    int side    = split + 1;
    int chroma_mode;
    int i, j;

    for (i = 0; i < side; i++)
        for (j = 0; j < side; j++)
            prev_intra_luma_pred_flag[2 * i + j] = ff_hevc_prev_intra_luma_pred_flag_decode(s);

    for (i = 0; i < side; i++) {
        for (j = 0; j < side; j++) {
            if (prev_intra_luma_pred_flag[2 * i + j])
                lc->pu.mpm_idx = ff_hevc_mpm_idx_decode(s);
            else
                lc->pu.rem_intra_luma_pred_mode = ff_hevc_rem_intra_luma_pred_mode_decode(s);

            lc->pu.intra_pred_mode[2 * i + j] =
                luma_intra_pred_mode(s, x0 + pb_size * j, y0 + pb_size * i, pb_size,
                                     prev_intra_luma_pred_flag[2 * i + j]);
        }
    }

    if (s->ps.sps->chroma_format_idc == 3) {
        for (i = 0; i < side; i++) {
            for (j = 0; j < side; j++) {
                lc->pu.chroma_mode_c[2 * i + j] = chroma_mode = ff_hevc_intra_chroma_pred_mode_decode(s);
                if (chroma_mode != 4) {
                    if (lc->pu.intra_pred_mode[2 * i + j] == intra_chroma_table[chroma_mode])
                        lc->pu.intra_pred_mode_c[2 * i + j] = 34;
                    else
                        lc->pu.intra_pred_mode_c[2 * i + j] = intra_chroma_table[chroma_mode];
                } else {
                    lc->pu.intra_pred_mode_c[2 * i + j] = lc->pu.intra_pred_mode[2 * i + j];
                }
            }
        }
    } else if (s->ps.sps->chroma_format_idc == 2) {
        int mode_idx;
        lc->pu.chroma_mode_c[0] = chroma_mode = ff_hevc_intra_chroma_pred_mode_decode(s);
        if (chroma_mode != 4) {
            if (lc->pu.intra_pred_mode[0] == intra_chroma_table[chroma_mode])
                mode_idx = 34;
            else
                mode_idx = intra_chroma_table[chroma_mode];
        } else {
            mode_idx = lc->pu.intra_pred_mode[0];
        }
        lc->pu.intra_pred_mode_c[0] = tab_mode_idx[mode_idx];
    } else if (s->ps.sps->chroma_format_idc != 0) {
        chroma_mode = ff_hevc_intra_chroma_pred_mode_decode(s);
        if (chroma_mode != 4) {
            if (lc->pu.intra_pred_mode[0] == intra_chroma_table[chroma_mode])
                lc->pu.intra_pred_mode_c[0] = 34;
            else
                lc->pu.intra_pred_mode_c[0] = intra_chroma_table[chroma_mode];
        } else {
            lc->pu.intra_pred_mode_c[0] = lc->pu.intra_pred_mode[0];
        }
    }
}

static void intra_prediction_unit_default_value(HEVCContext *s,
                                                int x0, int y0,
                                                int log2_cb_size)
{
    HEVCLocalContext *lc = s->HEVClc;
    int pb_size          = 1 << log2_cb_size;
    int size_in_pus      = pb_size >> s->ps.sps->log2_min_pu_size;
    int min_pu_width     = s->ps.sps->min_pu_width;
    MvField *tab_mvf     = s->ref->tab_mvf;
    int x_pu             = x0 >> s->ps.sps->log2_min_pu_size;
    int y_pu             = y0 >> s->ps.sps->log2_min_pu_size;
    int j, k;

    if (size_in_pus == 0)
        size_in_pus = 1;
    for (j = 0; j < size_in_pus; j++)
        memset(&s->tab_ipm[(y_pu + j) * min_pu_width + x_pu], INTRA_DC, size_in_pus);
    if (lc->cu.pred_mode == MODE_INTRA)
        for (j = 0; j < size_in_pus; j++)
            for (k = 0; k < size_in_pus; k++)
                tab_mvf[(y_pu + j) * min_pu_width + x_pu + k].pred_flag = PF_INTRA;
}

static int hls_coding_unit(HEVCContext *s, int x0, int y0, int log2_cb_size)
{
    int cb_size          = 1 << log2_cb_size;
    HEVCLocalContext *lc = s->HEVClc;
    int log2_min_cb_size = s->ps.sps->log2_min_cb_size;
    int length           = cb_size >> log2_min_cb_size;
    int min_cb_width     = s->ps.sps->min_cb_width;
    int x_cb             = x0 >> log2_min_cb_size;
    int y_cb             = y0 >> log2_min_cb_size;
    int idx              = log2_cb_size - 2;
    int qp_block_mask    = (1<<(s->ps.sps->log2_ctb_size - s->ps.pps->diff_cu_qp_delta_depth)) - 1;
    int x, y, ret;

    lc->cu.x                = x0;
    lc->cu.y                = y0;
    lc->cu.pred_mode        = MODE_INTRA;
    lc->cu.part_mode        = PART_2Nx2N;
    lc->cu.intra_split_flag = 0;

    SAMPLE_CTB(s->skip_flag, x_cb, y_cb) = 0;
    for (x = 0; x < 4; x++)
        lc->pu.intra_pred_mode[x] = 1;
    if (s->ps.pps->transquant_bypass_enable_flag) {
        lc->cu.cu_transquant_bypass_flag = ff_hevc_cu_transquant_bypass_flag_decode(s);
        if (lc->cu.cu_transquant_bypass_flag)
            set_deblocking_bypass(s, x0, y0, log2_cb_size);
    } else
        lc->cu.cu_transquant_bypass_flag = 0;

    if (s->sh.slice_type != HEVC_SLICE_I) {
        uint8_t skip_flag = ff_hevc_skip_flag_decode(s, x0, y0, x_cb, y_cb);

        x = y_cb * min_cb_width + x_cb;
        for (y = 0; y < length; y++) {
            memset(&s->skip_flag[x], skip_flag, length);
            x += min_cb_width;
        }
        lc->cu.pred_mode = skip_flag ? MODE_SKIP : MODE_INTER;
    } else {
        x = y_cb * min_cb_width + x_cb;
        for (y = 0; y < length; y++) {
            memset(&s->skip_flag[x], 0, length);
            x += min_cb_width;
        }
    }

    if (SAMPLE_CTB(s->skip_flag, x_cb, y_cb)) {
        hls_prediction_unit(s, x0, y0, cb_size, cb_size, log2_cb_size, 0, idx);
        intra_prediction_unit_default_value(s, x0, y0, log2_cb_size);

        if (!s->sh.disable_deblocking_filter_flag)
            ff_hevc_deblocking_boundary_strengths(s, x0, y0, log2_cb_size);
    } else {
        int pcm_flag = 0;

        if (s->sh.slice_type != HEVC_SLICE_I)
            lc->cu.pred_mode = ff_hevc_pred_mode_decode(s);
        if (lc->cu.pred_mode != MODE_INTRA ||
            log2_cb_size == s->ps.sps->log2_min_cb_size) {
            lc->cu.part_mode        = ff_hevc_part_mode_decode(s, log2_cb_size);
            lc->cu.intra_split_flag = lc->cu.part_mode == PART_NxN &&
                                      lc->cu.pred_mode == MODE_INTRA;
        }

        if (lc->cu.pred_mode == MODE_INTRA) {
            if (lc->cu.part_mode == PART_2Nx2N && s->ps.sps->pcm_enabled_flag &&
                log2_cb_size >= s->ps.sps->pcm.log2_min_pcm_cb_size &&
                log2_cb_size <= s->ps.sps->pcm.log2_max_pcm_cb_size) {
                pcm_flag = ff_hevc_pcm_flag_decode(s);
            }
            if (pcm_flag) {
                intra_prediction_unit_default_value(s, x0, y0, log2_cb_size);
                ret = hls_pcm_sample(s, x0, y0, log2_cb_size);
                if (s->ps.sps->pcm.loop_filter_disable_flag)
                    set_deblocking_bypass(s, x0, y0, log2_cb_size);

                if (ret < 0)
                    return ret;
            } else {
                intra_prediction_unit(s, x0, y0, log2_cb_size);
            }
        } else {
            intra_prediction_unit_default_value(s, x0, y0, log2_cb_size);
            switch (lc->cu.part_mode) {
            case PART_2Nx2N:
                hls_prediction_unit(s, x0, y0, cb_size, cb_size, log2_cb_size, 0, idx);
                break;
            case PART_2NxN:
                hls_prediction_unit(s, x0, y0,               cb_size, cb_size / 2, log2_cb_size, 0, idx);
                hls_prediction_unit(s, x0, y0 + cb_size / 2, cb_size, cb_size / 2, log2_cb_size, 1, idx);
                break;
            case PART_Nx2N:
                hls_prediction_unit(s, x0,               y0, cb_size / 2, cb_size, log2_cb_size, 0, idx - 1);
                hls_prediction_unit(s, x0 + cb_size / 2, y0, cb_size / 2, cb_size, log2_cb_size, 1, idx - 1);
                break;
            case PART_2NxnU:
                hls_prediction_unit(s, x0, y0,               cb_size, cb_size     / 4, log2_cb_size, 0, idx);
                hls_prediction_unit(s, x0, y0 + cb_size / 4, cb_size, cb_size * 3 / 4, log2_cb_size, 1, idx);
                break;
            case PART_2NxnD:
                hls_prediction_unit(s, x0, y0,                   cb_size, cb_size * 3 / 4, log2_cb_size, 0, idx);
                hls_prediction_unit(s, x0, y0 + cb_size * 3 / 4, cb_size, cb_size     / 4, log2_cb_size, 1, idx);
                break;
            case PART_nLx2N:
                hls_prediction_unit(s, x0,               y0, cb_size     / 4, cb_size, log2_cb_size, 0, idx - 2);
                hls_prediction_unit(s, x0 + cb_size / 4, y0, cb_size * 3 / 4, cb_size, log2_cb_size, 1, idx - 2);
                break;
            case PART_nRx2N:
                hls_prediction_unit(s, x0,                   y0, cb_size * 3 / 4, cb_size, log2_cb_size, 0, idx - 2);
                hls_prediction_unit(s, x0 + cb_size * 3 / 4, y0, cb_size     / 4, cb_size, log2_cb_size, 1, idx - 2);
                break;
            case PART_NxN:
                hls_prediction_unit(s, x0,               y0,               cb_size / 2, cb_size / 2, log2_cb_size, 0, idx - 1);
                hls_prediction_unit(s, x0 + cb_size / 2, y0,               cb_size / 2, cb_size / 2, log2_cb_size, 1, idx - 1);
                hls_prediction_unit(s, x0,               y0 + cb_size / 2, cb_size / 2, cb_size / 2, log2_cb_size, 2, idx - 1);
                hls_prediction_unit(s, x0 + cb_size / 2, y0 + cb_size / 2, cb_size / 2, cb_size / 2, log2_cb_size, 3, idx - 1);
                break;
            }
        }

        if (!pcm_flag) {
            int rqt_root_cbf = 1;

            if (lc->cu.pred_mode != MODE_INTRA &&
                !(lc->cu.part_mode == PART_2Nx2N && lc->pu.merge_flag)) {
                rqt_root_cbf = ff_hevc_no_residual_syntax_flag_decode(s);
            }
            if (rqt_root_cbf) {
                const static int cbf[2] = { 0 };
                lc->cu.max_trafo_depth = lc->cu.pred_mode == MODE_INTRA ?
                                         s->ps.sps->max_transform_hierarchy_depth_intra + lc->cu.intra_split_flag :
                                         s->ps.sps->max_transform_hierarchy_depth_inter;
                ret = hls_transform_tree(s, x0, y0, x0, y0, x0, y0,
                                         log2_cb_size,
                                         log2_cb_size, 0, 0, cbf, cbf);
                if (ret < 0)
                    return ret;
            } else {
                if (!s->sh.disable_deblocking_filter_flag)
                    ff_hevc_deblocking_boundary_strengths(s, x0, y0, log2_cb_size);
            }
        }
    }

    if (s->ps.pps->cu_qp_delta_enabled_flag && lc->tu.is_cu_qp_delta_coded == 0)
        ff_hevc_set_qPy(s, x0, y0, log2_cb_size);

    x = y_cb * min_cb_width + x_cb;
    for (y = 0; y < length; y++) {
        memset(&s->qp_y_tab[x], lc->qp_y, length);
        x += min_cb_width;
    }

    if(((x0 + (1<<log2_cb_size)) & qp_block_mask) == 0 &&
       ((y0 + (1<<log2_cb_size)) & qp_block_mask) == 0) {
        lc->qPy_pred = lc->qp_y;
    }

    set_ct_depth(s, x0, y0, log2_cb_size, lc->ct_depth);

    return 0;
}

static int hls_coding_quadtree(HEVCContext *s, int x0, int y0,
                               int log2_cb_size, int cb_depth)
{
    HEVCLocalContext *lc = s->HEVClc;
    const int cb_size    = 1 << log2_cb_size;
    int ret;
    int split_cu;

    lc->ct_depth = cb_depth;
    if (x0 + cb_size <= s->ps.sps->width  &&
        y0 + cb_size <= s->ps.sps->height &&
        log2_cb_size > s->ps.sps->log2_min_cb_size) {
        split_cu = ff_hevc_split_coding_unit_flag_decode(s, cb_depth, x0, y0);
    } else {
        split_cu = (log2_cb_size > s->ps.sps->log2_min_cb_size);
    }
    if (s->ps.pps->cu_qp_delta_enabled_flag &&
        log2_cb_size >= s->ps.sps->log2_ctb_size - s->ps.pps->diff_cu_qp_delta_depth) {
        lc->tu.is_cu_qp_delta_coded = 0;
        lc->tu.cu_qp_delta          = 0;
    }

    if (s->sh.cu_chroma_qp_offset_enabled_flag &&
        log2_cb_size >= s->ps.sps->log2_ctb_size - s->ps.pps->diff_cu_chroma_qp_offset_depth) {
        lc->tu.is_cu_chroma_qp_offset_coded = 0;
    }

    if (split_cu) {
        int qp_block_mask = (1<<(s->ps.sps->log2_ctb_size - s->ps.pps->diff_cu_qp_delta_depth)) - 1;
        const int cb_size_split = cb_size >> 1;
        const int x1 = x0 + cb_size_split;
        const int y1 = y0 + cb_size_split;

        int more_data = 0;

        more_data = hls_coding_quadtree(s, x0, y0, log2_cb_size - 1, cb_depth + 1);
        if (more_data < 0)
            return more_data;

        if (more_data && x1 < s->ps.sps->width) {
            more_data = hls_coding_quadtree(s, x1, y0, log2_cb_size - 1, cb_depth + 1);
            if (more_data < 0)
                return more_data;
        }
        if (more_data && y1 < s->ps.sps->height) {
            more_data = hls_coding_quadtree(s, x0, y1, log2_cb_size - 1, cb_depth + 1);
            if (more_data < 0)
                return more_data;
        }
        if (more_data && x1 < s->ps.sps->width &&
            y1 < s->ps.sps->height) {
            more_data = hls_coding_quadtree(s, x1, y1, log2_cb_size - 1, cb_depth + 1);
            if (more_data < 0)
                return more_data;
        }

        if(((x0 + (1<<log2_cb_size)) & qp_block_mask) == 0 &&
            ((y0 + (1<<log2_cb_size)) & qp_block_mask) == 0)
            lc->qPy_pred = lc->qp_y;

        if (more_data)
            return ((x1 + cb_size_split) < s->ps.sps->width ||
                    (y1 + cb_size_split) < s->ps.sps->height);
        else
            return 0;
    } else {
        ret = hls_coding_unit(s, x0, y0, log2_cb_size);
        if (ret < 0)
            return ret;
        if ((!((x0 + cb_size) %
               (1 << (s->ps.sps->log2_ctb_size))) ||
             (x0 + cb_size >= s->ps.sps->width)) &&
            (!((y0 + cb_size) %
               (1 << (s->ps.sps->log2_ctb_size))) ||
             (y0 + cb_size >= s->ps.sps->height))) {
            int end_of_slice_flag = ff_hevc_end_of_slice_flag_decode(s);
            return !end_of_slice_flag;
        } else {
            return 1;
        }
    }

    return 0;
}

static void hls_decode_neighbour(HEVCContext *s, int x_ctb, int y_ctb,
                                 int ctb_addr_ts)
{
    HEVCLocalContext *lc  = s->HEVClc;
    int ctb_size          = 1 << s->ps.sps->log2_ctb_size;
    int ctb_addr_rs       = s->ps.pps->ctb_addr_ts_to_rs[ctb_addr_ts];
    int ctb_addr_in_slice = ctb_addr_rs - s->sh.slice_addr;

    s->tab_slice_address[ctb_addr_rs] = s->sh.slice_addr;

    if (s->ps.pps->entropy_coding_sync_enabled_flag) {
        if (x_ctb == 0 && (y_ctb & (ctb_size - 1)) == 0)
            lc->first_qp_group = 1;
        lc->end_of_tiles_x = s->ps.sps->width;
    } else if (s->ps.pps->tiles_enabled_flag) {
        if (ctb_addr_ts && s->ps.pps->tile_id[ctb_addr_ts] != s->ps.pps->tile_id[ctb_addr_ts - 1]) {
            int idxX = s->ps.pps->col_idxX[x_ctb >> s->ps.sps->log2_ctb_size];
            lc->end_of_tiles_x   = x_ctb + (s->ps.pps->column_width[idxX] << s->ps.sps->log2_ctb_size);
            lc->first_qp_group   = 1;
        }
    } else {
        lc->end_of_tiles_x = s->ps.sps->width;
    }

    lc->end_of_tiles_y = FFMIN(y_ctb + ctb_size, s->ps.sps->height);

    lc->boundary_flags = 0;
    if (s->ps.pps->tiles_enabled_flag) {
        if (x_ctb > 0 && s->ps.pps->tile_id[ctb_addr_ts] != s->ps.pps->tile_id[s->ps.pps->ctb_addr_rs_to_ts[ctb_addr_rs - 1]])
            lc->boundary_flags |= BOUNDARY_LEFT_TILE;
        if (x_ctb > 0 && s->tab_slice_address[ctb_addr_rs] != s->tab_slice_address[ctb_addr_rs - 1])
            lc->boundary_flags |= BOUNDARY_LEFT_SLICE;
        if (y_ctb > 0 && s->ps.pps->tile_id[ctb_addr_ts] != s->ps.pps->tile_id[s->ps.pps->ctb_addr_rs_to_ts[ctb_addr_rs - s->ps.sps->ctb_width]])
            lc->boundary_flags |= BOUNDARY_UPPER_TILE;
        if (y_ctb > 0 && s->tab_slice_address[ctb_addr_rs] != s->tab_slice_address[ctb_addr_rs - s->ps.sps->ctb_width])
            lc->boundary_flags |= BOUNDARY_UPPER_SLICE;
    } else {
        if (ctb_addr_in_slice <= 0)
            lc->boundary_flags |= BOUNDARY_LEFT_SLICE;
        if (ctb_addr_in_slice < s->ps.sps->ctb_width)
            lc->boundary_flags |= BOUNDARY_UPPER_SLICE;
    }

    lc->ctb_left_flag = ((x_ctb > 0) && (ctb_addr_in_slice > 0) && !(lc->boundary_flags & BOUNDARY_LEFT_TILE));
    lc->ctb_up_flag   = ((y_ctb > 0) && (ctb_addr_in_slice >= s->ps.sps->ctb_width) && !(lc->boundary_flags & BOUNDARY_UPPER_TILE));
    lc->ctb_up_right_flag = ((y_ctb > 0)  && (ctb_addr_in_slice+1 >= s->ps.sps->ctb_width) && (s->ps.pps->tile_id[ctb_addr_ts] == s->ps.pps->tile_id[s->ps.pps->ctb_addr_rs_to_ts[ctb_addr_rs+1 - s->ps.sps->ctb_width]]));
    lc->ctb_up_left_flag = ((x_ctb > 0) && (y_ctb > 0)  && (ctb_addr_in_slice-1 >= s->ps.sps->ctb_width) && (s->ps.pps->tile_id[ctb_addr_ts] == s->ps.pps->tile_id[s->ps.pps->ctb_addr_rs_to_ts[ctb_addr_rs-1 - s->ps.sps->ctb_width]]));
}

static int hls_decode_entry(AVCodecContext *avctxt, void *isFilterThread)
{
    HEVCContext *s  = avctxt->priv_data;
    int ctb_size    = 1 << s->ps.sps->log2_ctb_size;
    int more_data   = 1;
    int x_ctb       = 0;
    int y_ctb       = 0;
    int ctb_addr_ts = s->ps.pps->ctb_addr_rs_to_ts[s->sh.slice_ctb_addr_rs];
    int ret;

    if (!ctb_addr_ts && s->sh.dependent_slice_segment_flag) {
        av_log(s->avctx, AV_LOG_ERROR, "Impossible initial tile.\n");
        return AVERROR_INVALIDDATA;
    }

    if (s->sh.dependent_slice_segment_flag) {
        int prev_rs = s->ps.pps->ctb_addr_ts_to_rs[ctb_addr_ts - 1];
        if (s->tab_slice_address[prev_rs] != s->sh.slice_addr) {
            av_log(s->avctx, AV_LOG_ERROR, "Previous slice segment missing\n");
            return AVERROR_INVALIDDATA;
        }
    }

    while (more_data && ctb_addr_ts < s->ps.sps->ctb_size) {
        int ctb_addr_rs = s->ps.pps->ctb_addr_ts_to_rs[ctb_addr_ts];

        x_ctb = (ctb_addr_rs % ((s->ps.sps->width + ctb_size - 1) >> s->ps.sps->log2_ctb_size)) << s->ps.sps->log2_ctb_size;
        y_ctb = (ctb_addr_rs / ((s->ps.sps->width + ctb_size - 1) >> s->ps.sps->log2_ctb_size)) << s->ps.sps->log2_ctb_size;
        hls_decode_neighbour(s, x_ctb, y_ctb, ctb_addr_ts);

        ret = ff_hevc_cabac_init(s, ctb_addr_ts);
        if (ret < 0) {
            s->tab_slice_address[ctb_addr_rs] = -1;
            return ret;
        }

        hls_sao_param(s, x_ctb >> s->ps.sps->log2_ctb_size, y_ctb >> s->ps.sps->log2_ctb_size);

        s->deblock[ctb_addr_rs].beta_offset = s->sh.beta_offset;
        s->deblock[ctb_addr_rs].tc_offset   = s->sh.tc_offset;
        s->filter_slice_edges[ctb_addr_rs]  = s->sh.slice_loop_filter_across_slices_enabled_flag;

        more_data = hls_coding_quadtree(s, x_ctb, y_ctb, s->ps.sps->log2_ctb_size, 0);
        if (more_data < 0) {
            s->tab_slice_address[ctb_addr_rs] = -1;
            return more_data;
        }


        ctb_addr_ts++;
        ff_hevc_save_states(s, ctb_addr_ts);
        ff_hevc_hls_filters(s, x_ctb, y_ctb, ctb_size);
    }

    if (x_ctb + ctb_size >= s->ps.sps->width &&
        y_ctb + ctb_size >= s->ps.sps->height)
        ff_hevc_hls_filter(s, x_ctb, y_ctb, ctb_size);

    return ctb_addr_ts;
}

static int hls_slice_data(HEVCContext *s)
{
    int arg[2];
    int ret[2];

    arg[0] = 0;
    arg[1] = 1;

    s->avctx->execute(s->avctx, hls_decode_entry, arg, ret , 1, sizeof(int));
    return ret[0];
}
static int hls_decode_entry_wpp(AVCodecContext *avctxt, void *input_ctb_row, int job, int self_id)
{
    HEVCContext *s1  = avctxt->priv_data, *s;
    HEVCLocalContext *lc;
    int ctb_size    = 1<< s1->ps.sps->log2_ctb_size;
    int more_data   = 1;
    int *ctb_row_p    = input_ctb_row;
    int ctb_row = ctb_row_p[job];
    int ctb_addr_rs = s1->sh.slice_ctb_addr_rs + ctb_row * ((s1->ps.sps->width + ctb_size - 1) >> s1->ps.sps->log2_ctb_size);
    int ctb_addr_ts = s1->ps.pps->ctb_addr_rs_to_ts[ctb_addr_rs];
    int thread = ctb_row % s1->threads_number;
    int ret;

    s = s1->sList[self_id];
    lc = s->HEVClc;

    if(ctb_row) {
        ret = init_get_bits8(&lc->gb, s->data + s->sh.offset[ctb_row - 1], s->sh.size[ctb_row - 1]);
        if (ret < 0)
            goto error;
        ff_init_cabac_decoder(&lc->cc, s->data + s->sh.offset[(ctb_row)-1], s->sh.size[ctb_row - 1]);
    }

    while(more_data && ctb_addr_ts < s->ps.sps->ctb_size) {
        int x_ctb = (ctb_addr_rs % s->ps.sps->ctb_width) << s->ps.sps->log2_ctb_size;
        int y_ctb = (ctb_addr_rs / s->ps.sps->ctb_width) << s->ps.sps->log2_ctb_size;

        hls_decode_neighbour(s, x_ctb, y_ctb, ctb_addr_ts);

        ff_thread_await_progress2(s->avctx, ctb_row, thread, SHIFT_CTB_WPP);

        if (atomic_load(&s1->wpp_err)) {
            ff_thread_report_progress2(s->avctx, ctb_row , thread, SHIFT_CTB_WPP);
            return 0;
        }

        ret = ff_hevc_cabac_init(s, ctb_addr_ts);
        if (ret < 0)
            goto error;
        hls_sao_param(s, x_ctb >> s->ps.sps->log2_ctb_size, y_ctb >> s->ps.sps->log2_ctb_size);
        more_data = hls_coding_quadtree(s, x_ctb, y_ctb, s->ps.sps->log2_ctb_size, 0);

        if (more_data < 0) {
            ret = more_data;
            goto error;
        }

        ctb_addr_ts++;

        ff_hevc_save_states(s, ctb_addr_ts);
        ff_thread_report_progress2(s->avctx, ctb_row, thread, 1);
        ff_hevc_hls_filters(s, x_ctb, y_ctb, ctb_size);

        if (!more_data && (x_ctb+ctb_size) < s->ps.sps->width && ctb_row != s->sh.num_entry_point_offsets) {
            atomic_store(&s1->wpp_err, 1);
            ff_thread_report_progress2(s->avctx, ctb_row ,thread, SHIFT_CTB_WPP);
            return 0;
        }

        if ((x_ctb+ctb_size) >= s->ps.sps->width && (y_ctb+ctb_size) >= s->ps.sps->height ) {
            ff_hevc_hls_filter(s, x_ctb, y_ctb, ctb_size);
            ff_thread_report_progress2(s->avctx, ctb_row , thread, SHIFT_CTB_WPP);
            return ctb_addr_ts;
        }
        ctb_addr_rs       = s->ps.pps->ctb_addr_ts_to_rs[ctb_addr_ts];
        x_ctb+=ctb_size;

        if(x_ctb >= s->ps.sps->width) {
            break;
        }
    }
    ff_thread_report_progress2(s->avctx, ctb_row ,thread, SHIFT_CTB_WPP);

    return 0;
error:
    s->tab_slice_address[ctb_addr_rs] = -1;
    atomic_store(&s1->wpp_err, 1);
    ff_thread_report_progress2(s->avctx, ctb_row ,thread, SHIFT_CTB_WPP);
    return ret;
}

static int hls_slice_data_wpp(HEVCContext *s, const H2645NAL *nal)
{
    const uint8_t *data = nal->data;
    int length          = nal->size;
    HEVCLocalContext *lc = s->HEVClc;
    int *ret = av_malloc_array(s->sh.num_entry_point_offsets + 1, sizeof(int));
    int *arg = av_malloc_array(s->sh.num_entry_point_offsets + 1, sizeof(int));
    int64_t offset;
    int64_t startheader, cmpt = 0;
    int i, j, res = 0;

    if (!ret || !arg) {
        av_free(ret);
        av_free(arg);
        return AVERROR(ENOMEM);
    }

    if (s->sh.slice_ctb_addr_rs + s->sh.num_entry_point_offsets * s->ps.sps->ctb_width >= s->ps.sps->ctb_width * s->ps.sps->ctb_height) {
        av_log(s->avctx, AV_LOG_ERROR, "WPP ctb addresses are wrong (%d %d %d %d)\n",
            s->sh.slice_ctb_addr_rs, s->sh.num_entry_point_offsets,
            s->ps.sps->ctb_width, s->ps.sps->ctb_height
        );
        res = AVERROR_INVALIDDATA;
        goto error;
    }

    ff_alloc_entries(s->avctx, s->sh.num_entry_point_offsets + 1);

    if (!s->sList[1]) {
        for (i = 1; i < s->threads_number; i++) {
            s->sList[i] = av_malloc(sizeof(HEVCContext));
            memcpy(s->sList[i], s, sizeof(HEVCContext));
            s->HEVClcList[i] = av_mallocz(sizeof(HEVCLocalContext));
            s->sList[i]->HEVClc = s->HEVClcList[i];
        }
    }

    offset = (lc->gb.index >> 3);

    for (j = 0, cmpt = 0, startheader = offset + s->sh.entry_point_offset[0]; j < nal->skipped_bytes; j++) {
        if (nal->skipped_bytes_pos[j] >= offset && nal->skipped_bytes_pos[j] < startheader) {
            startheader--;
            cmpt++;
        }
    }

    for (i = 1; i < s->sh.num_entry_point_offsets; i++) {
        offset += (s->sh.entry_point_offset[i - 1] - cmpt);
        for (j = 0, cmpt = 0, startheader = offset
             + s->sh.entry_point_offset[i]; j < nal->skipped_bytes; j++) {
            if (nal->skipped_bytes_pos[j] >= offset && nal->skipped_bytes_pos[j] < startheader) {
                startheader--;
                cmpt++;
            }
        }
        s->sh.size[i - 1] = s->sh.entry_point_offset[i] - cmpt;
        s->sh.offset[i - 1] = offset;

    }
    if (s->sh.num_entry_point_offsets != 0) {
        offset += s->sh.entry_point_offset[s->sh.num_entry_point_offsets - 1] - cmpt;
        if (length < offset) {
            av_log(s->avctx, AV_LOG_ERROR, "entry_point_offset table is corrupted\n");
            res = AVERROR_INVALIDDATA;
            goto error;
        }
        s->sh.size[s->sh.num_entry_point_offsets - 1] = length - offset;
        s->sh.offset[s->sh.num_entry_point_offsets - 1] = offset;

    }
    s->data = data;

    for (i = 1; i < s->threads_number; i++) {
        s->sList[i]->HEVClc->first_qp_group = 1;
        s->sList[i]->HEVClc->qp_y = s->sList[0]->HEVClc->qp_y;
        memcpy(s->sList[i], s, sizeof(HEVCContext));
        s->sList[i]->HEVClc = s->HEVClcList[i];
    }

    atomic_store(&s->wpp_err, 0);
    ff_reset_entries(s->avctx);

    for (i = 0; i <= s->sh.num_entry_point_offsets; i++) {
        arg[i] = i;
        ret[i] = 0;
    }

    if (s->ps.pps->entropy_coding_sync_enabled_flag)
        s->avctx->execute2(s->avctx, hls_decode_entry_wpp, arg, ret, s->sh.num_entry_point_offsets + 1);

    for (i = 0; i <= s->sh.num_entry_point_offsets; i++)
        res += ret[i];
error:
    av_free(ret);
    av_free(arg);
    return res;
}

static int set_side_data(HEVCContext *s)
{
    AVFrame *out = s->ref->frame;

    if (s->sei.frame_packing.present &&
        s->sei.frame_packing.arrangement_type >= 3 &&
        s->sei.frame_packing.arrangement_type <= 5 &&
        s->sei.frame_packing.content_interpretation_type > 0 &&
        s->sei.frame_packing.content_interpretation_type < 3) {
        AVStereo3D *stereo = av_stereo3d_create_side_data(out);
        if (!stereo)
            return AVERROR(ENOMEM);

        switch (s->sei.frame_packing.arrangement_type) {
        case 3:
            if (s->sei.frame_packing.quincunx_subsampling)
                stereo->type = AV_STEREO3D_SIDEBYSIDE_QUINCUNX;
            else
                stereo->type = AV_STEREO3D_SIDEBYSIDE;
            break;
        case 4:
            stereo->type = AV_STEREO3D_TOPBOTTOM;
            break;
        case 5:
            stereo->type = AV_STEREO3D_FRAMESEQUENCE;
            break;
        }

        if (s->sei.frame_packing.content_interpretation_type == 2)
            stereo->flags = AV_STEREO3D_FLAG_INVERT;

        if (s->sei.frame_packing.arrangement_type == 5) {
            if (s->sei.frame_packing.current_frame_is_frame0_flag)
                stereo->view = AV_STEREO3D_VIEW_LEFT;
            else
                stereo->view = AV_STEREO3D_VIEW_RIGHT;
        }
    }

    if (s->sei.display_orientation.present &&
        (s->sei.display_orientation.anticlockwise_rotation ||
         s->sei.display_orientation.hflip || s->sei.display_orientation.vflip)) {
        double angle = s->sei.display_orientation.anticlockwise_rotation * 360 / (double) (1 << 16);
        AVFrameSideData *rotation = av_frame_new_side_data(out,
                                                           AV_FRAME_DATA_DISPLAYMATRIX,
                                                           sizeof(int32_t) * 9);
        if (!rotation)
            return AVERROR(ENOMEM);

        av_display_rotation_set((int32_t *)rotation->data, angle);
        av_display_matrix_flip((int32_t *)rotation->data,
                               s->sei.display_orientation.hflip,
                               s->sei.display_orientation.vflip);
    }

    // Decrement the mastering display flag when IRAP frame has no_rasl_output_flag=1
    // so the side data persists for the entire coded video sequence.
    if (s->sei.mastering_display.present > 0 &&
        IS_IRAP(s) && s->no_rasl_output_flag) {
        s->sei.mastering_display.present--;
    }
    if (s->sei.mastering_display.present) {
        // HEVC uses a g,b,r ordering, which we convert to a more natural r,g,b
        const int mapping[3] = {2, 0, 1};
        const int chroma_den = 50000;
        const int luma_den = 10000;
        int i;
        AVMasteringDisplayMetadata *metadata =
            av_mastering_display_metadata_create_side_data(out);
        if (!metadata)
            return AVERROR(ENOMEM);

        for (i = 0; i < 3; i++) {
            const int j = mapping[i];
            metadata->display_primaries[i][0].num = s->sei.mastering_display.display_primaries[j][0];
            metadata->display_primaries[i][0].den = chroma_den;
            metadata->display_primaries[i][1].num = s->sei.mastering_display.display_primaries[j][1];
            metadata->display_primaries[i][1].den = chroma_den;
        }
        metadata->white_point[0].num = s->sei.mastering_display.white_point[0];
        metadata->white_point[0].den = chroma_den;
        metadata->white_point[1].num = s->sei.mastering_display.white_point[1];
        metadata->white_point[1].den = chroma_den;

        metadata->max_luminance.num = s->sei.mastering_display.max_luminance;
        metadata->max_luminance.den = luma_den;
        metadata->min_luminance.num = s->sei.mastering_display.min_luminance;
        metadata->min_luminance.den = luma_den;
        metadata->has_luminance = 1;
        metadata->has_primaries = 1;

        av_log(s->avctx, AV_LOG_DEBUG, "Mastering Display Metadata:\n");
        av_log(s->avctx, AV_LOG_DEBUG,
               "r(%5.4f,%5.4f) g(%5.4f,%5.4f) b(%5.4f %5.4f) wp(%5.4f, %5.4f)\n",
               av_q2d(metadata->display_primaries[0][0]),
               av_q2d(metadata->display_primaries[0][1]),
               av_q2d(metadata->display_primaries[1][0]),
               av_q2d(metadata->display_primaries[1][1]),
               av_q2d(metadata->display_primaries[2][0]),
               av_q2d(metadata->display_primaries[2][1]),
               av_q2d(metadata->white_point[0]), av_q2d(metadata->white_point[1]));
        av_log(s->avctx, AV_LOG_DEBUG,
               "min_luminance=%f, max_luminance=%f\n",
               av_q2d(metadata->min_luminance), av_q2d(metadata->max_luminance));
    }
    // Decrement the mastering display flag when IRAP frame has no_rasl_output_flag=1
    // so the side data persists for the entire coded video sequence.
    if (s->sei.content_light.present > 0 &&
        IS_IRAP(s) && s->no_rasl_output_flag) {
        s->sei.content_light.present--;
    }
    if (s->sei.content_light.present) {
        AVContentLightMetadata *metadata =
            av_content_light_metadata_create_side_data(out);
        if (!metadata)
            return AVERROR(ENOMEM);
        metadata->MaxCLL  = s->sei.content_light.max_content_light_level;
        metadata->MaxFALL = s->sei.content_light.max_pic_average_light_level;

        av_log(s->avctx, AV_LOG_DEBUG, "Content Light Level Metadata:\n");
        av_log(s->avctx, AV_LOG_DEBUG, "MaxCLL=%d, MaxFALL=%d\n",
               metadata->MaxCLL, metadata->MaxFALL);
    }

    if (s->sei.a53_caption.buf_ref) {
        HEVCSEIA53Caption *a53 = &s->sei.a53_caption;

        AVFrameSideData *sd = av_frame_new_side_data_from_buf(out, AV_FRAME_DATA_A53_CC, a53->buf_ref);
        if (!sd)
            av_buffer_unref(&a53->buf_ref);
        a53->buf_ref = NULL;

        s->avctx->properties |= FF_CODEC_PROPERTY_CLOSED_CAPTIONS;
    }

    return 0;
}

static int hevc_frame_start(HEVCContext *s)
{
    HEVCLocalContext *lc = s->HEVClc;
    int pic_size_in_ctb  = ((s->ps.sps->width  >> s->ps.sps->log2_min_cb_size) + 1) *
                           ((s->ps.sps->height >> s->ps.sps->log2_min_cb_size) + 1);
    int ret;

    memset(s->horizontal_bs, 0, s->bs_width * s->bs_height);
    memset(s->vertical_bs,   0, s->bs_width * s->bs_height);
    memset(s->cbf_luma,      0, s->ps.sps->min_tb_width * s->ps.sps->min_tb_height);
    memset(s->is_pcm,        0, (s->ps.sps->min_pu_width + 1) * (s->ps.sps->min_pu_height + 1));
    memset(s->tab_slice_address, -1, pic_size_in_ctb * sizeof(*s->tab_slice_address));

    s->is_decoded        = 0;
    s->first_nal_type    = s->nal_unit_type;

    s->no_rasl_output_flag = IS_IDR(s) || IS_BLA(s) || (s->nal_unit_type == HEVC_NAL_CRA_NUT && s->last_eos);

    if (s->ps.pps->tiles_enabled_flag)
        lc->end_of_tiles_x = s->ps.pps->column_width[0] << s->ps.sps->log2_ctb_size;

    ret = ff_hevc_set_new_ref(s, &s->frame, s->poc);
    if (ret < 0)
        goto fail;

    ret = ff_hevc_frame_rps(s);
    if (ret < 0) {
        av_log(s->avctx, AV_LOG_ERROR, "Error constructing the frame RPS.\n");
        goto fail;
    }

    s->ref->frame->key_frame = IS_IRAP(s);

    ret = set_side_data(s);
    if (ret < 0)
        goto fail;

    s->frame->pict_type = 3 - s->sh.slice_type;

    if (!IS_IRAP(s))
        ff_hevc_bump_frame(s);

    av_frame_unref(s->output_frame);
    ret = ff_hevc_output_frame(s, s->output_frame, 0);
    if (ret < 0)
        goto fail;

    if (!s->avctx->hwaccel)
        ff_thread_finish_setup(s->avctx);

    return 0;

fail:
    if (s->ref)
        ff_hevc_unref_frame(s, s->ref, ~0);
    s->ref = NULL;
    return ret;
}

static int decode_nal_unit(HEVCContext *s, const H2645NAL *nal)
{
    HEVCLocalContext *lc = s->HEVClc;
    GetBitContext *gb    = &lc->gb;
    int ctb_addr_ts, ret;

    *gb              = nal->gb;
    s->nal_unit_type = nal->type;
    s->temporal_id   = nal->temporal_id;

    switch (s->nal_unit_type) {
    case HEVC_NAL_VPS:
        if (s->avctx->hwaccel && s->avctx->hwaccel->decode_params) {
            ret = s->avctx->hwaccel->decode_params(s->avctx,
                                                   nal->type,
                                                   nal->raw_data,
                                                   nal->raw_size);
            if (ret < 0)
                goto fail;
        }
        ret = ff_hevc_decode_nal_vps(gb, s->avctx, &s->ps);
        if (ret < 0)
            goto fail;
        break;
    case HEVC_NAL_SPS:
        if (s->avctx->hwaccel && s->avctx->hwaccel->decode_params) {
            ret = s->avctx->hwaccel->decode_params(s->avctx,
                                                   nal->type,
                                                   nal->raw_data,
                                                   nal->raw_size);
            if (ret < 0)
                goto fail;
        }
        ret = ff_hevc_decode_nal_sps(gb, s->avctx, &s->ps,
                                     s->apply_defdispwin);
        if (ret < 0)
            goto fail;
        break;
    case HEVC_NAL_PPS:
        if (s->avctx->hwaccel && s->avctx->hwaccel->decode_params) {
            ret = s->avctx->hwaccel->decode_params(s->avctx,
                                                   nal->type,
                                                   nal->raw_data,
                                                   nal->raw_size);
            if (ret < 0)
                goto fail;
        }
        ret = ff_hevc_decode_nal_pps(gb, s->avctx, &s->ps);
        if (ret < 0)
            goto fail;
        break;
    case HEVC_NAL_SEI_PREFIX:
    case HEVC_NAL_SEI_SUFFIX:
        if (s->avctx->hwaccel && s->avctx->hwaccel->decode_params) {
            ret = s->avctx->hwaccel->decode_params(s->avctx,
                                                   nal->type,
                                                   nal->raw_data,
                                                   nal->raw_size);
            if (ret < 0)
                goto fail;
        }
        ret = ff_hevc_decode_nal_sei(gb, s->avctx, &s->sei, &s->ps, s->nal_unit_type);
        if (ret < 0)
            goto fail;
        break;
    case HEVC_NAL_TRAIL_R:
    case HEVC_NAL_TRAIL_N:
    case HEVC_NAL_TSA_N:
    case HEVC_NAL_TSA_R:
    case HEVC_NAL_STSA_N:
    case HEVC_NAL_STSA_R:
    case HEVC_NAL_BLA_W_LP:
    case HEVC_NAL_BLA_W_RADL:
    case HEVC_NAL_BLA_N_LP:
    case HEVC_NAL_IDR_W_RADL:
    case HEVC_NAL_IDR_N_LP:
    case HEVC_NAL_CRA_NUT:
    case HEVC_NAL_RADL_N:
    case HEVC_NAL_RADL_R:
    case HEVC_NAL_RASL_N:
    case HEVC_NAL_RASL_R:
        ret = hls_slice_header(s);
        if (ret < 0)
            return ret;
<<<<<<< HEAD

        if (s->sh.first_slice_in_pic_flag) {
            if (s->max_ra == INT_MAX) {
                if (s->nal_unit_type == HEVC_NAL_CRA_NUT || IS_BLA(s)) {
                    s->max_ra = s->poc;
                } else {
                    if (IS_IDR(s))
                        s->max_ra = INT_MIN;
                }
            }

            if ((s->nal_unit_type == HEVC_NAL_RASL_R || s->nal_unit_type == HEVC_NAL_RASL_N) &&
                s->poc <= s->max_ra) {
                s->is_decoded = 0;
                break;
            } else {
                if (s->nal_unit_type == HEVC_NAL_RASL_R && s->poc > s->max_ra)
                    s->max_ra = INT_MIN;
            }

=======
        if (ret == 1) {
            ret = AVERROR_INVALIDDATA;
            goto fail;
        }


        if (
            (s->avctx->skip_frame >= AVDISCARD_BIDIR && s->sh.slice_type == HEVC_SLICE_B) ||
            (s->avctx->skip_frame >= AVDISCARD_NONINTRA && s->sh.slice_type != HEVC_SLICE_I) ||
            (s->avctx->skip_frame >= AVDISCARD_NONKEY && !IS_IRAP(s))) {
            break;
        }

        if (s->sh.first_slice_in_pic_flag) {
            if (s->max_ra == INT_MAX) {
                if (s->nal_unit_type == HEVC_NAL_CRA_NUT || IS_BLA(s)) {
                    s->max_ra = s->poc;
                } else {
                    if (IS_IDR(s))
                        s->max_ra = INT_MIN;
                }
            }

            if ((s->nal_unit_type == HEVC_NAL_RASL_R || s->nal_unit_type == HEVC_NAL_RASL_N) &&
                s->poc <= s->max_ra) {
                s->is_decoded = 0;
                break;
            } else {
                if (s->nal_unit_type == HEVC_NAL_RASL_R && s->poc > s->max_ra)
                    s->max_ra = INT_MIN;
            }

            s->overlap ++;
>>>>>>> 6b6b9e59
            ret = hevc_frame_start(s);
            if (ret < 0)
                return ret;
        } else if (!s->ref) {
            av_log(s->avctx, AV_LOG_ERROR, "First slice in a frame missing.\n");
            goto fail;
        }

        if (s->nal_unit_type != s->first_nal_type) {
            av_log(s->avctx, AV_LOG_ERROR,
                   "Non-matching NAL types of the VCL NALUs: %d %d\n",
                   s->first_nal_type, s->nal_unit_type);
            return AVERROR_INVALIDDATA;
        }

        if (!s->sh.dependent_slice_segment_flag &&
            s->sh.slice_type != HEVC_SLICE_I) {
            ret = ff_hevc_slice_rpl(s);
            if (ret < 0) {
                av_log(s->avctx, AV_LOG_WARNING,
                       "Error constructing the reference lists for the current slice.\n");
                goto fail;
            }
        }

        if (s->sh.first_slice_in_pic_flag && s->avctx->hwaccel) {
            ret = s->avctx->hwaccel->start_frame(s->avctx, NULL, 0);
            if (ret < 0)
                goto fail;
        }

        if (s->avctx->hwaccel) {
            ret = s->avctx->hwaccel->decode_slice(s->avctx, nal->raw_data, nal->raw_size);
            if (ret < 0)
                goto fail;
        } else {
            if (s->threads_number > 1 && s->sh.num_entry_point_offsets > 0)
                ctb_addr_ts = hls_slice_data_wpp(s, nal);
            else
                ctb_addr_ts = hls_slice_data(s);
            if (ctb_addr_ts >= (s->ps.sps->ctb_width * s->ps.sps->ctb_height)) {
                s->is_decoded = 1;
            }

            if (ctb_addr_ts < 0) {
                ret = ctb_addr_ts;
                goto fail;
            }
        }
        break;
    case HEVC_NAL_EOS_NUT:
    case HEVC_NAL_EOB_NUT:
        s->seq_decode = (s->seq_decode + 1) & 0xff;
        s->max_ra     = INT_MAX;
        break;
    case HEVC_NAL_AUD:
    case HEVC_NAL_FD_NUT:
        break;
    default:
        av_log(s->avctx, AV_LOG_INFO,
               "Skipping NAL unit %d\n", s->nal_unit_type);
    }

    return 0;
fail:
    if (s->avctx->err_recognition & AV_EF_EXPLODE)
        return ret;
    return 0;
}

static int decode_nal_units(HEVCContext *s, const uint8_t *buf, int length)
{
    int i, ret = 0;
    int eos_at_start = 1;

    s->ref = NULL;
    s->last_eos = s->eos;
    s->eos = 0;
    s->overlap = 0;

    /* split the input packet into NAL units, so we know the upper bound on the
     * number of slices in the frame */
    ret = ff_h2645_packet_split(&s->pkt, buf, length, s->avctx, s->is_nalff,
                                s->nal_length_size, s->avctx->codec_id, 1, 0);
    if (ret < 0) {
        av_log(s->avctx, AV_LOG_ERROR,
               "Error splitting the input into NAL units.\n");
        return ret;
    }

    for (i = 0; i < s->pkt.nb_nals; i++) {
        if (s->pkt.nals[i].type == HEVC_NAL_EOB_NUT ||
            s->pkt.nals[i].type == HEVC_NAL_EOS_NUT) {
            if (eos_at_start) {
                s->last_eos = 1;
            } else {
                s->eos = 1;
            }
        } else {
            eos_at_start = 0;
        }
    }

    /* decode the NAL units */
    for (i = 0; i < s->pkt.nb_nals; i++) {
        H2645NAL *nal = &s->pkt.nals[i];

        if (s->avctx->skip_frame >= AVDISCARD_ALL ||
            (s->avctx->skip_frame >= AVDISCARD_NONREF
            && ff_hevc_nal_is_nonref(nal->type)) || nal->nuh_layer_id > 0)
            continue;

        ret = decode_nal_unit(s, nal);
        if (ret >= 0 && s->overlap > 2)
            ret = AVERROR_INVALIDDATA;
        if (ret < 0) {
            av_log(s->avctx, AV_LOG_WARNING,
                   "Error parsing NAL unit #%d.\n", i);
            goto fail;
        }
    }

fail:
    if (s->ref && s->threads_type == FF_THREAD_FRAME)
        ff_thread_report_progress(&s->ref->tf, INT_MAX, 0);

    return ret;
}

static void print_md5(void *log_ctx, int level, uint8_t md5[16])
{
    int i;
    for (i = 0; i < 16; i++)
        av_log(log_ctx, level, "%02"PRIx8, md5[i]);
}

static int verify_md5(HEVCContext *s, AVFrame *frame)
{
    const AVPixFmtDescriptor *desc = av_pix_fmt_desc_get(frame->format);
    int pixel_shift;
    int i, j;

    if (!desc)
        return AVERROR(EINVAL);

    pixel_shift = desc->comp[0].depth > 8;

    av_log(s->avctx, AV_LOG_DEBUG, "Verifying checksum for frame with POC %d: ",
           s->poc);

    /* the checksums are LE, so we have to byteswap for >8bpp formats
     * on BE arches */
#if HAVE_BIGENDIAN
    if (pixel_shift && !s->checksum_buf) {
        av_fast_malloc(&s->checksum_buf, &s->checksum_buf_size,
                       FFMAX3(frame->linesize[0], frame->linesize[1],
                              frame->linesize[2]));
        if (!s->checksum_buf)
            return AVERROR(ENOMEM);
    }
#endif

    for (i = 0; frame->data[i]; i++) {
        int width  = s->avctx->coded_width;
        int height = s->avctx->coded_height;
        int w = (i == 1 || i == 2) ? (width  >> desc->log2_chroma_w) : width;
        int h = (i == 1 || i == 2) ? (height >> desc->log2_chroma_h) : height;
        uint8_t md5[16];

        av_md5_init(s->md5_ctx);
        for (j = 0; j < h; j++) {
            const uint8_t *src = frame->data[i] + j * frame->linesize[i];
#if HAVE_BIGENDIAN
            if (pixel_shift) {
                s->bdsp.bswap16_buf((uint16_t *) s->checksum_buf,
                                    (const uint16_t *) src, w);
                src = s->checksum_buf;
            }
#endif
            av_md5_update(s->md5_ctx, src, w << pixel_shift);
        }
        av_md5_final(s->md5_ctx, md5);

        if (!memcmp(md5, s->sei.picture_hash.md5[i], 16)) {
            av_log   (s->avctx, AV_LOG_DEBUG, "plane %d - correct ", i);
            print_md5(s->avctx, AV_LOG_DEBUG, md5);
            av_log   (s->avctx, AV_LOG_DEBUG, "; ");
        } else {
            av_log   (s->avctx, AV_LOG_ERROR, "mismatching checksum of plane %d - ", i);
            print_md5(s->avctx, AV_LOG_ERROR, md5);
            av_log   (s->avctx, AV_LOG_ERROR, " != ");
            print_md5(s->avctx, AV_LOG_ERROR, s->sei.picture_hash.md5[i]);
            av_log   (s->avctx, AV_LOG_ERROR, "\n");
            return AVERROR_INVALIDDATA;
        }
    }

    av_log(s->avctx, AV_LOG_DEBUG, "\n");

    return 0;
}

static int hevc_decode_extradata(HEVCContext *s, uint8_t *buf, int length, int first)
{
    int ret, i;

    ret = ff_hevc_decode_extradata(buf, length, &s->ps, &s->sei, &s->is_nalff,
                                   &s->nal_length_size, s->avctx->err_recognition,
                                   s->apply_defdispwin, s->avctx);
    if (ret < 0)
        return ret;

    /* export stream parameters from the first SPS */
    for (i = 0; i < FF_ARRAY_ELEMS(s->ps.sps_list); i++) {
        if (first && s->ps.sps_list[i]) {
            const HEVCSPS *sps = (const HEVCSPS*)s->ps.sps_list[i]->data;
            export_stream_params(s, sps);
            break;
        }
    }

    return 0;
}

static int hevc_decode_frame(AVCodecContext *avctx, void *data, int *got_output,
                             AVPacket *avpkt)
{
    int ret;
    int new_extradata_size;
    uint8_t *new_extradata;
    HEVCContext *s = avctx->priv_data;

    if (!avpkt->size) {
        ret = ff_hevc_output_frame(s, data, 1);
        if (ret < 0)
            return ret;

        *got_output = ret;
        return 0;
    }

    new_extradata = av_packet_get_side_data(avpkt, AV_PKT_DATA_NEW_EXTRADATA,
                                            &new_extradata_size);
    if (new_extradata && new_extradata_size > 0) {
        ret = hevc_decode_extradata(s, new_extradata, new_extradata_size, 0);
        if (ret < 0)
            return ret;
    }

    s->ref = NULL;
    ret    = decode_nal_units(s, avpkt->data, avpkt->size);
    if (ret < 0)
        return ret;

    if (avctx->hwaccel) {
        if (s->ref && (ret = avctx->hwaccel->end_frame(avctx)) < 0) {
            av_log(avctx, AV_LOG_ERROR,
                   "hardware accelerator failed to decode picture\n");
            ff_hevc_unref_frame(s, s->ref, ~0);
            return ret;
        }
    } else {
        /* verify the SEI checksum */
        if (avctx->err_recognition & AV_EF_CRCCHECK && s->is_decoded &&
            s->sei.picture_hash.is_md5) {
            ret = verify_md5(s, s->ref->frame);
            if (ret < 0 && avctx->err_recognition & AV_EF_EXPLODE) {
                ff_hevc_unref_frame(s, s->ref, ~0);
                return ret;
            }
        }
    }
    s->sei.picture_hash.is_md5 = 0;

    if (s->is_decoded) {
        av_log(avctx, AV_LOG_DEBUG, "Decoded frame with POC %d.\n", s->poc);
        s->is_decoded = 0;
    }

    if (s->output_frame->buf[0]) {
        av_frame_move_ref(data, s->output_frame);
        *got_output = 1;
    }

    return avpkt->size;
}

static int hevc_ref_frame(HEVCContext *s, HEVCFrame *dst, HEVCFrame *src)
{
    int ret;

    ret = ff_thread_ref_frame(&dst->tf, &src->tf);
    if (ret < 0)
        return ret;

    dst->tab_mvf_buf = av_buffer_ref(src->tab_mvf_buf);
    if (!dst->tab_mvf_buf)
        goto fail;
    dst->tab_mvf = src->tab_mvf;

    dst->rpl_tab_buf = av_buffer_ref(src->rpl_tab_buf);
    if (!dst->rpl_tab_buf)
        goto fail;
    dst->rpl_tab = src->rpl_tab;

    dst->rpl_buf = av_buffer_ref(src->rpl_buf);
    if (!dst->rpl_buf)
        goto fail;

    dst->poc        = src->poc;
    dst->ctb_count  = src->ctb_count;
    dst->flags      = src->flags;
    dst->sequence   = src->sequence;

    if (src->hwaccel_picture_private) {
        dst->hwaccel_priv_buf = av_buffer_ref(src->hwaccel_priv_buf);
        if (!dst->hwaccel_priv_buf)
            goto fail;
        dst->hwaccel_picture_private = dst->hwaccel_priv_buf->data;
    }

    return 0;
fail:
    ff_hevc_unref_frame(s, dst, ~0);
    return AVERROR(ENOMEM);
}

static av_cold int hevc_decode_free(AVCodecContext *avctx)
{
    HEVCContext       *s = avctx->priv_data;
    int i;

    pic_arrays_free(s);

    av_freep(&s->md5_ctx);

    av_freep(&s->cabac_state);

    for (i = 0; i < 3; i++) {
        av_freep(&s->sao_pixel_buffer_h[i]);
        av_freep(&s->sao_pixel_buffer_v[i]);
    }
    av_frame_free(&s->output_frame);

    for (i = 0; i < FF_ARRAY_ELEMS(s->DPB); i++) {
        ff_hevc_unref_frame(s, &s->DPB[i], ~0);
        av_frame_free(&s->DPB[i].frame);
    }

    ff_hevc_ps_uninit(&s->ps);

    av_freep(&s->sh.entry_point_offset);
    av_freep(&s->sh.offset);
    av_freep(&s->sh.size);

    for (i = 1; i < s->threads_number; i++) {
        HEVCLocalContext *lc = s->HEVClcList[i];
        if (lc) {
            av_freep(&s->HEVClcList[i]);
            av_freep(&s->sList[i]);
        }
    }
    if (s->HEVClc == s->HEVClcList[0])
        s->HEVClc = NULL;
    av_freep(&s->HEVClcList[0]);

    ff_h2645_packet_uninit(&s->pkt);

    ff_hevc_reset_sei(&s->sei);

    return 0;
}

static av_cold int hevc_init_context(AVCodecContext *avctx)
{
    HEVCContext *s = avctx->priv_data;
    int i;

    s->avctx = avctx;

    s->HEVClc = av_mallocz(sizeof(HEVCLocalContext));
    if (!s->HEVClc)
        goto fail;
    s->HEVClcList[0] = s->HEVClc;
    s->sList[0] = s;

    s->cabac_state = av_malloc(HEVC_CONTEXTS);
    if (!s->cabac_state)
        goto fail;

    s->output_frame = av_frame_alloc();
    if (!s->output_frame)
        goto fail;

    for (i = 0; i < FF_ARRAY_ELEMS(s->DPB); i++) {
        s->DPB[i].frame = av_frame_alloc();
        if (!s->DPB[i].frame)
            goto fail;
        s->DPB[i].tf.f = s->DPB[i].frame;
    }

    s->max_ra = INT_MAX;

    s->md5_ctx = av_md5_alloc();
    if (!s->md5_ctx)
        goto fail;

    ff_bswapdsp_init(&s->bdsp);

    s->context_initialized = 1;
    s->eos = 0;

    ff_hevc_reset_sei(&s->sei);

    return 0;

fail:
    hevc_decode_free(avctx);
    return AVERROR(ENOMEM);
}

#if HAVE_THREADS
static int hevc_update_thread_context(AVCodecContext *dst,
                                      const AVCodecContext *src)
{
    HEVCContext *s  = dst->priv_data;
    HEVCContext *s0 = src->priv_data;
    int i, ret;

    if (!s->context_initialized) {
        ret = hevc_init_context(dst);
        if (ret < 0)
            return ret;
    }

    for (i = 0; i < FF_ARRAY_ELEMS(s->DPB); i++) {
        ff_hevc_unref_frame(s, &s->DPB[i], ~0);
        if (s0->DPB[i].frame->buf[0]) {
            ret = hevc_ref_frame(s, &s->DPB[i], &s0->DPB[i]);
            if (ret < 0)
                return ret;
        }
    }

    if (s->ps.sps != s0->ps.sps)
        s->ps.sps = NULL;
    for (i = 0; i < FF_ARRAY_ELEMS(s->ps.vps_list); i++) {
        av_buffer_unref(&s->ps.vps_list[i]);
        if (s0->ps.vps_list[i]) {
            s->ps.vps_list[i] = av_buffer_ref(s0->ps.vps_list[i]);
            if (!s->ps.vps_list[i])
                return AVERROR(ENOMEM);
        }
    }

    for (i = 0; i < FF_ARRAY_ELEMS(s->ps.sps_list); i++) {
        av_buffer_unref(&s->ps.sps_list[i]);
        if (s0->ps.sps_list[i]) {
            s->ps.sps_list[i] = av_buffer_ref(s0->ps.sps_list[i]);
            if (!s->ps.sps_list[i])
                return AVERROR(ENOMEM);
        }
    }

    for (i = 0; i < FF_ARRAY_ELEMS(s->ps.pps_list); i++) {
        av_buffer_unref(&s->ps.pps_list[i]);
        if (s0->ps.pps_list[i]) {
            s->ps.pps_list[i] = av_buffer_ref(s0->ps.pps_list[i]);
            if (!s->ps.pps_list[i])
                return AVERROR(ENOMEM);
        }
    }

    if (s->ps.sps != s0->ps.sps)
        if ((ret = set_sps(s, s0->ps.sps, src->pix_fmt)) < 0)
            return ret;

    s->seq_decode = s0->seq_decode;
    s->seq_output = s0->seq_output;
    s->pocTid0    = s0->pocTid0;
    s->max_ra     = s0->max_ra;
    s->eos        = s0->eos;
    s->no_rasl_output_flag = s0->no_rasl_output_flag;

    s->is_nalff        = s0->is_nalff;
    s->nal_length_size = s0->nal_length_size;

    s->threads_number      = s0->threads_number;
    s->threads_type        = s0->threads_type;

    if (s0->eos) {
        s->seq_decode = (s->seq_decode + 1) & 0xff;
        s->max_ra = INT_MAX;
    }

    av_buffer_unref(&s->sei.a53_caption.buf_ref);
    if (s0->sei.a53_caption.buf_ref) {
        s->sei.a53_caption.buf_ref = av_buffer_ref(s0->sei.a53_caption.buf_ref);
        if (!s->sei.a53_caption.buf_ref)
            return AVERROR(ENOMEM);
    }

    s->sei.frame_packing        = s0->sei.frame_packing;
    s->sei.display_orientation  = s0->sei.display_orientation;
    s->sei.mastering_display    = s0->sei.mastering_display;
    s->sei.content_light        = s0->sei.content_light;
    s->sei.alternative_transfer = s0->sei.alternative_transfer;

    return 0;
}
#endif

static av_cold int hevc_decode_init(AVCodecContext *avctx)
{
    HEVCContext *s = avctx->priv_data;
    int ret;

    ret = hevc_init_context(avctx);
    if (ret < 0)
        return ret;

    s->enable_parallel_tiles = 0;
    s->sei.picture_timing.picture_struct = 0;
    s->eos = 1;

    atomic_init(&s->wpp_err, 0);

    if(avctx->active_thread_type & FF_THREAD_SLICE)
        s->threads_number = avctx->thread_count;
    else
        s->threads_number = 1;

    if (!avctx->internal->is_copy) {
        if (avctx->extradata_size > 0 && avctx->extradata) {
            ret = hevc_decode_extradata(s, avctx->extradata, avctx->extradata_size, 1);
            if (ret < 0) {
                hevc_decode_free(avctx);
                return ret;
            }
        }
    }

    if((avctx->active_thread_type & FF_THREAD_FRAME) && avctx->thread_count > 1)
            s->threads_type = FF_THREAD_FRAME;
        else
            s->threads_type = FF_THREAD_SLICE;

    return 0;
}

static void hevc_decode_flush(AVCodecContext *avctx)
{
    HEVCContext *s = avctx->priv_data;
    ff_hevc_flush_dpb(s);
    ff_hevc_reset_sei(&s->sei);
    s->max_ra = INT_MAX;
    s->eos = 1;
}

#define OFFSET(x) offsetof(HEVCContext, x)
#define PAR (AV_OPT_FLAG_DECODING_PARAM | AV_OPT_FLAG_VIDEO_PARAM)

static const AVOption options[] = {
    { "apply_defdispwin", "Apply default display window from VUI", OFFSET(apply_defdispwin),
        AV_OPT_TYPE_BOOL, {.i64 = 0}, 0, 1, PAR },
    { "strict-displaywin", "stricly apply default display window size", OFFSET(apply_defdispwin),
        AV_OPT_TYPE_BOOL, {.i64 = 0}, 0, 1, PAR },
    { NULL },
};

static const AVClass hevc_decoder_class = {
    .class_name = "HEVC decoder",
    .item_name  = av_default_item_name,
    .option     = options,
    .version    = LIBAVUTIL_VERSION_INT,
};

AVCodec ff_hevc_decoder = {
    .name                  = "hevc",
    .long_name             = NULL_IF_CONFIG_SMALL("HEVC (High Efficiency Video Coding)"),
    .type                  = AVMEDIA_TYPE_VIDEO,
    .id                    = AV_CODEC_ID_HEVC,
    .priv_data_size        = sizeof(HEVCContext),
    .priv_class            = &hevc_decoder_class,
    .init                  = hevc_decode_init,
    .close                 = hevc_decode_free,
    .decode                = hevc_decode_frame,
    .flush                 = hevc_decode_flush,
    .update_thread_context = ONLY_IF_THREADS_ENABLED(hevc_update_thread_context),
    .capabilities          = AV_CODEC_CAP_DR1 | AV_CODEC_CAP_DELAY |
                             AV_CODEC_CAP_SLICE_THREADS | AV_CODEC_CAP_FRAME_THREADS,
    .caps_internal         = FF_CODEC_CAP_INIT_THREADSAFE | FF_CODEC_CAP_EXPORTS_CROPPING |
                             FF_CODEC_CAP_ALLOCATE_PROGRESS,
    .profiles              = NULL_IF_CONFIG_SMALL(ff_hevc_profiles),
    .hw_configs            = (const AVCodecHWConfigInternal*[]) {
#if CONFIG_HEVC_DXVA2_HWACCEL
                               HWACCEL_DXVA2(hevc),
#endif
#if CONFIG_HEVC_D3D11VA_HWACCEL
                               HWACCEL_D3D11VA(hevc),
#endif
#if CONFIG_HEVC_D3D11VA2_HWACCEL
                               HWACCEL_D3D11VA2(hevc),
#endif
#if CONFIG_HEVC_NVDEC_HWACCEL
                               HWACCEL_NVDEC(hevc),
#endif
#if CONFIG_HEVC_VAAPI_HWACCEL
                               HWACCEL_VAAPI(hevc),
#endif
#if CONFIG_HEVC_VDPAU_HWACCEL
                               HWACCEL_VDPAU(hevc),
#endif
#if CONFIG_HEVC_VIDEOTOOLBOX_HWACCEL
                               HWACCEL_VIDEOTOOLBOX(hevc),
#endif
                               NULL
                           },
};<|MERGE_RESOLUTION|>--- conflicted
+++ resolved
@@ -2940,7 +2940,18 @@
         ret = hls_slice_header(s);
         if (ret < 0)
             return ret;
-<<<<<<< HEAD
+        if (ret == 1) {
+            ret = AVERROR_INVALIDDATA;
+            goto fail;
+        }
+
+
+        if (
+            (s->avctx->skip_frame >= AVDISCARD_BIDIR && s->sh.slice_type == HEVC_SLICE_B) ||
+            (s->avctx->skip_frame >= AVDISCARD_NONINTRA && s->sh.slice_type != HEVC_SLICE_I) ||
+            (s->avctx->skip_frame >= AVDISCARD_NONKEY && !IS_IRAP(s))) {
+            break;
+        }
 
         if (s->sh.first_slice_in_pic_flag) {
             if (s->max_ra == INT_MAX) {
@@ -2961,41 +2972,7 @@
                     s->max_ra = INT_MIN;
             }
 
-=======
-        if (ret == 1) {
-            ret = AVERROR_INVALIDDATA;
-            goto fail;
-        }
-
-
-        if (
-            (s->avctx->skip_frame >= AVDISCARD_BIDIR && s->sh.slice_type == HEVC_SLICE_B) ||
-            (s->avctx->skip_frame >= AVDISCARD_NONINTRA && s->sh.slice_type != HEVC_SLICE_I) ||
-            (s->avctx->skip_frame >= AVDISCARD_NONKEY && !IS_IRAP(s))) {
-            break;
-        }
-
-        if (s->sh.first_slice_in_pic_flag) {
-            if (s->max_ra == INT_MAX) {
-                if (s->nal_unit_type == HEVC_NAL_CRA_NUT || IS_BLA(s)) {
-                    s->max_ra = s->poc;
-                } else {
-                    if (IS_IDR(s))
-                        s->max_ra = INT_MIN;
-                }
-            }
-
-            if ((s->nal_unit_type == HEVC_NAL_RASL_R || s->nal_unit_type == HEVC_NAL_RASL_N) &&
-                s->poc <= s->max_ra) {
-                s->is_decoded = 0;
-                break;
-            } else {
-                if (s->nal_unit_type == HEVC_NAL_RASL_R && s->poc > s->max_ra)
-                    s->max_ra = INT_MIN;
-            }
-
             s->overlap ++;
->>>>>>> 6b6b9e59
             ret = hevc_frame_start(s);
             if (ret < 0)
                 return ret;
