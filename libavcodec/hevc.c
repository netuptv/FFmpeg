--- conflicted
+++ resolved
@@ -3315,12 +3315,7 @@
     .flush                 = hevc_decode_flush,
     .update_thread_context = hevc_update_thread_context,
     .init_thread_copy      = hevc_init_thread_copy,
-<<<<<<< HEAD
-    .capabilities          = CODEC_CAP_DR1 | CODEC_CAP_DELAY |
-                             CODEC_CAP_SLICE_THREADS | CODEC_CAP_FRAME_THREADS,
-=======
     .capabilities          = AV_CODEC_CAP_DR1 | AV_CODEC_CAP_DELAY |
-                             AV_CODEC_CAP_FRAME_THREADS,
->>>>>>> def97856
+                             AV_CODEC_CAP_SLICE_THREADS | AV_CODEC_CAP_FRAME_THREADS,
     .profiles              = NULL_IF_CONFIG_SMALL(profiles),
 };