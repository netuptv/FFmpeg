/*
 * Matroska muxer
 * Copyright (c) 2007 David Conrad
 *
 * This file is part of FFmpeg.
 *
 * FFmpeg is free software; you can redistribute it and/or
 * modify it under the terms of the GNU Lesser General Public
 * License as published by the Free Software Foundation; either
 * version 2.1 of the License, or (at your option) any later version.
 *
 * FFmpeg is distributed in the hope that it will be useful,
 * but WITHOUT ANY WARRANTY; without even the implied warranty of
 * MERCHANTABILITY or FITNESS FOR A PARTICULAR PURPOSE.  See the GNU
 * Lesser General Public License for more details.
 *
 * You should have received a copy of the GNU Lesser General Public
 * License along with FFmpeg; if not, write to the Free Software
 * Foundation, Inc., 51 Franklin Street, Fifth Floor, Boston, MA 02110-1301 USA
 */

#include <stdint.h>

#include "av1.h"
#include "avc.h"
#include "hevc.h"
#include "avformat.h"
#include "avio_internal.h"
#include "avlanguage.h"
#include "flacenc.h"
#include "internal.h"
#include "isom.h"
#include "matroska.h"
#include "riff.h"
#include "vorbiscomment.h"
#include "wv.h"

#include "libavutil/avstring.h"
#include "libavutil/channel_layout.h"
#include "libavutil/crc.h"
#include "libavutil/dict.h"
#include "libavutil/intfloat.h"
#include "libavutil/intreadwrite.h"
#include "libavutil/lfg.h"
#include "libavutil/mastering_display_metadata.h"
#include "libavutil/mathematics.h"
#include "libavutil/opt.h"
#include "libavutil/parseutils.h"
#include "libavutil/random_seed.h"
#include "libavutil/rational.h"
#include "libavutil/samplefmt.h"
#include "libavutil/stereo3d.h"

#include "libavcodec/xiph.h"
#include "libavcodec/mpeg4audio.h"

/* Level 1 elements we create a SeekHead entry for:
 * Info, Tracks, Chapters, Attachments, Tags (potentially twice) and Cues */
#define MAX_SEEKHEAD_ENTRIES 7

#define IS_SEEKABLE(pb, mkv) (((pb)->seekable & AVIO_SEEKABLE_NORMAL) && \
                              !(mkv)->is_live)

enum {
    DEFAULT_MODE_INFER,
    DEFAULT_MODE_INFER_NO_SUBS,
    DEFAULT_MODE_PASSTHROUGH,
};

typedef struct ebml_master {
    int64_t         pos;                ///< absolute offset in the containing AVIOContext where the master's elements start
    int             sizebytes;          ///< how many bytes were reserved for the size
} ebml_master;

typedef struct ebml_stored_master {
    AVIOContext    *bc;
    int64_t         pos;
} ebml_stored_master;

typedef struct mkv_seekhead_entry {
    uint32_t        elementid;
    uint64_t        segmentpos;
} mkv_seekhead_entry;

typedef struct mkv_seekhead {
    int64_t                 filepos;
    mkv_seekhead_entry      entries[MAX_SEEKHEAD_ENTRIES];
    int                     num_entries;
    int                     reserved_size;
} mkv_seekhead;

typedef struct mkv_cuepoint {
    uint64_t        pts;
    int             stream_idx;
    int64_t         cluster_pos;        ///< offset of the cluster containing the block relative to the segment
    int64_t         relative_pos;       ///< relative offset from the position of the cluster containing the block
    int64_t         duration;           ///< duration of the block according to time base
} mkv_cuepoint;

typedef struct mkv_cues {
    mkv_cuepoint   *entries;
    int             num_entries;
} mkv_cues;

typedef struct mkv_track {
    int             write_dts;
    int             has_cue;
    uint64_t        uid;
    unsigned        track_num;
    int             track_num_size;
    int             sample_rate;
    int64_t         sample_rate_offset;
    int64_t         last_timestamp;
    int64_t         duration;
    int64_t         duration_offset;
    int64_t         codecpriv_offset;
    int64_t         ts_offset;
} mkv_track;

#define MODE_MATROSKAv2 0x01
#define MODE_WEBM       0x02

typedef struct MatroskaMuxContext {
    const AVClass      *class;
    int                 mode;
    ebml_stored_master  info;
    ebml_stored_master  track;
    ebml_stored_master  tags;
    int64_t             segment_offset;
    AVIOContext        *cluster_bc;
    int64_t             cluster_pos;    ///< file offset of the current Cluster
    int64_t             cluster_pts;
    int64_t             duration_offset;
    int64_t             duration;
    mkv_track          *tracks;
    mkv_seekhead        seekhead;
    mkv_cues            cues;
    int64_t             cues_pos;

    AVPacket            cur_audio_pkt;

    unsigned            nb_attachments;
    int                 have_video;

    int                 wrote_chapters;
    int                 wrote_tags;

    int                 reserve_cues_space;
    int                 cluster_size_limit;
    int64_t             cluster_time_limit;
    int                 write_crc;
    int                 is_live;

    int                 is_dash;
    int                 dash_track_number;
    int                 allow_raw_vfw;
    int                 default_mode;

    uint32_t            segment_uid[4];
} MatroskaMuxContext;

/** 2 bytes * 7 for EBML IDs, 7 1-byte EBML lengths, 6 1-byte uint,
 * 8 byte for "matroska" doctype string */
#define MAX_EBML_HEADER_SIZE 35

/** 2 bytes * 3 for EBML IDs, 3 1-byte EBML lengths, 8 bytes for 64 bit
 * offset, 4 bytes for target EBML ID */
#define MAX_SEEKENTRY_SIZE 21

/** 4 * (1-byte EBML ID, 1-byte EBML size, 8-byte uint max) */
#define MAX_CUETRACKPOS_SIZE 40

/** Seek preroll value for opus */
#define OPUS_SEEK_PREROLL 80000000

static int ebml_id_size(uint32_t id)
{
    return (av_log2(id) + 7U) / 8;
}

static void put_ebml_id(AVIOContext *pb, uint32_t id)
{
    int i = ebml_id_size(id);
    while (i--)
        avio_w8(pb, (uint8_t)(id >> (i * 8)));
}

/**
 * Write an EBML size meaning "unknown size".
 *
 * @param bytes The number of bytes the size should occupy (maximum: 8).
 */
static void put_ebml_size_unknown(AVIOContext *pb, int bytes)
{
    av_assert0(bytes <= 8);
    avio_w8(pb, 0x1ff >> bytes);
    ffio_fill(pb, 0xff, bytes - 1);
}

/**
 * Returns how many bytes are needed to represent a number
 * as EBML variable length integer.
 */
static int ebml_num_size(uint64_t num)
{
    int bytes = 0;
    do {
        bytes++;
    } while (num >>= 7);
    return bytes;
}

/**
 * Calculate how many bytes are needed to represent the length field
 * of an EBML element whose payload has a given length.
 */
static int ebml_length_size(uint64_t length)
{
    return ebml_num_size(length + 1);
}

/**
 * Write a number as EBML variable length integer on `bytes` bytes.
 * `bytes` is taken literally without checking.
 */
static void put_ebml_num(AVIOContext *pb, uint64_t num, int bytes)
{
    num |= 1ULL << bytes * 7;
    for (int i = bytes - 1; i >= 0; i--)
        avio_w8(pb, (uint8_t)(num >> i * 8));
}

/**
 * Write a length as EBML variable length integer.
 *
 * @param bytes The number of bytes that need to be used to write the number.
 *              If zero, the minimal number of bytes will be used.
 */
static void put_ebml_length(AVIOContext *pb, uint64_t length, int bytes)
{
    int needed_bytes = ebml_length_size(length);

    // sizes larger than this are currently undefined in EBML
    av_assert0(length < (1ULL << 56) - 1);

    if (bytes == 0)
        bytes = needed_bytes;
    // The bytes needed to write the given size must not exceed
    // the bytes that we ought to use.
    av_assert0(bytes >= needed_bytes);
    put_ebml_num(pb, length, bytes);
}

/**
 * Write a (random) UID with fixed size to make the output more deterministic
 */
static void put_ebml_uid(AVIOContext *pb, uint32_t elementid, uint64_t uid)
{
    put_ebml_id(pb, elementid);
    put_ebml_length(pb, 8, 0);
    avio_wb64(pb, uid);
}

static void put_ebml_uint(AVIOContext *pb, uint32_t elementid, uint64_t val)
{
    int i, bytes = 1;
    uint64_t tmp = val;
    while (tmp >>= 8)
        bytes++;

    put_ebml_id(pb, elementid);
    put_ebml_length(pb, bytes, 0);
    for (i = bytes - 1; i >= 0; i--)
        avio_w8(pb, (uint8_t)(val >> i * 8));
}

static void put_ebml_sint(AVIOContext *pb, uint32_t elementid, int64_t val)
{
    int i, bytes = 1;
    uint64_t tmp = 2*(val < 0 ? val^-1 : val);

    while (tmp >>= 8)
        bytes++;

    put_ebml_id(pb, elementid);
    put_ebml_length(pb, bytes, 0);
    for (i = bytes - 1; i >= 0; i--)
        avio_w8(pb, (uint8_t)(val >> i * 8));
}

static void put_ebml_float(AVIOContext *pb, uint32_t elementid, double val)
{
    put_ebml_id(pb, elementid);
    put_ebml_length(pb, 8, 0);
    avio_wb64(pb, av_double2int(val));
}

static void put_ebml_binary(AVIOContext *pb, uint32_t elementid,
                            const void *buf, int size)
{
    put_ebml_id(pb, elementid);
    put_ebml_length(pb, size, 0);
    avio_write(pb, buf, size);
}

static void put_ebml_string(AVIOContext *pb, uint32_t elementid,
                            const char *str)
{
    put_ebml_binary(pb, elementid, str, strlen(str));
}

/**
 * Write a void element of a given size. Useful for reserving space in
 * the file to be written to later.
 *
 * @param size The number of bytes to reserve, which must be at least 2.
 */
static void put_ebml_void(AVIOContext *pb, int size)
{
    av_assert0(size >= 2);

    put_ebml_id(pb, EBML_ID_VOID);
    // we need to subtract the length needed to store the size from the
    // size we need to reserve so 2 cases, we use 8 bytes to store the
    // size if possible, 1 byte otherwise
    if (size < 10) {
        size -= 2;
        put_ebml_length(pb, size, 0);
    } else {
        size -= 9;
        put_ebml_length(pb, size, 8);
    }
    ffio_fill(pb, 0, size);
}

static ebml_master start_ebml_master(AVIOContext *pb, uint32_t elementid,
                                     uint64_t expectedsize)
{
    int bytes = expectedsize ? ebml_length_size(expectedsize) : 8;

    put_ebml_id(pb, elementid);
    put_ebml_size_unknown(pb, bytes);
    return (ebml_master) { avio_tell(pb), bytes };
}

static void end_ebml_master(AVIOContext *pb, ebml_master master)
{
    int64_t pos = avio_tell(pb);

    if (avio_seek(pb, master.pos - master.sizebytes, SEEK_SET) < 0)
        return;
    put_ebml_length(pb, pos - master.pos, master.sizebytes);
    avio_seek(pb, pos, SEEK_SET);
}

static void mkv_add_seekhead_entry(MatroskaMuxContext *mkv, uint32_t elementid,
                                   uint64_t filepos)
{
    mkv_seekhead *seekhead = &mkv->seekhead;

    av_assert1(seekhead->num_entries < MAX_SEEKHEAD_ENTRIES);

    seekhead->entries[seekhead->num_entries].elementid    = elementid;
    seekhead->entries[seekhead->num_entries++].segmentpos = filepos - mkv->segment_offset;
}

static int start_ebml_master_crc32(AVIOContext **dyn_cp, MatroskaMuxContext *mkv)
{
    int ret;

    if (!*dyn_cp && (ret = avio_open_dyn_buf(dyn_cp)) < 0)
        return ret;

    if (mkv->write_crc)
        put_ebml_void(*dyn_cp, 6); /* Reserve space for CRC32 so position/size calculations using avio_tell() take it into account */

    return 0;
}

static int end_ebml_master_crc32(AVIOContext *pb, AVIOContext **dyn_cp,
                                 MatroskaMuxContext *mkv, uint32_t id,
                                 int length_size, int keep_buffer,
                                 int add_seekentry)
{
    uint8_t *buf, crc[4];
    int ret, size, skip = 0;

    size = avio_get_dyn_buf(*dyn_cp, &buf);
    if ((ret = (*dyn_cp)->error) < 0)
        goto fail;

    if (add_seekentry)
        mkv_add_seekhead_entry(mkv, id, avio_tell(pb));

    put_ebml_id(pb, id);
    put_ebml_length(pb, size, length_size);
    if (mkv->write_crc) {
        skip = 6; /* Skip reserved 6-byte long void element from the dynamic buffer. */
        AV_WL32(crc, av_crc(av_crc_get_table(AV_CRC_32_IEEE_LE), UINT32_MAX, buf + skip, size - skip) ^ UINT32_MAX);
        put_ebml_binary(pb, EBML_ID_CRC32, crc, sizeof(crc));
    }
    avio_write(pb, buf + skip, size - skip);

fail:
    if (keep_buffer) {
        ffio_reset_dyn_buf(*dyn_cp);
    } else {
        ffio_free_dyn_buf(dyn_cp);
    }
    return ret;
}

/**
 * Output EBML master. Keep the buffer if seekable, allowing for later updates.
 * Furthermore always add a SeekHead Entry for this element.
 */
static int end_ebml_master_crc32_tentatively(AVIOContext *pb,
                                             ebml_stored_master *elem,
                                             MatroskaMuxContext *mkv, uint32_t id)
{
    if (IS_SEEKABLE(pb, mkv)) {
        uint8_t *buf;
        int size = avio_get_dyn_buf(elem->bc, &buf);

        if (elem->bc->error < 0)
            return elem->bc->error;

        elem->pos = avio_tell(pb);
        mkv_add_seekhead_entry(mkv, id, elem->pos);

        put_ebml_id(pb, id);
        put_ebml_length(pb, size, 0);
        avio_write(pb, buf, size);

        return 0;
    } else
        return end_ebml_master_crc32(pb, &elem->bc, mkv, id, 0, 0, 1);
}

static void put_xiph_size(AVIOContext *pb, int size)
{
    ffio_fill(pb, 255, size / 255);
    avio_w8(pb, size % 255);
}

/**
 * Free the members allocated in the mux context.
 */
static void mkv_deinit(AVFormatContext *s)
{
    MatroskaMuxContext *mkv = s->priv_data;

    av_packet_unref(&mkv->cur_audio_pkt);

    ffio_free_dyn_buf(&mkv->cluster_bc);
    ffio_free_dyn_buf(&mkv->info.bc);
    ffio_free_dyn_buf(&mkv->track.bc);
    ffio_free_dyn_buf(&mkv->tags.bc);

    av_freep(&mkv->cues.entries);
    av_freep(&mkv->tracks);
}

/**
 * Initialize the SeekHead element to be ready to index level 1 Matroska
 * elements. Enough space to write MAX_SEEKHEAD_ENTRIES SeekHead entries
 * will be reserved at the current file location.
 */
static void mkv_start_seekhead(MatroskaMuxContext *mkv, AVIOContext *pb)
{
    mkv->seekhead.filepos = avio_tell(pb);
    // 21 bytes max for a Seek entry, 6 bytes max for the SeekHead ID
    // and size, 6 bytes for a CRC32 element, and 2 bytes to guarantee
    // that an EBML void element will fit afterwards
    mkv->seekhead.reserved_size = MAX_SEEKHEAD_ENTRIES * MAX_SEEKENTRY_SIZE + 14;
    put_ebml_void(pb, mkv->seekhead.reserved_size);
}

/**
 * Write the SeekHead to the file at the location reserved for it
 * and seek to destpos afterwards. When error_on_seek_failure
 * is not set, failure to seek to the position designated for the
 * SeekHead is not considered an error and it is presumed that
 * destpos is the current position; failure to seek to destpos
 * afterwards is always an error.
 *
 * @return 0 on success, < 0 on error.
 */
static int mkv_write_seekhead(AVIOContext *pb, MatroskaMuxContext *mkv,
                              int error_on_seek_failure, int64_t destpos)
{
    AVIOContext *dyn_cp = NULL;
    mkv_seekhead *seekhead = &mkv->seekhead;
    int64_t remaining, ret64;
    int i, ret;

    if ((ret64 = avio_seek(pb, seekhead->filepos, SEEK_SET)) < 0)
        return error_on_seek_failure ? ret64 : 0;

    ret = start_ebml_master_crc32(&dyn_cp, mkv);
    if (ret < 0)
        return ret;

    for (i = 0; i < seekhead->num_entries; i++) {
        mkv_seekhead_entry *entry = &seekhead->entries[i];
        ebml_master seekentry = start_ebml_master(dyn_cp, MATROSKA_ID_SEEKENTRY,
                                                  MAX_SEEKENTRY_SIZE);

        put_ebml_id(dyn_cp, MATROSKA_ID_SEEKID);
        put_ebml_length(dyn_cp, ebml_id_size(entry->elementid), 0);
        put_ebml_id(dyn_cp, entry->elementid);

        put_ebml_uint(dyn_cp, MATROSKA_ID_SEEKPOSITION, entry->segmentpos);
        end_ebml_master(dyn_cp, seekentry);
    }
    ret = end_ebml_master_crc32(pb, &dyn_cp, mkv,
                                MATROSKA_ID_SEEKHEAD, 0, 0, 0);
    if (ret < 0)
        return ret;

    remaining = seekhead->filepos + seekhead->reserved_size - avio_tell(pb);
    put_ebml_void(pb, remaining);

    if ((ret64 = avio_seek(pb, destpos, SEEK_SET)) < 0)
        return ret64;

    return 0;
}

static int mkv_add_cuepoint(MatroskaMuxContext *mkv, int stream, int64_t ts,
                            int64_t cluster_pos, int64_t relative_pos, int64_t duration)
{
    mkv_cues *cues = &mkv->cues;
    mkv_cuepoint *entries = cues->entries;

    if (ts < 0)
        return 0;

    entries = av_realloc_array(entries, cues->num_entries + 1, sizeof(mkv_cuepoint));
    if (!entries)
        return AVERROR(ENOMEM);
    cues->entries = entries;

    cues->entries[cues->num_entries].pts           = ts;
    cues->entries[cues->num_entries].stream_idx    = stream;
    cues->entries[cues->num_entries].cluster_pos   = cluster_pos - mkv->segment_offset;
    cues->entries[cues->num_entries].relative_pos  = relative_pos;
    cues->entries[cues->num_entries++].duration    = duration;

    return 0;
}

static int mkv_assemble_cues(AVStream **streams, AVIOContext *dyn_cp,
                             mkv_cues *cues, mkv_track *tracks, int num_tracks)
{
    AVIOContext *cuepoint;
    int ret;

    ret = avio_open_dyn_buf(&cuepoint);
    if (ret < 0)
        return ret;

    for (mkv_cuepoint *entry = cues->entries, *end = entry + cues->num_entries;
         entry < end;) {
        uint64_t pts = entry->pts;
        uint8_t *buf;
        int size;

        put_ebml_uint(cuepoint, MATROSKA_ID_CUETIME, pts);

        // put all the entries from different tracks that have the exact same
        // timestamp into the same CuePoint
        for (int j = 0; j < num_tracks; j++)
            tracks[j].has_cue = 0;
        do {
            ebml_master track_positions;
            int idx = entry->stream_idx;

            av_assert0(idx >= 0 && idx < num_tracks);
            if (tracks[idx].has_cue && streams[idx]->codecpar->codec_type != AVMEDIA_TYPE_SUBTITLE)
                continue;
            tracks[idx].has_cue = 1;
            track_positions = start_ebml_master(cuepoint, MATROSKA_ID_CUETRACKPOSITION, MAX_CUETRACKPOS_SIZE);
            put_ebml_uint(cuepoint, MATROSKA_ID_CUETRACK           , tracks[idx].track_num);
            put_ebml_uint(cuepoint, MATROSKA_ID_CUECLUSTERPOSITION , entry->cluster_pos);
            put_ebml_uint(cuepoint, MATROSKA_ID_CUERELATIVEPOSITION, entry->relative_pos);
            if (entry->duration != -1)
                put_ebml_uint(cuepoint, MATROSKA_ID_CUEDURATION    , entry->duration);
            end_ebml_master(cuepoint, track_positions);
        } while (++entry < end && entry->pts == pts);
        size = avio_get_dyn_buf(cuepoint, &buf);
        if ((ret = cuepoint->error) < 0)
            break;
        put_ebml_binary(dyn_cp, MATROSKA_ID_POINTENTRY, buf, size);
        ffio_reset_dyn_buf(cuepoint);
    }
    ffio_free_dyn_buf(&cuepoint);

    return ret;
}

static int put_xiph_codecpriv(AVFormatContext *s, AVIOContext *pb,
                              const AVCodecParameters *par)
{
    const uint8_t *header_start[3];
    int header_len[3];
    int first_header_size;
    int err, j;

    if (par->codec_id == AV_CODEC_ID_VORBIS)
        first_header_size = 30;
    else
        first_header_size = 42;

    err = avpriv_split_xiph_headers(par->extradata, par->extradata_size,
                                    first_header_size, header_start, header_len);
    if (err < 0) {
        av_log(s, AV_LOG_ERROR, "Extradata corrupt.\n");
        return err;
    }

    avio_w8(pb, 2);                    // number packets - 1
    for (j = 0; j < 2; j++) {
        put_xiph_size(pb, header_len[j]);
    }
    for (j = 0; j < 3; j++)
        avio_write(pb, header_start[j], header_len[j]);

    return 0;
}

static int put_wv_codecpriv(AVIOContext *pb, const AVCodecParameters *par)
{
    if (par->extradata && par->extradata_size == 2)
        avio_write(pb, par->extradata, 2);
    else
        avio_wl16(pb, 0x410); // fallback to the most recent version
    return 0;
}

static int put_flac_codecpriv(AVFormatContext *s, AVIOContext *pb,
                              const AVCodecParameters *par)
{
    int write_comment = (par->channel_layout &&
                         !(par->channel_layout & ~0x3ffffULL) &&
                         !ff_flac_is_native_layout(par->channel_layout));
    int ret = ff_flac_write_header(pb, par->extradata, par->extradata_size,
                                   !write_comment);

    if (ret < 0)
        return ret;

    if (write_comment) {
        const char *vendor = (s->flags & AVFMT_FLAG_BITEXACT) ?
                             "Lavf" : LIBAVFORMAT_IDENT;
        AVDictionary *dict = NULL;
        uint8_t buf[32];
        int64_t len;

        snprintf(buf, sizeof(buf), "0x%"PRIx64, par->channel_layout);
        av_dict_set(&dict, "WAVEFORMATEXTENSIBLE_CHANNEL_MASK", buf, 0);

        len = ff_vorbiscomment_length(dict, vendor, NULL, 0);
        av_assert1(len < (1 << 24) - 4);

        avio_w8(pb, 0x84);
        avio_wb24(pb, len);

        ff_vorbiscomment_write(pb, dict, vendor, NULL, 0);

        av_dict_free(&dict);
    }

    return 0;
}

static int get_aac_sample_rates(AVFormatContext *s, MatroskaMuxContext *mkv,
                                const uint8_t *extradata, int extradata_size,
                                int *sample_rate, int *output_sample_rate)
{
    MPEG4AudioConfig mp4ac;
    int ret;

    ret = avpriv_mpeg4audio_get_config2(&mp4ac, extradata, extradata_size, 1, s);
    /* Don't abort if the failure is because of missing extradata. Assume in that
     * case a bitstream filter will provide the muxer with the extradata in the
     * first packet.
     * Abort however if s->pb is not seekable, as we would not be able to seek back
     * to write the sample rate elements once the extradata shows up, anyway. */
    if (ret < 0 && (extradata_size || !IS_SEEKABLE(s->pb, mkv))) {
        av_log(s, AV_LOG_ERROR,
               "Error parsing AAC extradata, unable to determine samplerate.\n");
        return AVERROR(EINVAL);
    }

    if (ret < 0) {
        /* This will only happen when this function is called while writing the
         * header and no extradata is available. The space for this element has
         * to be reserved for when this function is called again after the
         * extradata shows up in the first packet, as there's no way to know if
         * output_sample_rate will be different than sample_rate or not. */
        *output_sample_rate = *sample_rate;
    } else {
        *sample_rate        = mp4ac.sample_rate;
        *output_sample_rate = mp4ac.ext_sample_rate;
    }
    return 0;
}

static int mkv_write_native_codecprivate(AVFormatContext *s, AVIOContext *pb,
                                         const AVCodecParameters *par,
                                         AVIOContext *dyn_cp)
{
    switch (par->codec_id) {
    case AV_CODEC_ID_VORBIS:
    case AV_CODEC_ID_THEORA:
        return put_xiph_codecpriv(s, dyn_cp, par);
    case AV_CODEC_ID_FLAC:
        return put_flac_codecpriv(s, dyn_cp, par);
    case AV_CODEC_ID_WAVPACK:
        return put_wv_codecpriv(dyn_cp, par);
    case AV_CODEC_ID_H264:
        return ff_isom_write_avcc(dyn_cp, par->extradata,
                                  par->extradata_size);
    case AV_CODEC_ID_HEVC:
        return ff_isom_write_hvcc(dyn_cp, par->extradata,
                                  par->extradata_size, 0);
    case AV_CODEC_ID_AV1:
        if (par->extradata_size)
            return ff_isom_write_av1c(dyn_cp, par->extradata,
                                      par->extradata_size);
        else
            put_ebml_void(pb, 4 + 3);
        break;
    case AV_CODEC_ID_ALAC:
        if (par->extradata_size < 36) {
            av_log(s, AV_LOG_ERROR,
                   "Invalid extradata found, ALAC expects a 36-byte "
                   "QuickTime atom.");
            return AVERROR_INVALIDDATA;
        } else
            avio_write(dyn_cp, par->extradata + 12,
                       par->extradata_size - 12);
        break;
    case AV_CODEC_ID_AAC:
        if (par->extradata_size)
            avio_write(dyn_cp, par->extradata, par->extradata_size);
        else
            put_ebml_void(pb, MAX_PCE_SIZE + 2 + 4);
        break;
    default:
        if (par->codec_id == AV_CODEC_ID_PRORES &&
            ff_codec_get_id(ff_codec_movvideo_tags, par->codec_tag) == AV_CODEC_ID_PRORES) {
            avio_wl32(dyn_cp, par->codec_tag);
        } else if (par->extradata_size && par->codec_id != AV_CODEC_ID_TTA)
            avio_write(dyn_cp, par->extradata, par->extradata_size);
    }

    return 0;
}

static int mkv_write_codecprivate(AVFormatContext *s, AVIOContext *pb,
                                  AVCodecParameters *par,
                                  int native_id, int qt_id)
{
    AVIOContext *dyn_cp;
    uint8_t *codecpriv;
    int ret, codecpriv_size;

    ret = avio_open_dyn_buf(&dyn_cp);
    if (ret < 0)
        return ret;

    if (native_id) {
        ret = mkv_write_native_codecprivate(s, pb, par, dyn_cp);
    } else if (par->codec_type == AVMEDIA_TYPE_VIDEO) {
        if (qt_id) {
            if (!par->codec_tag)
                par->codec_tag = ff_codec_get_tag(ff_codec_movvideo_tags,
                                                    par->codec_id);
            if (   ff_codec_get_id(ff_codec_movvideo_tags, par->codec_tag) == par->codec_id
                && (!par->extradata_size || ff_codec_get_id(ff_codec_movvideo_tags, AV_RL32(par->extradata + 4)) != par->codec_id)
            ) {
                int i;
                avio_wb32(dyn_cp, 0x5a + par->extradata_size);
                avio_wl32(dyn_cp, par->codec_tag);
                for(i = 0; i < 0x5a - 8; i++)
                    avio_w8(dyn_cp, 0);
            }
            avio_write(dyn_cp, par->extradata, par->extradata_size);
        } else {
            if (!ff_codec_get_tag(ff_codec_bmp_tags, par->codec_id))
                av_log(s, AV_LOG_WARNING, "codec %s is not supported by this format\n",
                       avcodec_get_name(par->codec_id));

            if (!par->codec_tag)
                par->codec_tag = ff_codec_get_tag(ff_codec_bmp_tags,
                                                  par->codec_id);
            if (!par->codec_tag && par->codec_id != AV_CODEC_ID_RAWVIDEO) {
                av_log(s, AV_LOG_ERROR, "No bmp codec tag found for codec %s\n",
                       avcodec_get_name(par->codec_id));
                ret = AVERROR(EINVAL);
            }

            ff_put_bmp_header(dyn_cp, par, 0, 0);
        }
    } else if (par->codec_type == AVMEDIA_TYPE_AUDIO) {
        unsigned int tag;
        tag = ff_codec_get_tag(ff_codec_wav_tags, par->codec_id);
        if (!tag) {
            av_log(s, AV_LOG_ERROR, "No wav codec tag found for codec %s\n",
                   avcodec_get_name(par->codec_id));
            ret = AVERROR(EINVAL);
        }
        if (!par->codec_tag)
            par->codec_tag = tag;

        ff_put_wav_header(s, dyn_cp, par, FF_PUT_WAV_HEADER_FORCE_WAVEFORMATEX);
    }

    if (ret >= 0) {
        codecpriv_size = avio_get_dyn_buf(dyn_cp, &codecpriv);
        if ((ret = dyn_cp->error) >= 0 && codecpriv_size)
            put_ebml_binary(pb, MATROSKA_ID_CODECPRIVATE, codecpriv,
                            codecpriv_size);
    }
    ffio_free_dyn_buf(&dyn_cp);
    return ret;
}

static void mkv_write_video_color(AVIOContext *pb, const AVStream *st,
                                  const AVCodecParameters *par)
{
    /* 18 Elements with two bytes ID, one byte length field, 8 bytes payload
     * a master element with two bytes ID and one byte length field
     * plus another byte to stay clear of the end. */
    uint8_t colour[(2 + 1 + 8) * 18 + (2 + 1) + 1];
    AVIOContext buf, *dyn_cp = &buf;
    int colorinfo_size;
    const void *side_data;

    ffio_init_context(dyn_cp, colour, sizeof(colour), 1, NULL, NULL, NULL, NULL);

    if (par->color_trc != AVCOL_TRC_UNSPECIFIED &&
        par->color_trc < AVCOL_TRC_NB) {
        put_ebml_uint(dyn_cp, MATROSKA_ID_VIDEOCOLORTRANSFERCHARACTERISTICS,
                      par->color_trc);
    }
    if (par->color_space != AVCOL_SPC_UNSPECIFIED &&
        par->color_space < AVCOL_SPC_NB) {
        put_ebml_uint(dyn_cp, MATROSKA_ID_VIDEOCOLORMATRIXCOEFF, par->color_space);
    }
    if (par->color_primaries != AVCOL_PRI_UNSPECIFIED &&
        par->color_primaries < AVCOL_PRI_NB) {
        put_ebml_uint(dyn_cp, MATROSKA_ID_VIDEOCOLORPRIMARIES, par->color_primaries);
    }
    if (par->color_range != AVCOL_RANGE_UNSPECIFIED &&
        par->color_range < AVCOL_RANGE_NB) {
        put_ebml_uint(dyn_cp, MATROSKA_ID_VIDEOCOLORRANGE, par->color_range);
    }
    if (par->chroma_location != AVCHROMA_LOC_UNSPECIFIED &&
        par->chroma_location <= AVCHROMA_LOC_TOP) {
        int xpos, ypos;

        avcodec_enum_to_chroma_pos(&xpos, &ypos, par->chroma_location);
        put_ebml_uint(dyn_cp, MATROSKA_ID_VIDEOCOLORCHROMASITINGHORZ, (xpos >> 7) + 1);
        put_ebml_uint(dyn_cp, MATROSKA_ID_VIDEOCOLORCHROMASITINGVERT, (ypos >> 7) + 1);
    }

    side_data = av_stream_get_side_data(st, AV_PKT_DATA_CONTENT_LIGHT_LEVEL,
                                        NULL);
    if (side_data) {
        const AVContentLightMetadata *metadata = side_data;
        put_ebml_uint(dyn_cp, MATROSKA_ID_VIDEOCOLORMAXCLL,  metadata->MaxCLL);
        put_ebml_uint(dyn_cp, MATROSKA_ID_VIDEOCOLORMAXFALL, metadata->MaxFALL);
    }

    side_data = av_stream_get_side_data(st, AV_PKT_DATA_MASTERING_DISPLAY_METADATA,
                                        NULL);
    if (side_data) {
        ebml_master meta_element = start_ebml_master(
            dyn_cp, MATROSKA_ID_VIDEOCOLORMASTERINGMETA, 10 * (2 + 1 + 8));
        const AVMasteringDisplayMetadata *metadata = side_data;
        if (metadata->has_primaries) {
            put_ebml_float(dyn_cp, MATROSKA_ID_VIDEOCOLOR_RX,
                           av_q2d(metadata->display_primaries[0][0]));
            put_ebml_float(dyn_cp, MATROSKA_ID_VIDEOCOLOR_RY,
                           av_q2d(metadata->display_primaries[0][1]));
            put_ebml_float(dyn_cp, MATROSKA_ID_VIDEOCOLOR_GX,
                           av_q2d(metadata->display_primaries[1][0]));
            put_ebml_float(dyn_cp, MATROSKA_ID_VIDEOCOLOR_GY,
                           av_q2d(metadata->display_primaries[1][1]));
            put_ebml_float(dyn_cp, MATROSKA_ID_VIDEOCOLOR_BX,
                           av_q2d(metadata->display_primaries[2][0]));
            put_ebml_float(dyn_cp, MATROSKA_ID_VIDEOCOLOR_BY,
                           av_q2d(metadata->display_primaries[2][1]));
            put_ebml_float(dyn_cp, MATROSKA_ID_VIDEOCOLOR_WHITEX,
                           av_q2d(metadata->white_point[0]));
            put_ebml_float(dyn_cp, MATROSKA_ID_VIDEOCOLOR_WHITEY,
                           av_q2d(metadata->white_point[1]));
        }
        if (metadata->has_luminance) {
            put_ebml_float(dyn_cp, MATROSKA_ID_VIDEOCOLOR_LUMINANCEMAX,
                           av_q2d(metadata->max_luminance));
            put_ebml_float(dyn_cp, MATROSKA_ID_VIDEOCOLOR_LUMINANCEMIN,
                           av_q2d(metadata->min_luminance));
        }
        end_ebml_master(dyn_cp, meta_element);
    }

    colorinfo_size = avio_tell(dyn_cp);
    if (colorinfo_size)
        put_ebml_binary(pb, MATROSKA_ID_VIDEOCOLOR, colour, colorinfo_size);
}

static void mkv_write_video_projection(AVFormatContext *s, AVIOContext *pb,
                                       const AVStream *st)
{
    ebml_master projection;
    uint8_t private[20];

    const AVSphericalMapping *spherical =
        (const AVSphericalMapping *)av_stream_get_side_data(st, AV_PKT_DATA_SPHERICAL,
                                                            NULL);

    if (!spherical)
        return;

    if (spherical->projection != AV_SPHERICAL_EQUIRECTANGULAR      &&
        spherical->projection != AV_SPHERICAL_EQUIRECTANGULAR_TILE &&
        spherical->projection != AV_SPHERICAL_CUBEMAP) {
        av_log(s, AV_LOG_WARNING, "Unknown projection type\n");
        return;
    }

    // Maximally 4 8-byte elements with id-length 2 + 1 byte length field
    // and the private data of the AV_SPHERICAL_EQUIRECTANGULAR_TILE case
    projection = start_ebml_master(pb, MATROSKA_ID_VIDEOPROJECTION,
                                   4 * (2 + 1 + 8) + (2 + 1 + 20));

    switch (spherical->projection) {
    case AV_SPHERICAL_EQUIRECTANGULAR:
        put_ebml_uint(pb, MATROSKA_ID_VIDEOPROJECTIONTYPE,
                      MATROSKA_VIDEO_PROJECTION_TYPE_EQUIRECTANGULAR);
        break;
    case AV_SPHERICAL_EQUIRECTANGULAR_TILE:
        put_ebml_uint(pb, MATROSKA_ID_VIDEOPROJECTIONTYPE,
                      MATROSKA_VIDEO_PROJECTION_TYPE_EQUIRECTANGULAR);
        AV_WB32(private,      0); // version + flags
        AV_WB32(private +  4, spherical->bound_top);
        AV_WB32(private +  8, spherical->bound_bottom);
        AV_WB32(private + 12, spherical->bound_left);
        AV_WB32(private + 16, spherical->bound_right);
        put_ebml_binary(pb, MATROSKA_ID_VIDEOPROJECTIONPRIVATE,
                        private, 20);
        break;
    case AV_SPHERICAL_CUBEMAP:
        put_ebml_uint(pb, MATROSKA_ID_VIDEOPROJECTIONTYPE,
                      MATROSKA_VIDEO_PROJECTION_TYPE_CUBEMAP);
        AV_WB32(private,     0); // version + flags
        AV_WB32(private + 4, 0); // layout
        AV_WB32(private + 8, spherical->padding);
        put_ebml_binary(pb, MATROSKA_ID_VIDEOPROJECTIONPRIVATE,
                        private, 12);
        break;
    default:
        av_assert0(0);
    }

    if (spherical->yaw)
        put_ebml_float(pb, MATROSKA_ID_VIDEOPROJECTIONPOSEYAW,
                       (double) spherical->yaw   / (1 << 16));
    if (spherical->pitch)
        put_ebml_float(pb, MATROSKA_ID_VIDEOPROJECTIONPOSEPITCH,
                       (double) spherical->pitch / (1 << 16));
    if (spherical->roll)
        put_ebml_float(pb, MATROSKA_ID_VIDEOPROJECTIONPOSEROLL,
                       (double) spherical->roll  / (1 << 16));

    end_ebml_master(pb, projection);
}

static void mkv_write_field_order(AVIOContext *pb, int mode,
                                  enum AVFieldOrder field_order)
{
    switch (field_order) {
    case AV_FIELD_UNKNOWN:
        break;
    case AV_FIELD_PROGRESSIVE:
        put_ebml_uint(pb, MATROSKA_ID_VIDEOFLAGINTERLACED,
                      MATROSKA_VIDEO_INTERLACE_FLAG_PROGRESSIVE);
        break;
    case AV_FIELD_TT:
    case AV_FIELD_BB:
    case AV_FIELD_TB:
    case AV_FIELD_BT:
        put_ebml_uint(pb, MATROSKA_ID_VIDEOFLAGINTERLACED,
                      MATROSKA_VIDEO_INTERLACE_FLAG_INTERLACED);
        if (mode != MODE_WEBM) {
            switch (field_order) {
            case AV_FIELD_TT:
                put_ebml_uint(pb, MATROSKA_ID_VIDEOFIELDORDER,
                              MATROSKA_VIDEO_FIELDORDER_TT);
                break;
            case AV_FIELD_BB:
                put_ebml_uint(pb, MATROSKA_ID_VIDEOFIELDORDER,
                              MATROSKA_VIDEO_FIELDORDER_BB);
                break;
            case AV_FIELD_TB:
                put_ebml_uint(pb, MATROSKA_ID_VIDEOFIELDORDER,
                              MATROSKA_VIDEO_FIELDORDER_TB);
                break;
            case AV_FIELD_BT:
                put_ebml_uint(pb, MATROSKA_ID_VIDEOFIELDORDER,
                              MATROSKA_VIDEO_FIELDORDER_BT);
                break;
            }
        }
    }
}

static int mkv_write_stereo_mode(AVFormatContext *s, AVIOContext *pb,
                                 AVStream *st, int mode, int *h_width, int *h_height)
{
    const AVDictionaryEntry *tag;
    MatroskaVideoStereoModeType format = MATROSKA_VIDEO_STEREOMODE_TYPE_NB;
    const AVStereo3D *stereo;

    *h_width = 1;
    *h_height = 1;
    // convert metadata into proper side data and add it to the stream
    if ((tag = av_dict_get(st->metadata, "stereo_mode", NULL, 0)) ||
        (tag = av_dict_get( s->metadata, "stereo_mode", NULL, 0))) {
        int stereo_mode = atoi(tag->value);

        for (int i = 0; i < MATROSKA_VIDEO_STEREOMODE_TYPE_NB; i++)
            if (!strcmp(tag->value, ff_matroska_video_stereo_mode[i])){
                stereo_mode = i;
                break;
            }

        if (stereo_mode < MATROSKA_VIDEO_STEREOMODE_TYPE_NB &&
            stereo_mode != 10 && stereo_mode != 12) {
            int ret = ff_mkv_stereo3d_conv(st, stereo_mode);
            if (ret < 0)
                return ret;
        }
    }

    stereo = (const AVStereo3D*)av_stream_get_side_data(st, AV_PKT_DATA_STEREO3D,
                                                        NULL);
    if (stereo) {
        switch (stereo->type) {
        case AV_STEREO3D_2D:
            format = MATROSKA_VIDEO_STEREOMODE_TYPE_MONO;
            break;
        case AV_STEREO3D_SIDEBYSIDE:
            format = (stereo->flags & AV_STEREO3D_FLAG_INVERT)
                     ? MATROSKA_VIDEO_STEREOMODE_TYPE_RIGHT_LEFT
                     : MATROSKA_VIDEO_STEREOMODE_TYPE_LEFT_RIGHT;
            *h_width = 2;
            break;
        case AV_STEREO3D_TOPBOTTOM:
            format = MATROSKA_VIDEO_STEREOMODE_TYPE_TOP_BOTTOM;
            if (stereo->flags & AV_STEREO3D_FLAG_INVERT)
                format--;
            *h_height = 2;
            break;
        case AV_STEREO3D_CHECKERBOARD:
            format = MATROSKA_VIDEO_STEREOMODE_TYPE_CHECKERBOARD_LR;
            if (stereo->flags & AV_STEREO3D_FLAG_INVERT)
                format--;
            break;
        case AV_STEREO3D_LINES:
            format = MATROSKA_VIDEO_STEREOMODE_TYPE_ROW_INTERLEAVED_LR;
            if (stereo->flags & AV_STEREO3D_FLAG_INVERT)
                format--;
            *h_height = 2;
            break;
        case AV_STEREO3D_COLUMNS:
            format = MATROSKA_VIDEO_STEREOMODE_TYPE_COL_INTERLEAVED_LR;
            if (stereo->flags & AV_STEREO3D_FLAG_INVERT)
                format--;
            *h_width = 2;
            break;
        case AV_STEREO3D_FRAMESEQUENCE:
            format = MATROSKA_VIDEO_STEREOMODE_TYPE_BOTH_EYES_BLOCK_LR;
            if (stereo->flags & AV_STEREO3D_FLAG_INVERT)
                format++;
            break;
        }
    }

    if (format == MATROSKA_VIDEO_STEREOMODE_TYPE_NB)
        return 0;

    // if webm, do not write unsupported modes
    if ((mode == MODE_WEBM &&
        format > MATROSKA_VIDEO_STEREOMODE_TYPE_TOP_BOTTOM &&
        format != MATROSKA_VIDEO_STEREOMODE_TYPE_RIGHT_LEFT)
        || format >= MATROSKA_VIDEO_STEREOMODE_TYPE_NB) {
        av_log(s, AV_LOG_ERROR,
               "The specified stereo mode is not valid.\n");
        return AVERROR(EINVAL);
    }

    // write StereoMode if format is valid
    put_ebml_uint(pb, MATROSKA_ID_VIDEOSTEREOMODE, format);

    return 0;
}

static int mkv_write_track(AVFormatContext *s, MatroskaMuxContext *mkv,
                           AVStream *st, mkv_track *track, AVIOContext *pb,
                           int is_default)
{
    AVCodecParameters *par = st->codecpar;
    ebml_master subinfo, track_master;
    int native_id = 0;
    int qt_id = 0;
    int bit_depth;
    int sample_rate = par->sample_rate;
    int output_sample_rate = 0;
    int display_width_div = 1;
    int display_height_div = 1;
    int j, ret;
    const AVDictionaryEntry *tag;

    if (par->codec_type == AVMEDIA_TYPE_ATTACHMENT)
        return 0;

    if (par->codec_id == AV_CODEC_ID_AAC) {
        ret = get_aac_sample_rates(s, mkv, par->extradata, par->extradata_size,
                                   &sample_rate, &output_sample_rate);
        if (ret < 0)
            return ret;
    }

    track_master = start_ebml_master(pb, MATROSKA_ID_TRACKENTRY, 0);
    put_ebml_uint(pb, MATROSKA_ID_TRACKNUMBER, track->track_num);
    put_ebml_uid (pb, MATROSKA_ID_TRACKUID,    track->uid);
    put_ebml_uint(pb, MATROSKA_ID_TRACKFLAGLACING, 0);    // no lacing (yet)

    if ((tag = av_dict_get(st->metadata, "title", NULL, 0)))
        put_ebml_string(pb, MATROSKA_ID_TRACKNAME, tag->value);
    tag = av_dict_get(st->metadata, "language", NULL, 0);
    put_ebml_string(pb, MATROSKA_ID_TRACKLANGUAGE,
                    tag && tag->value ? tag->value : "und");

    // The default value for TRACKFLAGDEFAULT is 1, so add element
    // if we need to clear it.
    if (!is_default)
        put_ebml_uint(pb, MATROSKA_ID_TRACKFLAGDEFAULT, 0);

    if (st->disposition & AV_DISPOSITION_FORCED)
        put_ebml_uint(pb, MATROSKA_ID_TRACKFLAGFORCED, 1);

    if (mkv->mode == MODE_WEBM) {
        const char *codec_id;
        if (par->codec_type != AVMEDIA_TYPE_SUBTITLE) {
            for (j = 0; ff_webm_codec_tags[j].id != AV_CODEC_ID_NONE; j++) {
                if (ff_webm_codec_tags[j].id == par->codec_id) {
                    codec_id = ff_webm_codec_tags[j].str;
                    native_id = 1;
                    break;
                }
            }
        } else if (par->codec_id == AV_CODEC_ID_WEBVTT) {
            if (st->disposition & AV_DISPOSITION_CAPTIONS) {
                codec_id = "D_WEBVTT/CAPTIONS";
                native_id = MATROSKA_TRACK_TYPE_SUBTITLE;
            } else if (st->disposition & AV_DISPOSITION_DESCRIPTIONS) {
                codec_id = "D_WEBVTT/DESCRIPTIONS";
                native_id = MATROSKA_TRACK_TYPE_METADATA;
            } else if (st->disposition & AV_DISPOSITION_METADATA) {
                codec_id = "D_WEBVTT/METADATA";
                native_id = MATROSKA_TRACK_TYPE_METADATA;
            } else {
                codec_id = "D_WEBVTT/SUBTITLES";
                native_id = MATROSKA_TRACK_TYPE_SUBTITLE;
            }
        }

        if (!native_id) {
            av_log(s, AV_LOG_ERROR,
                   "Only VP8 or VP9 or AV1 video and Vorbis or Opus audio and WebVTT subtitles are supported for WebM.\n");
            return AVERROR(EINVAL);
        }

        put_ebml_string(pb, MATROSKA_ID_CODECID, codec_id);
    } else {
        // look for a codec ID string specific to mkv to use,
        // if none are found, use AVI codes
        if (par->codec_id != AV_CODEC_ID_RAWVIDEO || par->codec_tag) {
            for (j = 0; ff_mkv_codec_tags[j].id != AV_CODEC_ID_NONE; j++) {
                if (ff_mkv_codec_tags[j].id == par->codec_id && par->codec_id != AV_CODEC_ID_FFV1) {
                    put_ebml_string(pb, MATROSKA_ID_CODECID, ff_mkv_codec_tags[j].str);
                    native_id = 1;
                    break;
                }
            }
        } else {
            if (mkv->allow_raw_vfw) {
                native_id = 0;
            } else {
                av_log(s, AV_LOG_ERROR, "Raw RGB is not supported Natively in Matroska, you can use AVI or NUT or\n"
                                        "If you would like to store it anyway using VFW mode, enable allow_raw_vfw (-allow_raw_vfw 1)\n");
                return AVERROR(EINVAL);
            }
        }
    }

    switch (par->codec_type) {
    case AVMEDIA_TYPE_VIDEO:
        mkv->have_video = 1;
        put_ebml_uint(pb, MATROSKA_ID_TRACKTYPE, MATROSKA_TRACK_TYPE_VIDEO);

        if(   st->avg_frame_rate.num > 0 && st->avg_frame_rate.den > 0
           && av_cmp_q(av_inv_q(st->avg_frame_rate), st->time_base) > 0)
            put_ebml_uint(pb, MATROSKA_ID_TRACKDEFAULTDURATION, 1000000000LL * st->avg_frame_rate.den / st->avg_frame_rate.num);
        else if(   st->r_frame_rate.num > 0 && st->r_frame_rate.den > 0
                && av_cmp_q(av_inv_q(st->r_frame_rate), st->time_base) > 0)
            put_ebml_uint(pb, MATROSKA_ID_TRACKDEFAULTDURATION, 1000000000LL * st->r_frame_rate.den / st->r_frame_rate.num);

        if (!native_id &&
            ff_codec_get_tag(ff_codec_movvideo_tags, par->codec_id) &&
            ((!ff_codec_get_tag(ff_codec_bmp_tags,   par->codec_id) && par->codec_id != AV_CODEC_ID_RAWVIDEO) ||
             par->codec_id == AV_CODEC_ID_SVQ1 ||
             par->codec_id == AV_CODEC_ID_SVQ3 ||
             par->codec_id == AV_CODEC_ID_CINEPAK))
            qt_id = 1;

        if (qt_id)
            put_ebml_string(pb, MATROSKA_ID_CODECID, "V_QUICKTIME");
        else if (!native_id) {
            // if there is no mkv-specific codec ID, use VFW mode
            put_ebml_string(pb, MATROSKA_ID_CODECID, "V_MS/VFW/FOURCC");
            track->write_dts = 1;
            s->internal->avoid_negative_ts_use_pts = 0;
        }

        subinfo = start_ebml_master(pb, MATROSKA_ID_TRACKVIDEO, 0);

        put_ebml_uint (pb, MATROSKA_ID_VIDEOPIXELWIDTH , par->width);
        put_ebml_uint (pb, MATROSKA_ID_VIDEOPIXELHEIGHT, par->height);

        mkv_write_field_order(pb, mkv->mode, par->field_order);

        // check both side data and metadata for stereo information,
        // write the result to the bitstream if any is found
        ret = mkv_write_stereo_mode(s, pb, st, mkv->mode,
                                    &display_width_div,
                                    &display_height_div);
        if (ret < 0)
            return ret;

        if (((tag = av_dict_get(st->metadata, "alpha_mode", NULL, 0)) && atoi(tag->value)) ||
            ((tag = av_dict_get( s->metadata, "alpha_mode", NULL, 0)) && atoi(tag->value)) ||
            (par->format == AV_PIX_FMT_YUVA420P)) {
            put_ebml_uint(pb, MATROSKA_ID_VIDEOALPHAMODE, 1);
        }

        // write DisplayWidth and DisplayHeight, they contain the size of
        // a single source view and/or the display aspect ratio
        if (st->sample_aspect_ratio.num) {
            int64_t d_width = av_rescale(par->width, st->sample_aspect_ratio.num, st->sample_aspect_ratio.den);
            if (d_width > INT_MAX) {
                av_log(s, AV_LOG_ERROR, "Overflow in display width\n");
                return AVERROR(EINVAL);
            }
            if (d_width != par->width || display_width_div != 1 || display_height_div != 1) {
                if (mkv->mode == MODE_WEBM || display_width_div != 1 || display_height_div != 1) {
                    put_ebml_uint(pb, MATROSKA_ID_VIDEODISPLAYWIDTH , d_width / display_width_div);
                    put_ebml_uint(pb, MATROSKA_ID_VIDEODISPLAYHEIGHT, par->height / display_height_div);
                } else {
                    AVRational display_aspect_ratio;
                    av_reduce(&display_aspect_ratio.num, &display_aspect_ratio.den,
                              par->width  * (int64_t)st->sample_aspect_ratio.num,
                              par->height * (int64_t)st->sample_aspect_ratio.den,
                              1024 * 1024);
                    put_ebml_uint(pb, MATROSKA_ID_VIDEODISPLAYWIDTH,  display_aspect_ratio.num);
                    put_ebml_uint(pb, MATROSKA_ID_VIDEODISPLAYHEIGHT, display_aspect_ratio.den);
                    put_ebml_uint(pb, MATROSKA_ID_VIDEODISPLAYUNIT, MATROSKA_VIDEO_DISPLAYUNIT_DAR);
                }
            }
        } else if (display_width_div != 1 || display_height_div != 1) {
            put_ebml_uint(pb, MATROSKA_ID_VIDEODISPLAYWIDTH , par->width / display_width_div);
            put_ebml_uint(pb, MATROSKA_ID_VIDEODISPLAYHEIGHT, par->height / display_height_div);
        } else if (mkv->mode != MODE_WEBM)
            put_ebml_uint(pb, MATROSKA_ID_VIDEODISPLAYUNIT, MATROSKA_VIDEO_DISPLAYUNIT_UNKNOWN);

        if (par->codec_id == AV_CODEC_ID_RAWVIDEO) {
            uint32_t color_space = av_le2ne32(par->codec_tag);
            put_ebml_binary(pb, MATROSKA_ID_VIDEOCOLORSPACE, &color_space, sizeof(color_space));
        }
        mkv_write_video_color(pb, st, par);
        mkv_write_video_projection(s, pb, st);

        end_ebml_master(pb, subinfo);
        break;

    case AVMEDIA_TYPE_AUDIO:
        if (par->initial_padding && par->codec_id == AV_CODEC_ID_OPUS) {
            int64_t codecdelay = av_rescale_q(par->initial_padding,
                                              (AVRational){ 1, 48000 },
                                              (AVRational){ 1, 1000000000 });
            if (codecdelay < 0) {
                av_log(s, AV_LOG_ERROR, "Initial padding is invalid\n");
                return AVERROR(EINVAL);
            }
//            track->ts_offset = av_rescale_q(par->initial_padding,
//                                            (AVRational){ 1, par->sample_rate },
//                                            st->time_base);

            put_ebml_uint(pb, MATROSKA_ID_CODECDELAY, codecdelay);
        }
        if (par->codec_id == AV_CODEC_ID_OPUS)
            put_ebml_uint(pb, MATROSKA_ID_SEEKPREROLL, OPUS_SEEK_PREROLL);

        put_ebml_uint(pb, MATROSKA_ID_TRACKTYPE, MATROSKA_TRACK_TYPE_AUDIO);

        if (!native_id)
            // no mkv-specific ID, use ACM mode
            put_ebml_string(pb, MATROSKA_ID_CODECID, "A_MS/ACM");

        subinfo = start_ebml_master(pb, MATROSKA_ID_TRACKAUDIO, 6 + 4 * 9);
        put_ebml_uint  (pb, MATROSKA_ID_AUDIOCHANNELS    , par->channels);

        track->sample_rate_offset = avio_tell(pb);
        put_ebml_float (pb, MATROSKA_ID_AUDIOSAMPLINGFREQ, sample_rate);
        if (output_sample_rate)
            put_ebml_float(pb, MATROSKA_ID_AUDIOOUTSAMPLINGFREQ, output_sample_rate);

        bit_depth = av_get_bits_per_sample(par->codec_id);
        if (!bit_depth && par->codec_id != AV_CODEC_ID_ADPCM_G726) {
            if (par->bits_per_raw_sample)
                bit_depth = par->bits_per_raw_sample;
            else
                bit_depth = av_get_bytes_per_sample(par->format) << 3;
        }
        if (!bit_depth)
            bit_depth = par->bits_per_coded_sample;
        if (bit_depth)
            put_ebml_uint(pb, MATROSKA_ID_AUDIOBITDEPTH, bit_depth);
        end_ebml_master(pb, subinfo);
        break;

    case AVMEDIA_TYPE_SUBTITLE:
        if (!native_id) {
            av_log(s, AV_LOG_ERROR, "Subtitle codec %d is not supported.\n", par->codec_id);
            return AVERROR(ENOSYS);
        }

        if (mkv->mode != MODE_WEBM || par->codec_id != AV_CODEC_ID_WEBVTT)
            native_id = MATROSKA_TRACK_TYPE_SUBTITLE;

        put_ebml_uint(pb, MATROSKA_ID_TRACKTYPE, native_id);
        break;
    default:
        av_log(s, AV_LOG_ERROR, "Only audio, video, and subtitles are supported for Matroska.\n");
        return AVERROR(EINVAL);
    }

    if (mkv->mode != MODE_WEBM || par->codec_id != AV_CODEC_ID_WEBVTT) {
        track->codecpriv_offset = avio_tell(pb);
        ret = mkv_write_codecprivate(s, pb, par, native_id, qt_id);
        if (ret < 0)
            return ret;
    }

    end_ebml_master(pb, track_master);

    return 0;
}

static int mkv_write_tracks(AVFormatContext *s)
{
    MatroskaMuxContext *mkv = s->priv_data;
    AVIOContext *pb = s->pb;
    int i, ret, video_default_idx, audio_default_idx, subtitle_default_idx;

    if (mkv->nb_attachments == s->nb_streams)
        return 0;

    ret = start_ebml_master_crc32(&mkv->track.bc, mkv);
    if (ret < 0)
        return ret;

    if (mkv->default_mode != DEFAULT_MODE_PASSTHROUGH) {
        int video_idx, audio_idx, subtitle_idx;

        video_idx    = video_default_idx    =
        audio_idx    = audio_default_idx    =
        subtitle_idx = subtitle_default_idx = -1;

        for (i = s->nb_streams - 1; i >= 0; i--) {
            AVStream *st = s->streams[i];

            switch (st->codecpar->codec_type) {
#define CASE(type, variable)                                  \
            case AVMEDIA_TYPE_ ## type:                       \
                variable ## _idx = i;                         \
                if (st->disposition & AV_DISPOSITION_DEFAULT) \
                    variable ## _default_idx = i;             \
                break;
            CASE(VIDEO,    video)
            CASE(AUDIO,    audio)
            CASE(SUBTITLE, subtitle)
#undef CASE
            }
        }

        video_default_idx = FFMAX(video_default_idx, video_idx);
        audio_default_idx = FFMAX(audio_default_idx, audio_idx);
        if (mkv->default_mode != DEFAULT_MODE_INFER_NO_SUBS)
            subtitle_default_idx = FFMAX(subtitle_default_idx, subtitle_idx);
    }
    for (i = 0; i < s->nb_streams; i++) {
        AVStream *st = s->streams[i];
        int is_default = mkv->default_mode == DEFAULT_MODE_PASSTHROUGH ?
                             st->disposition & AV_DISPOSITION_DEFAULT  :
                             i == video_default_idx || i == audio_default_idx ||
                             i == subtitle_default_idx;
        ret = mkv_write_track(s, mkv, st, &mkv->tracks[i],
                              mkv->track.bc, is_default);
        if (ret < 0)
            return ret;
    }

    return end_ebml_master_crc32_tentatively(pb, &mkv->track, mkv,
                                             MATROSKA_ID_TRACKS);
}

static int mkv_write_simpletag(AVIOContext *pb, const AVDictionaryEntry *t)
{
    uint8_t *key = av_strdup(t->key);
    uint8_t *p   = key;
    const uint8_t *lang = NULL;
    ebml_master tag;

    if (!key)
        return AVERROR(ENOMEM);

    if ((p = strrchr(p, '-')) &&
        (lang = ff_convert_lang_to(p + 1, AV_LANG_ISO639_2_BIBL)))
        *p = 0;

    p = key;
    while (*p) {
        if (*p == ' ')
            *p = '_';
        else if (*p >= 'a' && *p <= 'z')
            *p -= 'a' - 'A';
        p++;
    }

    tag = start_ebml_master(pb, MATROSKA_ID_SIMPLETAG, 0);
    put_ebml_string(pb, MATROSKA_ID_TAGNAME, key);
    if (lang)
        put_ebml_string(pb, MATROSKA_ID_TAGLANG, lang);
    put_ebml_string(pb, MATROSKA_ID_TAGSTRING, t->value);
    end_ebml_master(pb, tag);

    av_freep(&key);
    return 0;
}

static int mkv_write_tag_targets(MatroskaMuxContext *mkv, AVIOContext **pb,
                                 ebml_master *tag, uint32_t elementid, uint64_t uid)
{
    ebml_master targets;
    int ret;

    if (!*pb) {
        ret = start_ebml_master_crc32(pb, mkv);
        if (ret < 0)
            return ret;
    }

    *tag    = start_ebml_master(*pb, MATROSKA_ID_TAG,        0);
    targets = start_ebml_master(*pb, MATROSKA_ID_TAGTARGETS, 4 + 1 + 8);
    if (elementid)
        put_ebml_uid(*pb, elementid, uid);
    end_ebml_master(*pb, targets);
    return 0;
}

static int mkv_check_tag_name(const char *name, uint32_t elementid)
{
    return av_strcasecmp(name, "title") &&
           av_strcasecmp(name, "stereo_mode") &&
           av_strcasecmp(name, "creation_time") &&
           av_strcasecmp(name, "encoding_tool") &&
           av_strcasecmp(name, "duration") &&
           (elementid != MATROSKA_ID_TAGTARGETS_TRACKUID ||
            av_strcasecmp(name, "language")) &&
           (elementid != MATROSKA_ID_TAGTARGETS_ATTACHUID ||
            (av_strcasecmp(name, "filename") &&
             av_strcasecmp(name, "mimetype")));
}

static int mkv_write_tag(MatroskaMuxContext *mkv, const AVDictionary *m,
                         AVIOContext **pb, ebml_master *tag,
                         uint32_t elementid, uint64_t uid)
{
    const AVDictionaryEntry *t = NULL;
    ebml_master tag2;
    int ret;

    ret = mkv_write_tag_targets(mkv, pb, tag ? tag : &tag2, elementid, uid);
    if (ret < 0)
        return ret;

    while ((t = av_dict_get(m, "", t, AV_DICT_IGNORE_SUFFIX))) {
        if (mkv_check_tag_name(t->key, elementid)) {
            ret = mkv_write_simpletag(*pb, t);
            if (ret < 0)
                return ret;
        }
    }

    if (!tag)
        end_ebml_master(*pb, tag2);

    return 0;
}

static int mkv_check_tag(const AVDictionary *m, uint32_t elementid)
{
    const AVDictionaryEntry *t = NULL;

    while ((t = av_dict_get(m, "", t, AV_DICT_IGNORE_SUFFIX)))
        if (mkv_check_tag_name(t->key, elementid))
            return 1;

    return 0;
}

static int mkv_write_tags(AVFormatContext *s)
{
    MatroskaMuxContext *mkv = s->priv_data;
    ebml_master tag, *tagp = IS_SEEKABLE(s->pb, mkv) ? &tag : NULL;
    int i, ret;

    mkv->wrote_tags = 1;

    ff_metadata_conv_ctx(s, ff_mkv_metadata_conv, NULL);

    if (mkv_check_tag(s->metadata, 0)) {
        ret = mkv_write_tag(mkv, s->metadata, &mkv->tags.bc, NULL, 0, 0);
        if (ret < 0)
            return ret;
    }

    for (i = 0; i < s->nb_streams; i++) {
        const AVStream *st = s->streams[i];
        mkv_track *track = &mkv->tracks[i];

        if (st->codecpar->codec_type == AVMEDIA_TYPE_ATTACHMENT)
            continue;

        if (!tagp && !mkv_check_tag(st->metadata, MATROSKA_ID_TAGTARGETS_TRACKUID))
            continue;

        ret = mkv_write_tag(mkv, st->metadata, &mkv->tags.bc, tagp,
                            MATROSKA_ID_TAGTARGETS_TRACKUID, track->uid);
        if (ret < 0)
            return ret;

        if (tagp) {
            AVIOContext *pb = mkv->tags.bc;
            ebml_master simpletag;

            simpletag = start_ebml_master(pb, MATROSKA_ID_SIMPLETAG,
                                          2 + 1 + 8 + 23);
            put_ebml_string(pb, MATROSKA_ID_TAGNAME, "DURATION");
            track->duration_offset = avio_tell(pb);

            // Reserve space to write duration as a 20-byte string.
            // 2 (ebml id) + 1 (data size) + 20 (data)
            put_ebml_void(pb, 23);
            end_ebml_master(pb, simpletag);
            end_ebml_master(pb, tag);
        }
    }

    if (mkv->nb_attachments && mkv->mode != MODE_WEBM) {
        for (i = 0; i < s->nb_streams; i++) {
            const mkv_track *track = &mkv->tracks[i];
            const AVStream     *st = s->streams[i];

            if (st->codecpar->codec_type != AVMEDIA_TYPE_ATTACHMENT)
                continue;

            if (!mkv_check_tag(st->metadata, MATROSKA_ID_TAGTARGETS_ATTACHUID))
                continue;

            ret = mkv_write_tag(mkv, st->metadata, &mkv->tags.bc, NULL,
                                MATROSKA_ID_TAGTARGETS_ATTACHUID, track->uid);
            if (ret < 0)
                return ret;
        }
    }

    if (mkv->tags.bc) {
        return end_ebml_master_crc32_tentatively(s->pb, &mkv->tags, mkv,
                                                 MATROSKA_ID_TAGS);
    }
    return 0;
}

static int mkv_write_chapters(AVFormatContext *s)
{
    MatroskaMuxContext *mkv = s->priv_data;
    AVIOContext *dyn_cp = NULL, *dyn_tags = NULL, **tags, *pb = s->pb;
    ebml_master editionentry;
    uint64_t chapter_id_offset = 0;
    AVRational scale = {1, 1E9};
    int i, ret;

    if (!s->nb_chapters || mkv->wrote_chapters)
        return 0;

    for (i = 0; i < s->nb_chapters; i++)
        if (!s->chapters[i]->id) {
            chapter_id_offset = 1;
            break;
        }

    ret = start_ebml_master_crc32(&dyn_cp, mkv);
    if (ret < 0)
        return ret;

    editionentry = start_ebml_master(dyn_cp, MATROSKA_ID_EDITIONENTRY, 0);
    if (mkv->mode != MODE_WEBM) {
        put_ebml_uint(dyn_cp, MATROSKA_ID_EDITIONFLAGDEFAULT, 1);
        /* If mkv_write_tags() has already been called, then any tags
         * corresponding to chapters will be put into a new Tags element. */
        tags = mkv->wrote_tags ? &dyn_tags : &mkv->tags.bc;
    } else
        tags = NULL;

    for (i = 0; i < s->nb_chapters; i++) {
        ebml_master chapteratom, chapterdisplay;
        const AVChapter *c   = s->chapters[i];
        int64_t chapterstart = av_rescale_q(c->start, c->time_base, scale);
        int64_t chapterend   = av_rescale_q(c->end,   c->time_base, scale);
        const AVDictionaryEntry *t;
        if (chapterstart < 0 || chapterstart > chapterend || chapterend < 0) {
            av_log(s, AV_LOG_ERROR,
                   "Invalid chapter start (%"PRId64") or end (%"PRId64").\n",
                   chapterstart, chapterend);
            ret = AVERROR_INVALIDDATA;
            goto fail;
        }

        chapteratom = start_ebml_master(dyn_cp, MATROSKA_ID_CHAPTERATOM, 0);
        put_ebml_uint(dyn_cp, MATROSKA_ID_CHAPTERUID,
                      (uint32_t)c->id + chapter_id_offset);
        put_ebml_uint(dyn_cp, MATROSKA_ID_CHAPTERTIMESTART, chapterstart);
        put_ebml_uint(dyn_cp, MATROSKA_ID_CHAPTERTIMEEND, chapterend);
        if ((t = av_dict_get(c->metadata, "title", NULL, 0))) {
            chapterdisplay = start_ebml_master(dyn_cp, MATROSKA_ID_CHAPTERDISPLAY, 0);
            put_ebml_string(dyn_cp, MATROSKA_ID_CHAPSTRING, t->value);
            put_ebml_string(dyn_cp, MATROSKA_ID_CHAPLANG  , "und");
            end_ebml_master(dyn_cp, chapterdisplay);
        }
        end_ebml_master(dyn_cp, chapteratom);

        if (tags && mkv_check_tag(c->metadata, MATROSKA_ID_TAGTARGETS_CHAPTERUID)) {
            ret = mkv_write_tag(mkv, c->metadata, tags, NULL,
                                MATROSKA_ID_TAGTARGETS_CHAPTERUID,
                                (uint32_t)c->id + chapter_id_offset);
            if (ret < 0)
                goto fail;
        }
    }
    end_ebml_master(dyn_cp, editionentry);
    mkv->wrote_chapters = 1;

    ret = end_ebml_master_crc32(pb, &dyn_cp, mkv, MATROSKA_ID_CHAPTERS, 0, 0, 1);
    if (ret < 0)
        goto fail;
    if (dyn_tags)
        return end_ebml_master_crc32(pb, &dyn_tags, mkv,
                                     MATROSKA_ID_TAGS, 0, 0, 1);
    return 0;

fail:
    if (tags) {
        /* tags == &mkv->tags.bc can only happen if mkv->tags.bc was
         * initially NULL, so we never free older tags. */
        ffio_free_dyn_buf(tags);
    }
    ffio_free_dyn_buf(&dyn_cp);
    return ret;
}

static const char *get_mimetype(const AVStream *st)
{
    const AVDictionaryEntry *t;

    if (t = av_dict_get(st->metadata, "mimetype", NULL, 0))
        return t->value;
    if (st->codecpar->codec_id != AV_CODEC_ID_NONE) {
        const AVCodecDescriptor *desc = avcodec_descriptor_get(st->codecpar->codec_id);
        if (desc && desc->mime_types) {
            return desc->mime_types[0];
        } else if (st->codecpar->codec_id == AV_CODEC_ID_TEXT)
            return "text/plain";
    }

    return NULL;
}

static int mkv_write_attachments(AVFormatContext *s)
{
    MatroskaMuxContext *mkv = s->priv_data;
    AVIOContext *dyn_cp = NULL, *pb = s->pb;
    int i, ret;

    if (!mkv->nb_attachments)
        return 0;

    ret = start_ebml_master_crc32(&dyn_cp, mkv);
    if (ret < 0)
        return ret;

    for (i = 0; i < s->nb_streams; i++) {
        const AVStream *st = s->streams[i];
        mkv_track *track = &mkv->tracks[i];
        ebml_master attached_file;
        const AVDictionaryEntry *t;
        const char *mimetype;

        if (st->codecpar->codec_type != AVMEDIA_TYPE_ATTACHMENT)
            continue;

        attached_file = start_ebml_master(dyn_cp, MATROSKA_ID_ATTACHEDFILE, 0);

        if (t = av_dict_get(st->metadata, "title", NULL, 0))
            put_ebml_string(dyn_cp, MATROSKA_ID_FILEDESC, t->value);
        if (!(t = av_dict_get(st->metadata, "filename", NULL, 0))) {
            av_log(s, AV_LOG_ERROR, "Attachment stream %d has no filename tag.\n", i);
            return AVERROR(EINVAL);
        }
        put_ebml_string(dyn_cp, MATROSKA_ID_FILENAME, t->value);

        mimetype = get_mimetype(st);
        av_assert0(mimetype);
        put_ebml_string(dyn_cp, MATROSKA_ID_FILEMIMETYPE, mimetype);
        put_ebml_binary(dyn_cp, MATROSKA_ID_FILEDATA, st->codecpar->extradata, st->codecpar->extradata_size);
        put_ebml_uid(dyn_cp, MATROSKA_ID_FILEUID, track->uid);
        end_ebml_master(dyn_cp, attached_file);
    }
    return end_ebml_master_crc32(pb, &dyn_cp, mkv,
                                 MATROSKA_ID_ATTACHMENTS, 0, 0, 1);
}

static int64_t get_metadata_duration(AVFormatContext *s)
{
    const AVDictionaryEntry *duration = av_dict_get(s->metadata, "DURATION",
                                                    NULL, 0);
    int64_t max = 0;
    int64_t us;

    if (duration && (av_parse_time(&us, duration->value, 1) == 0) && us > 0) {
        av_log(s, AV_LOG_DEBUG, "get_metadata_duration found duration in context metadata: %" PRId64 "\n", us);
        return us;
    }

    for (unsigned i = 0; i < s->nb_streams; i++) {
        int64_t us;
        duration = av_dict_get(s->streams[i]->metadata, "DURATION", NULL, 0);

        if (duration && (av_parse_time(&us, duration->value, 1) == 0))
            max = FFMAX(max, us);
    }

    av_log(s, AV_LOG_DEBUG, "get_metadata_duration returned: %" PRId64 "\n", max);
    return max;
}

static int mkv_write_header(AVFormatContext *s)
{
    MatroskaMuxContext *mkv = s->priv_data;
    AVIOContext *pb = s->pb;
    ebml_master ebml_header;
    const AVDictionaryEntry *tag;
    int ret, i, version = 2;
    int64_t creation_time;

    if (mkv->mode != MODE_WEBM ||
        av_dict_get(s->metadata, "stereo_mode", NULL, 0) ||
        av_dict_get(s->metadata, "alpha_mode", NULL, 0))
        version = 4;

    for (i = 0; i < s->nb_streams; i++) {
        if (s->streams[i]->codecpar->codec_id == AV_CODEC_ID_OPUS ||
            av_dict_get(s->streams[i]->metadata, "stereo_mode", NULL, 0) ||
            av_dict_get(s->streams[i]->metadata, "alpha_mode", NULL, 0))
            version = 4;
    }

    ebml_header = start_ebml_master(pb, EBML_ID_HEADER, MAX_EBML_HEADER_SIZE);
    put_ebml_uint  (pb, EBML_ID_EBMLVERSION       ,           1);
    put_ebml_uint  (pb, EBML_ID_EBMLREADVERSION   ,           1);
    put_ebml_uint  (pb, EBML_ID_EBMLMAXIDLENGTH   ,           4);
    put_ebml_uint  (pb, EBML_ID_EBMLMAXSIZELENGTH ,           8);
    put_ebml_string(pb, EBML_ID_DOCTYPE           , s->oformat->name);
    put_ebml_uint  (pb, EBML_ID_DOCTYPEVERSION    ,     version);
    put_ebml_uint  (pb, EBML_ID_DOCTYPEREADVERSION,           2);
    end_ebml_master(pb, ebml_header);

    put_ebml_id(pb, MATROSKA_ID_SEGMENT);
    put_ebml_size_unknown(pb, 8);
    mkv->segment_offset = avio_tell(pb);

    // We write a SeekHead at the beginning to point to all other level
    // one elements (except Clusters).
    mkv_start_seekhead(mkv, pb);

    ret = start_ebml_master_crc32(&mkv->info.bc, mkv);
    if (ret < 0)
        return ret;
    pb = mkv->info.bc;

    put_ebml_uint(pb, MATROSKA_ID_TIMECODESCALE, 1000000);
    if ((tag = av_dict_get(s->metadata, "title", NULL, 0)))
        put_ebml_string(pb, MATROSKA_ID_TITLE, tag->value);
    if (!(s->flags & AVFMT_FLAG_BITEXACT)) {
        put_ebml_string(pb, MATROSKA_ID_MUXINGAPP, LIBAVFORMAT_IDENT);
        if ((tag = av_dict_get(s->metadata, "encoding_tool", NULL, 0)))
            put_ebml_string(pb, MATROSKA_ID_WRITINGAPP, tag->value);
        else
            put_ebml_string(pb, MATROSKA_ID_WRITINGAPP, LIBAVFORMAT_IDENT);

        if (mkv->mode != MODE_WEBM)
            put_ebml_binary(pb, MATROSKA_ID_SEGMENTUID, mkv->segment_uid, 16);
    } else {
        const char *ident = "Lavf";
        put_ebml_string(pb, MATROSKA_ID_MUXINGAPP , ident);
        put_ebml_string(pb, MATROSKA_ID_WRITINGAPP, ident);
    }

    if (ff_parse_creation_time_metadata(s, &creation_time, 0) > 0) {
        // Adjust time so it's relative to 2001-01-01 and convert to nanoseconds.
        int64_t date_utc = (creation_time - 978307200000000LL) * 1000;
        uint8_t date_utc_buf[8];
        AV_WB64(date_utc_buf, date_utc);
        put_ebml_binary(pb, MATROSKA_ID_DATEUTC, date_utc_buf, 8);
    }

    // reserve space for the duration
    mkv->duration = 0;
    mkv->duration_offset = avio_tell(pb);
    if (!mkv->is_live) {
        int64_t metadata_duration = get_metadata_duration(s);

        if (s->duration > 0) {
            int64_t scaledDuration = av_rescale(s->duration, 1000, AV_TIME_BASE);
            put_ebml_float(pb, MATROSKA_ID_DURATION, scaledDuration);
            av_log(s, AV_LOG_DEBUG, "Write early duration from recording time = %" PRIu64 "\n", scaledDuration);
        } else if (metadata_duration > 0) {
            int64_t scaledDuration = av_rescale(metadata_duration, 1000, AV_TIME_BASE);
            put_ebml_float(pb, MATROSKA_ID_DURATION, scaledDuration);
            av_log(s, AV_LOG_DEBUG, "Write early duration from metadata = %" PRIu64 "\n", scaledDuration);
        } else if (s->pb->seekable & AVIO_SEEKABLE_NORMAL) {
            put_ebml_void(pb, 11);              // assumes double-precision float to be written
        }
    }
    ret = end_ebml_master_crc32_tentatively(s->pb, &mkv->info,
                                            mkv, MATROSKA_ID_INFO);
    if (ret < 0)
        return ret;
    pb = s->pb;

    ret = mkv_write_tracks(s);
    if (ret < 0)
        return ret;

    ret = mkv_write_chapters(s);
    if (ret < 0)
        return ret;

    if (mkv->mode != MODE_WEBM) {
        ret = mkv_write_attachments(s);
        if (ret < 0)
            return ret;
    }

    /* Must come after mkv_write_chapters() to write chapter tags
     * into the same Tags element as the other tags. */
    ret = mkv_write_tags(s);
    if (ret < 0)
        return ret;

    if (!IS_SEEKABLE(pb, mkv)) {
        ret = mkv_write_seekhead(pb, mkv, 0, avio_tell(pb));
        if (ret < 0)
            return ret;
    }

    if (s->metadata_header_padding > 0) {
        if (s->metadata_header_padding == 1)
            s->metadata_header_padding++;
        put_ebml_void(pb, s->metadata_header_padding);
    }

    if (mkv->reserve_cues_space) {
        if (IS_SEEKABLE(pb, mkv)) {
            mkv->cues_pos = avio_tell(pb);
            if (mkv->reserve_cues_space == 1)
                mkv->reserve_cues_space++;
            put_ebml_void(pb, mkv->reserve_cues_space);
        } else
            mkv->reserve_cues_space = -1;
    }

    av_init_packet(&mkv->cur_audio_pkt);
    mkv->cur_audio_pkt.size = 0;
    mkv->cluster_pos = -1;

    // start a new cluster every 5 MB or 5 sec, or 32k / 1 sec for streaming or
    // after 4k and on a keyframe
    if (IS_SEEKABLE(pb, mkv)) {
        if (mkv->cluster_time_limit < 0)
            mkv->cluster_time_limit = 5000;
        if (mkv->cluster_size_limit < 0)
            mkv->cluster_size_limit = 5 * 1024 * 1024;
    } else {
        if (mkv->cluster_time_limit < 0)
            mkv->cluster_time_limit = 1000;
        if (mkv->cluster_size_limit < 0)
            mkv->cluster_size_limit = 32 * 1024;
    }

    return 0;
}

static int mkv_blockgroup_size(int pkt_size, int track_num_size)
{
    int size = pkt_size + track_num_size + 3;
    size += ebml_length_size(size);
    size += 2;              // EBML ID for block and block duration
    size += 9;              // max size of block duration incl. length field
    return size;
}

static int mkv_strip_wavpack(const uint8_t *src, uint8_t **pdst, int *size)
{
    uint8_t *dst;
    int srclen = *size;
    int offset = 0;
    int ret;

    dst = av_malloc(srclen);
    if (!dst)
        return AVERROR(ENOMEM);

    while (srclen >= WV_HEADER_SIZE) {
        WvHeader header;

        ret = ff_wv_parse_header(&header, src);
        if (ret < 0)
            goto fail;
        src    += WV_HEADER_SIZE;
        srclen -= WV_HEADER_SIZE;

        if (srclen < header.blocksize) {
            ret = AVERROR_INVALIDDATA;
            goto fail;
        }

        if (header.initial) {
            AV_WL32(dst + offset, header.samples);
            offset += 4;
        }
        AV_WL32(dst + offset,     header.flags);
        AV_WL32(dst + offset + 4, header.crc);
        offset += 8;

        if (!(header.initial && header.final)) {
            AV_WL32(dst + offset, header.blocksize);
            offset += 4;
        }

        memcpy(dst + offset, src, header.blocksize);
        src    += header.blocksize;
        srclen -= header.blocksize;
        offset += header.blocksize;
    }

    *pdst = dst;
    *size = offset;

    return 0;
fail:
    av_freep(&dst);
    return ret;
}

static int mkv_write_block(AVFormatContext *s, AVIOContext *pb,
                           uint32_t blockid, const AVPacket *pkt, int keyframe)
{
    MatroskaMuxContext *mkv = s->priv_data;
    AVCodecParameters *par = s->streams[pkt->stream_index]->codecpar;
    mkv_track *track = &mkv->tracks[pkt->stream_index];
    uint8_t *data = NULL, *side_data = NULL;
    int err = 0, offset = 0, size = pkt->size, side_data_size = 0;
    int64_t ts = track->write_dts ? pkt->dts : pkt->pts;
    uint64_t additional_id;
    int64_t discard_padding = 0;
    unsigned track_number = track->track_num;
    ebml_master block_group, block_additions, block_more;

    ts += track->ts_offset;

    /* The following string is identical to the one in mkv_write_vtt_blocks
     * so that only one copy needs to exist in binaries. */
    av_log(s, AV_LOG_DEBUG,
           "Writing block of size %d with pts %" PRId64 ", dts %" PRId64 ", "
           "duration %" PRId64 " at relative offset %" PRId64 " in cluster "
           "at offset %" PRId64 ". TrackNumber %u, keyframe %d\n",
           pkt->size, pkt->pts, pkt->dts, pkt->duration, avio_tell(pb),
           mkv->cluster_pos, track_number, keyframe != 0);

    if (par->codec_id == AV_CODEC_ID_H264 && par->extradata_size > 0 &&
        (AV_RB24(par->extradata) == 1 || AV_RB32(par->extradata) == 1)) {
        err = ff_avc_parse_nal_units_buf(pkt->data, &data, &size);
    } else if (par->codec_id == AV_CODEC_ID_HEVC && par->extradata_size > 6 &&
               (AV_RB24(par->extradata) == 1 || AV_RB32(par->extradata) == 1)) {
        /* extradata is Annex B, assume the bitstream is too and convert it */
        err = ff_hevc_annexb2mp4_buf(pkt->data, &data, &size, 0, NULL);
    } else if (par->codec_id == AV_CODEC_ID_AV1) {
        err = ff_av1_filter_obus_buf(pkt->data, &data, &size, &offset);
    } else if (par->codec_id == AV_CODEC_ID_WAVPACK) {
        err = mkv_strip_wavpack(pkt->data, &data, &size);
    } else
        data = pkt->data;

    if (err < 0) {
        av_log(s, AV_LOG_ERROR, "Error when reformatting data of "
               "a packet from stream %d.\n", pkt->stream_index);
        return err;
    }

    if (par->codec_id == AV_CODEC_ID_PRORES && size >= 8) {
        /* Matroska specification requires to remove the first QuickTime atom
         */
        size  -= 8;
        offset = 8;
    }

    side_data = av_packet_get_side_data(pkt,
                                        AV_PKT_DATA_SKIP_SAMPLES,
                                        &side_data_size);
    if (side_data && side_data_size >= 10) {
        discard_padding = av_rescale_q(AV_RL32(side_data + 4),
                                       (AVRational){1, par->sample_rate},
                                       (AVRational){1, 1000000000});
    }

    side_data = av_packet_get_side_data(pkt,
                                        AV_PKT_DATA_MATROSKA_BLOCKADDITIONAL,
                                        &side_data_size);
    if (side_data) {
        // Only the Codec-specific BlockMore (id == 1) is currently supported.
        if (side_data_size < 8 || (additional_id = AV_RB64(side_data)) != 1) {
            side_data_size = 0;
        } else {
            side_data      += 8;
            side_data_size -= 8;
        }
    }

    if (side_data_size || discard_padding) {
        block_group = start_ebml_master(pb, MATROSKA_ID_BLOCKGROUP, 0);
        blockid = MATROSKA_ID_BLOCK;
    }

    put_ebml_id(pb, blockid);
    put_ebml_length(pb, size + track->track_num_size + 3, 0);
    put_ebml_num(pb, track_number, track->track_num_size);
    avio_wb16(pb, ts - mkv->cluster_pts);
    avio_w8(pb, (blockid == MATROSKA_ID_SIMPLEBLOCK && keyframe) ? (1 << 7) : 0);
    avio_write(pb, data + offset, size);
    if (data != pkt->data)
        av_free(data);

    if (blockid == MATROSKA_ID_BLOCK && !keyframe)
        put_ebml_sint(pb, MATROSKA_ID_BLOCKREFERENCE, track->last_timestamp - ts);
    track->last_timestamp = ts;

    if (discard_padding)
        put_ebml_sint(pb, MATROSKA_ID_DISCARDPADDING, discard_padding);

    if (side_data_size) {
        block_additions = start_ebml_master(pb, MATROSKA_ID_BLOCKADDITIONS, 0);
        block_more = start_ebml_master(pb, MATROSKA_ID_BLOCKMORE, 0);
        /* Until dbc50f8a our demuxer used a wrong default value
         * of BlockAddID, so we write it unconditionally. */
        put_ebml_uint  (pb, MATROSKA_ID_BLOCKADDID, additional_id);
        put_ebml_binary(pb, MATROSKA_ID_BLOCKADDITIONAL,
                        side_data, side_data_size);
        end_ebml_master(pb, block_more);
        end_ebml_master(pb, block_additions);
    }
    if (side_data_size || discard_padding)
        end_ebml_master(pb, block_group);

    return 0;
}

static int mkv_write_vtt_blocks(AVFormatContext *s, AVIOContext *pb, const AVPacket *pkt)
{
    MatroskaMuxContext *mkv = s->priv_data;
    mkv_track *track = &mkv->tracks[pkt->stream_index];
    ebml_master blockgroup;
    int id_size, settings_size, size;
    const char *id, *settings;
    int64_t ts = track->write_dts ? pkt->dts : pkt->pts;
    const int flags = 0;

    id_size = 0;
    id = av_packet_get_side_data(pkt, AV_PKT_DATA_WEBVTT_IDENTIFIER,
                                 &id_size);
    id = id ? id : "";

    settings_size = 0;
    settings = av_packet_get_side_data(pkt, AV_PKT_DATA_WEBVTT_SETTINGS,
                                       &settings_size);
    settings = settings ? settings : "";

    size = id_size + 1 + settings_size + 1 + pkt->size;

    /* The following string is identical to the one in mkv_write_block so that
     * only one copy needs to exist in binaries. */
    av_log(s, AV_LOG_DEBUG,
           "Writing block of size %d with pts %" PRId64 ", dts %" PRId64 ", "
           "duration %" PRId64 " at relative offset %" PRId64 " in cluster "
           "at offset %" PRId64 ". TrackNumber %u, keyframe %d\n",
           size, pkt->pts, pkt->dts, pkt->duration, avio_tell(pb),
           mkv->cluster_pos, track->track_num, 1);

    blockgroup = start_ebml_master(pb, MATROSKA_ID_BLOCKGROUP,
                                   mkv_blockgroup_size(size, track->track_num_size));

    put_ebml_id(pb, MATROSKA_ID_BLOCK);
    put_ebml_length(pb, size + track->track_num_size + 3, 0);
    put_ebml_num(pb, track->track_num, track->track_num_size);
    avio_wb16(pb, ts - mkv->cluster_pts);
    avio_w8(pb, flags);
    avio_printf(pb, "%.*s\n%.*s\n%.*s", id_size, id, settings_size, settings, pkt->size, pkt->data);

    put_ebml_uint(pb, MATROSKA_ID_BLOCKDURATION, pkt->duration);
    end_ebml_master(pb, blockgroup);

    return pkt->duration;
}

static int mkv_end_cluster(AVFormatContext *s)
{
    MatroskaMuxContext *mkv = s->priv_data;
    int ret;

    if (!mkv->have_video) {
        for (unsigned i = 0; i < s->nb_streams; i++)
            mkv->tracks[i].has_cue = 0;
    }
    mkv->cluster_pos = -1;
    ret = end_ebml_master_crc32(s->pb, &mkv->cluster_bc, mkv,
                                MATROSKA_ID_CLUSTER, 0, 1, 0);
    if (ret < 0)
        return ret;

    avio_write_marker(s->pb, AV_NOPTS_VALUE, AVIO_DATA_MARKER_FLUSH_POINT);
    return 0;
}

static int mkv_check_new_extra_data(AVFormatContext *s, const AVPacket *pkt)
{
    MatroskaMuxContext *mkv = s->priv_data;
    mkv_track *track        = &mkv->tracks[pkt->stream_index];
    AVCodecParameters *par  = s->streams[pkt->stream_index]->codecpar;
    uint8_t *side_data;
    int side_data_size = 0, ret;

    side_data = av_packet_get_side_data(pkt, AV_PKT_DATA_NEW_EXTRADATA,
                                        &side_data_size);

    switch (par->codec_id) {
    case AV_CODEC_ID_AAC:
        if (side_data_size && mkv->track.bc) {
            int filler, output_sample_rate = 0;
            ret = get_aac_sample_rates(s, mkv, side_data, side_data_size,
                                       &track->sample_rate, &output_sample_rate);
            if (ret < 0)
                return ret;
            if (!output_sample_rate)
                output_sample_rate = track->sample_rate; // Space is already reserved, so it's this or a void element.
            ret = ff_alloc_extradata(par, side_data_size);
            if (ret < 0)
                return ret;
            memcpy(par->extradata, side_data, side_data_size);
            avio_seek(mkv->track.bc, track->codecpriv_offset, SEEK_SET);
            mkv_write_codecprivate(s, mkv->track.bc, par, 1, 0);
            filler = MAX_PCE_SIZE + 2 + 4 - (avio_tell(mkv->track.bc) - track->codecpriv_offset);
            if (filler)
                put_ebml_void(mkv->track.bc, filler);
            avio_seek(mkv->track.bc, track->sample_rate_offset, SEEK_SET);
            put_ebml_float(mkv->track.bc, MATROSKA_ID_AUDIOSAMPLINGFREQ, track->sample_rate);
            put_ebml_float(mkv->track.bc, MATROSKA_ID_AUDIOOUTSAMPLINGFREQ, output_sample_rate);
        } else if (!par->extradata_size && !track->sample_rate) {
            // No extradata (codecpar or packet side data).
            av_log(s, AV_LOG_ERROR, "Error parsing AAC extradata, unable to determine samplerate.\n");
            return AVERROR(EINVAL);
        }
        break;
    case AV_CODEC_ID_FLAC:
<<<<<<< HEAD
        if (side_data_size && (s->pb->seekable & AVIO_SEEKABLE_NORMAL) && !mkv->is_live) {
            AVCodecParameters *codecpriv_par;
            int64_t curpos;
=======
        if (side_data_size && mkv->track.bc) {
            uint8_t *old_extradata = par->extradata;
>>>>>>> 6b6b9e59
            if (side_data_size != par->extradata_size) {
                av_log(s, AV_LOG_ERROR, "Invalid FLAC STREAMINFO metadata for output stream %d\n",
                       pkt->stream_index);
                return AVERROR(EINVAL);
            }
            par->extradata = side_data;
            avio_seek(mkv->track.bc, track->codecpriv_offset, SEEK_SET);
            mkv_write_codecprivate(s, mkv->track.bc, par, 1, 0);
            par->extradata = old_extradata;
        }
        break;
    // FIXME: Remove the following once libaom starts propagating extradata during init()
    //        See https://bugs.chromium.org/p/aomedia/issues/detail?id=2012
    case AV_CODEC_ID_AV1:
        if (side_data_size && mkv->track.bc && !par->extradata_size) {
            AVIOContext *dyn_cp;
            uint8_t *codecpriv;
            int codecpriv_size;
            ret = avio_open_dyn_buf(&dyn_cp);
            if (ret < 0)
                return ret;
            ff_isom_write_av1c(dyn_cp, side_data, side_data_size);
            codecpriv_size = avio_get_dyn_buf(dyn_cp, &codecpriv);
            if ((ret = dyn_cp->error) < 0 ||
                !codecpriv_size && (ret = AVERROR_INVALIDDATA)) {
                ffio_free_dyn_buf(&dyn_cp);
                return ret;
            }
            avio_seek(mkv->track.bc, track->codecpriv_offset, SEEK_SET);
            // Do not write the OBUs as we don't have space saved for them
            put_ebml_binary(mkv->track.bc, MATROSKA_ID_CODECPRIVATE, codecpriv, 4);
            ffio_free_dyn_buf(&dyn_cp);
            ret = ff_alloc_extradata(par, side_data_size);
            if (ret < 0)
                return ret;
            memcpy(par->extradata, side_data, side_data_size);
        } else if (!par->extradata_size)
            return AVERROR_INVALIDDATA;
        break;
    default:
        if (side_data_size)
            av_log(s, AV_LOG_DEBUG, "Ignoring new extradata in a packet for stream %d.\n", pkt->stream_index);
        break;
    }

    return 0;
}

static int mkv_write_packet_internal(AVFormatContext *s, const AVPacket *pkt)
{
    MatroskaMuxContext *mkv = s->priv_data;
    AVIOContext *pb;
    AVCodecParameters *par  = s->streams[pkt->stream_index]->codecpar;
    mkv_track *track        = &mkv->tracks[pkt->stream_index];
    int keyframe            = !!(pkt->flags & AV_PKT_FLAG_KEY);
    int duration            = pkt->duration;
    int ret;
    int64_t ts = track->write_dts ? pkt->dts : pkt->pts;
    int64_t relative_packet_pos;

    if (ts == AV_NOPTS_VALUE) {
        av_log(s, AV_LOG_ERROR, "Can't write packet with unknown timestamp\n");
        return AVERROR(EINVAL);
    }
    ts += track->ts_offset;

    if (mkv->cluster_pos != -1) {
        int64_t cluster_time = ts - mkv->cluster_pts;
        if ((int16_t)cluster_time != cluster_time) {
            ret = mkv_end_cluster(s);
            if (ret < 0)
                return ret;
            av_log(s, AV_LOG_WARNING, "Starting new cluster due to timestamp\n");
        }
    }

    if (mkv->cluster_pos == -1) {
        ret = start_ebml_master_crc32(&mkv->cluster_bc, mkv);
        if (ret < 0)
            return ret;
        mkv->cluster_pos = avio_tell(s->pb);
        put_ebml_uint(mkv->cluster_bc, MATROSKA_ID_CLUSTERTIMECODE, FFMAX(0, ts));
        mkv->cluster_pts = FFMAX(0, ts);
        av_log(s, AV_LOG_DEBUG,
               "Starting new cluster with timestamp "
               "%" PRId64 " at offset %" PRId64 " bytes\n",
               mkv->cluster_pts, mkv->cluster_pos);
    }
    pb = mkv->cluster_bc;

    relative_packet_pos = avio_tell(pb);

    if (par->codec_type != AVMEDIA_TYPE_SUBTITLE) {
        ret = mkv_write_block(s, pb, MATROSKA_ID_SIMPLEBLOCK, pkt, keyframe);
        if (ret < 0)
            return ret;
        if (keyframe && IS_SEEKABLE(s->pb, mkv) &&
            (par->codec_type == AVMEDIA_TYPE_VIDEO || !mkv->have_video && !track->has_cue)) {
            ret = mkv_add_cuepoint(mkv, pkt->stream_index, ts,
                                   mkv->cluster_pos, relative_packet_pos, -1);
            if (ret < 0)
                return ret;
            track->has_cue = 1;
        }
    } else {
        if (par->codec_id == AV_CODEC_ID_WEBVTT) {
            duration = mkv_write_vtt_blocks(s, pb, pkt);
        } else {
            ebml_master blockgroup = start_ebml_master(pb, MATROSKA_ID_BLOCKGROUP,
                                                       mkv_blockgroup_size(pkt->size,
                                                                           track->track_num_size));

#if FF_API_CONVERGENCE_DURATION
FF_DISABLE_DEPRECATION_WARNINGS
            /* For backward compatibility, prefer convergence_duration. */
            if (pkt->convergence_duration > 0) {
                duration = pkt->convergence_duration;
            }
FF_ENABLE_DEPRECATION_WARNINGS
#endif
            /* All subtitle blocks are considered to be keyframes. */
            mkv_write_block(s, pb, MATROSKA_ID_BLOCK, pkt, 1);
            put_ebml_uint(pb, MATROSKA_ID_BLOCKDURATION, duration);
            end_ebml_master(pb, blockgroup);
        }

        if (IS_SEEKABLE(s->pb, mkv)) {
            ret = mkv_add_cuepoint(mkv, pkt->stream_index, ts,
                                   mkv->cluster_pos, relative_packet_pos, duration);
            if (ret < 0)
                return ret;
        }
    }

    mkv->duration   = FFMAX(mkv->duration,   ts + duration);
    track->duration = FFMAX(track->duration, ts + duration);

    return 0;
}

static int mkv_write_packet(AVFormatContext *s, const AVPacket *pkt)
{
    MatroskaMuxContext *mkv = s->priv_data;
    int codec_type          = s->streams[pkt->stream_index]->codecpar->codec_type;
    int keyframe            = !!(pkt->flags & AV_PKT_FLAG_KEY);
    int cluster_size;
    int64_t cluster_time;
    int ret;
    int start_new_cluster;

    ret = mkv_check_new_extra_data(s, pkt);
    if (ret < 0)
        return ret;

    if (mkv->cluster_pos != -1) {
        if (mkv->tracks[pkt->stream_index].write_dts)
            cluster_time = pkt->dts - mkv->cluster_pts;
        else
            cluster_time = pkt->pts - mkv->cluster_pts;
        cluster_time += mkv->tracks[pkt->stream_index].ts_offset;

        cluster_size  = avio_tell(mkv->cluster_bc);

        if (mkv->is_dash && codec_type == AVMEDIA_TYPE_VIDEO) {
            // WebM DASH specification states that the first block of
            // every Cluster has to be a key frame. So for DASH video,
            // we only create a Cluster on seeing key frames.
            start_new_cluster = keyframe;
        } else if (mkv->is_dash && codec_type == AVMEDIA_TYPE_AUDIO &&
                   cluster_time > mkv->cluster_time_limit) {
            // For DASH audio, we create a Cluster based on cluster_time_limit.
            start_new_cluster = 1;
        } else if (!mkv->is_dash &&
                   (cluster_size > mkv->cluster_size_limit ||
                    cluster_time > mkv->cluster_time_limit ||
                    (codec_type == AVMEDIA_TYPE_VIDEO && keyframe &&
                     cluster_size > 4 * 1024))) {
            start_new_cluster = 1;
        } else
            start_new_cluster = 0;

        if (start_new_cluster) {
            ret = mkv_end_cluster(s);
            if (ret < 0)
                return ret;
        }
    }

    if (!mkv->cluster_pos)
        avio_write_marker(s->pb,
                          av_rescale_q(pkt->dts, s->streams[pkt->stream_index]->time_base, AV_TIME_BASE_Q),
                          keyframe && (mkv->have_video ? codec_type == AVMEDIA_TYPE_VIDEO : 1) ? AVIO_DATA_MARKER_SYNC_POINT : AVIO_DATA_MARKER_BOUNDARY_POINT);

    // check if we have an audio packet cached
    if (mkv->cur_audio_pkt.size > 0) {
        ret = mkv_write_packet_internal(s, &mkv->cur_audio_pkt);
        av_packet_unref(&mkv->cur_audio_pkt);
        if (ret < 0) {
            av_log(s, AV_LOG_ERROR,
                   "Could not write cached audio packet ret:%d\n", ret);
            return ret;
        }
    }

    // buffer an audio packet to ensure the packet containing the video
    // keyframe's timecode is contained in the same cluster for WebM
    if (codec_type == AVMEDIA_TYPE_AUDIO) {
        if (pkt->size > 0)
            ret = av_packet_ref(&mkv->cur_audio_pkt, pkt);
    } else
        ret = mkv_write_packet_internal(s, pkt);
    return ret;
}

static int mkv_write_flush_packet(AVFormatContext *s, AVPacket *pkt)
{
    MatroskaMuxContext *mkv = s->priv_data;

    if (!pkt) {
        if (mkv->cluster_pos != -1) {
            int ret = mkv_end_cluster(s);
            if (ret < 0)
                return ret;
            av_log(s, AV_LOG_DEBUG,
                   "Flushing cluster at offset %" PRIu64 " bytes\n",
                   avio_tell(s->pb));
        }
        return 1;
    }
    return mkv_write_packet(s, pkt);
}

static int mkv_write_trailer(AVFormatContext *s)
{
    MatroskaMuxContext *mkv = s->priv_data;
    AVIOContext *pb = s->pb;
    int64_t endpos, ret64;
    int ret, ret2 = 0;

    // check if we have an audio packet cached
    if (mkv->cur_audio_pkt.size > 0) {
        ret = mkv_write_packet_internal(s, &mkv->cur_audio_pkt);
        if (ret < 0) {
            av_log(s, AV_LOG_ERROR,
                   "Could not write cached audio packet ret:%d\n", ret);
            return ret;
        }
    }

    if (mkv->cluster_pos != -1) {
        ret = end_ebml_master_crc32(pb, &mkv->cluster_bc, mkv,
                                    MATROSKA_ID_CLUSTER, 0, 0, 0);
        if (ret < 0)
            return ret;
    }

    ret = mkv_write_chapters(s);
    if (ret < 0)
        return ret;

    if (!IS_SEEKABLE(pb, mkv))
        return 0;

    endpos = avio_tell(pb);

    if (mkv->cues.num_entries && mkv->reserve_cues_space >= 0) {
        AVIOContext *cues = NULL;
        uint64_t size;
        int length_size = 0;

        ret = start_ebml_master_crc32(&cues, mkv);
        if (ret < 0)
            return ret;

        ret = mkv_assemble_cues(s->streams, cues, &mkv->cues,
                                mkv->tracks, s->nb_streams);
        if (ret < 0) {
            ffio_free_dyn_buf(&cues);
            return ret;
        }

        if (mkv->reserve_cues_space) {
            size  = avio_tell(cues);
            length_size = ebml_length_size(size);
            size += 4 + length_size;
            if (mkv->reserve_cues_space < size) {
                av_log(s, AV_LOG_WARNING,
                       "Insufficient space reserved for Cues: "
                       "%d < %"PRIu64". No Cues will be output.\n",
                       mkv->reserve_cues_space, size);
                ret2 = AVERROR(EINVAL);
                goto after_cues;
            } else {
                if ((ret64 = avio_seek(pb, mkv->cues_pos, SEEK_SET)) < 0) {
                    ffio_free_dyn_buf(&cues);
                    return ret64;
                }
                if (mkv->reserve_cues_space == size + 1) {
                    /* There is no way to reserve a single byte because
                     * the minimal size of an EBML Void element is 2
                     * (1 byte ID, 1 byte length field). This problem
                     * is solved by writing the Cues' length field on
                     * one byte more than necessary. */
                    length_size++;
                    size++;
                }
            }
        }
        ret = end_ebml_master_crc32(pb, &cues, mkv, MATROSKA_ID_CUES,
                                    length_size, 0, 1);
        if (ret < 0)
            return ret;
        if (mkv->reserve_cues_space) {
            if (size < mkv->reserve_cues_space)
                put_ebml_void(pb, mkv->reserve_cues_space - size);
        } else
            endpos = avio_tell(pb);
    }

after_cues:
    /* Lengths greater than (1ULL << 56) - 1 can't be represented
     * via an EBML number, so leave the unknown length field. */
    if (endpos - mkv->segment_offset < (1ULL << 56) - 1) {
        if ((ret64 = avio_seek(pb, mkv->segment_offset - 8, SEEK_SET)) < 0)
            return ret64;
        put_ebml_length(pb, endpos - mkv->segment_offset, 8);
    }

    ret = mkv_write_seekhead(pb, mkv, 1, mkv->info.pos);
    if (ret < 0)
        return ret;

    if (mkv->info.bc) {
        // update the duration
        av_log(s, AV_LOG_DEBUG, "end duration = %" PRIu64 "\n", mkv->duration);
        avio_seek(mkv->info.bc, mkv->duration_offset, SEEK_SET);
        put_ebml_float(mkv->info.bc, MATROSKA_ID_DURATION, mkv->duration);
        ret = end_ebml_master_crc32(pb, &mkv->info.bc, mkv,
                                    MATROSKA_ID_INFO, 0, 0, 0);
        if (ret < 0)
            return ret;
    }

    if (mkv->track.bc) {
        // write Tracks master
        avio_seek(pb, mkv->track.pos, SEEK_SET);
        ret = end_ebml_master_crc32(pb, &mkv->track.bc, mkv,
                                    MATROSKA_ID_TRACKS, 0, 0, 0);
        if (ret < 0)
            return ret;
    }

    // update stream durations
    if (mkv->tags.bc) {
        int i;
        for (i = 0; i < s->nb_streams; ++i) {
            const AVStream     *st = s->streams[i];
            const mkv_track *track = &mkv->tracks[i];

            if (track->duration_offset > 0) {
                double duration_sec = track->duration * av_q2d(st->time_base);
                char duration_string[20] = "";

                av_log(s, AV_LOG_DEBUG, "stream %d end duration = %" PRIu64 "\n", i,
                       track->duration);

                avio_seek(mkv->tags.bc, track->duration_offset, SEEK_SET);

                snprintf(duration_string, 20, "%02d:%02d:%012.9f",
                         (int) duration_sec / 3600, ((int) duration_sec / 60) % 60,
                         fmod(duration_sec, 60));

                put_ebml_binary(mkv->tags.bc, MATROSKA_ID_TAGSTRING, duration_string, 20);
            }
        }

        avio_seek(pb, mkv->tags.pos, SEEK_SET);
        ret = end_ebml_master_crc32(pb, &mkv->tags.bc, mkv,
                                    MATROSKA_ID_TAGS, 0, 0, 0);
        if (ret < 0)
            return ret;
    }

    avio_seek(pb, endpos, SEEK_SET);

    return ret2;
}

static int mkv_query_codec(enum AVCodecID codec_id, int std_compliance)
{
    int i;
    for (i = 0; ff_mkv_codec_tags[i].id != AV_CODEC_ID_NONE; i++)
        if (ff_mkv_codec_tags[i].id == codec_id)
            return 1;

    if (std_compliance < FF_COMPLIANCE_NORMAL) {
        enum AVMediaType type = avcodec_get_type(codec_id);
        // mkv theoretically supports any video/audio through VFW/ACM
        if (type == AVMEDIA_TYPE_VIDEO || type == AVMEDIA_TYPE_AUDIO)
            return 1;
    }

    return 0;
}

static int webm_query_codec(enum AVCodecID codec_id, int std_compliance)
{
    int i;
    for (i = 0; ff_webm_codec_tags[i].id != AV_CODEC_ID_NONE; i++)
        if (ff_webm_codec_tags[i].id == codec_id)
            return 1;

    return 0;
}

static uint64_t mkv_get_uid(const mkv_track *tracks, int i, AVLFG *c)
{
    while (1) {
        uint64_t uid;
        int k;
        uid  = (uint64_t)av_lfg_get(c) << 32;
        uid |= av_lfg_get(c);
        if (!uid)
            continue;
        for (k = 0; k < i; k++) {
            if (tracks[k].uid == uid)
                break;
        }
        if (k == i)
            return uid;
    }
}

static int mkv_init(struct AVFormatContext *s)
{
    MatroskaMuxContext *mkv = s->priv_data;
    AVLFG c;
    unsigned nb_tracks = 0;
    int i;

    for (i = 0; i < s->nb_streams; i++) {
        if (s->streams[i]->codecpar->codec_id == AV_CODEC_ID_ATRAC3 ||
            s->streams[i]->codecpar->codec_id == AV_CODEC_ID_COOK ||
            s->streams[i]->codecpar->codec_id == AV_CODEC_ID_RA_288 ||
            s->streams[i]->codecpar->codec_id == AV_CODEC_ID_SIPR ||
            s->streams[i]->codecpar->codec_id == AV_CODEC_ID_RV10 ||
            s->streams[i]->codecpar->codec_id == AV_CODEC_ID_RV20) {
            av_log(s, AV_LOG_ERROR,
                   "The Matroska muxer does not yet support muxing %s\n",
                   avcodec_get_name(s->streams[i]->codecpar->codec_id));
            return AVERROR_PATCHWELCOME;
        }
    }

    if (s->avoid_negative_ts < 0) {
        s->avoid_negative_ts = 1;
        s->internal->avoid_negative_ts_use_pts = 1;
    }

    if (!strcmp(s->oformat->name, "webm")) {
        mkv->mode      = MODE_WEBM;
        mkv->write_crc = 0;
    } else
        mkv->mode = MODE_MATROSKAv2;

    mkv->tracks = av_mallocz_array(s->nb_streams, sizeof(*mkv->tracks));
    if (!mkv->tracks)
        return AVERROR(ENOMEM);

    if (!(s->flags & AVFMT_FLAG_BITEXACT)) {
        av_lfg_init(&c, av_get_random_seed());

        // Calculate the SegmentUID now in order not to waste our random seed.
        for (i = 0; i < 4; i++)
            mkv->segment_uid[i] = av_lfg_get(&c);
    }

    for (i = 0; i < s->nb_streams; i++) {
        AVStream *st = s->streams[i];
        mkv_track *track = &mkv->tracks[i];

        if (s->flags & AVFMT_FLAG_BITEXACT) {
            track->uid = i + 1;
        } else {
            track->uid = mkv_get_uid(mkv->tracks, i, &c);
        }

        // ms precision is the de-facto standard timescale for mkv files
        avpriv_set_pts_info(st, 64, 1, 1000);

        if (st->codecpar->codec_type == AVMEDIA_TYPE_ATTACHMENT) {
            if (mkv->mode == MODE_WEBM) {
                av_log(s, AV_LOG_WARNING, "Stream %d will be ignored "
                       "as WebM doesn't support attachments.\n", i);
            } else if (!get_mimetype(st)) {
                av_log(s, AV_LOG_ERROR, "Attachment stream %d has no mimetype "
                       "tag and it cannot be deduced from the codec id.\n", i);
                return AVERROR(EINVAL);
            }
            mkv->nb_attachments++;
            continue;
        }

        nb_tracks++;
        track->track_num = mkv->is_dash ? mkv->dash_track_number : nb_tracks;
        track->track_num_size = ebml_num_size(track->track_num);
    }

    if (mkv->is_dash && nb_tracks != 1)
        return AVERROR(EINVAL);

    return 0;
}

static int mkv_check_bitstream(struct AVFormatContext *s, const AVPacket *pkt)
{
    int ret = 1;
    AVStream *st = s->streams[pkt->stream_index];

    if (st->codecpar->codec_id == AV_CODEC_ID_AAC) {
        if (pkt->size > 2 && (AV_RB16(pkt->data) & 0xfff0) == 0xfff0)
            ret = ff_stream_add_bitstream_filter(st, "aac_adtstoasc", NULL);
    } else if (st->codecpar->codec_id == AV_CODEC_ID_VP9) {
        ret = ff_stream_add_bitstream_filter(st, "vp9_superframe", NULL);
    }

    return ret;
}

static const AVCodecTag additional_audio_tags[] = {
    { AV_CODEC_ID_ALAC,      0XFFFFFFFF },
    { AV_CODEC_ID_MLP,       0xFFFFFFFF },
    { AV_CODEC_ID_OPUS,      0xFFFFFFFF },
    { AV_CODEC_ID_PCM_S16BE, 0xFFFFFFFF },
    { AV_CODEC_ID_PCM_S24BE, 0xFFFFFFFF },
    { AV_CODEC_ID_PCM_S32BE, 0xFFFFFFFF },
    { AV_CODEC_ID_QDMC,      0xFFFFFFFF },
    { AV_CODEC_ID_QDM2,      0xFFFFFFFF },
    { AV_CODEC_ID_RA_144,    0xFFFFFFFF },
    { AV_CODEC_ID_RA_288,    0xFFFFFFFF },
    { AV_CODEC_ID_COOK,      0xFFFFFFFF },
    { AV_CODEC_ID_TRUEHD,    0xFFFFFFFF },
    { AV_CODEC_ID_NONE,      0xFFFFFFFF }
};

static const AVCodecTag additional_video_tags[] = {
    { AV_CODEC_ID_RV10,      0xFFFFFFFF },
    { AV_CODEC_ID_RV20,      0xFFFFFFFF },
    { AV_CODEC_ID_RV30,      0xFFFFFFFF },
    { AV_CODEC_ID_NONE,      0xFFFFFFFF }
};

static const AVCodecTag additional_subtitle_tags[] = {
    { AV_CODEC_ID_DVB_SUBTITLE,      0xFFFFFFFF },
    { AV_CODEC_ID_DVD_SUBTITLE,      0xFFFFFFFF },
    { AV_CODEC_ID_HDMV_PGS_SUBTITLE, 0xFFFFFFFF },
    { AV_CODEC_ID_NONE,              0xFFFFFFFF }
};

#define OFFSET(x) offsetof(MatroskaMuxContext, x)
#define FLAGS AV_OPT_FLAG_ENCODING_PARAM
static const AVOption options[] = {
    { "reserve_index_space", "Reserve a given amount of space (in bytes) at the beginning of the file for the index (cues).", OFFSET(reserve_cues_space), AV_OPT_TYPE_INT,   { .i64 = 0 },   0, INT_MAX,   FLAGS },
    { "cluster_size_limit",  "Store at most the provided amount of bytes in a cluster. ",                                     OFFSET(cluster_size_limit), AV_OPT_TYPE_INT  , { .i64 = -1 }, -1, INT_MAX,   FLAGS },
    { "cluster_time_limit",  "Store at most the provided number of milliseconds in a cluster.",                               OFFSET(cluster_time_limit), AV_OPT_TYPE_INT64, { .i64 = -1 }, -1, INT64_MAX, FLAGS },
    { "dash", "Create a WebM file conforming to WebM DASH specification", OFFSET(is_dash), AV_OPT_TYPE_BOOL, { .i64 = 0 }, 0, 1, FLAGS },
    { "dash_track_number", "Track number for the DASH stream", OFFSET(dash_track_number), AV_OPT_TYPE_INT, { .i64 = 1 }, 1, INT_MAX, FLAGS },
    { "live", "Write files assuming it is a live stream.", OFFSET(is_live), AV_OPT_TYPE_BOOL, { .i64 = 0 }, 0, 1, FLAGS },
    { "allow_raw_vfw", "allow RAW VFW mode", OFFSET(allow_raw_vfw), AV_OPT_TYPE_BOOL, { .i64 = 0 }, 0, 1, FLAGS },
    { "write_crc32", "write a CRC32 element inside every Level 1 element", OFFSET(write_crc), AV_OPT_TYPE_BOOL, { .i64 = 1 }, 0, 1, FLAGS },
    { "default_mode", "Controls how a track's FlagDefault is inferred", OFFSET(default_mode), AV_OPT_TYPE_INT, { .i64 = DEFAULT_MODE_INFER }, DEFAULT_MODE_INFER, DEFAULT_MODE_PASSTHROUGH, FLAGS, "default_mode" },
    { "infer", "For each track type, mark the first track of disposition default as default; if none exists, mark the first track as default.", 0, AV_OPT_TYPE_CONST, { .i64 = DEFAULT_MODE_INFER }, 0, 0, FLAGS, "default_mode" },
    { "infer_no_subs", "For each track type, mark the first track of disposition default as default; for audio and video: if none exists, mark the first track as default.", 0, AV_OPT_TYPE_CONST, { .i64 = DEFAULT_MODE_INFER_NO_SUBS }, 0, 0, FLAGS, "default_mode" },
    { "passthrough", "Use the disposition flag as-is", 0, AV_OPT_TYPE_CONST, { .i64 = DEFAULT_MODE_PASSTHROUGH }, 0, 0, FLAGS, "default_mode" },
    { NULL },
};

#if CONFIG_MATROSKA_MUXER
static const AVClass matroska_class = {
    .class_name = "matroska muxer",
    .item_name  = av_default_item_name,
    .option     = options,
    .version    = LIBAVUTIL_VERSION_INT,
};

AVOutputFormat ff_matroska_muxer = {
    .name              = "matroska",
    .long_name         = NULL_IF_CONFIG_SMALL("Matroska"),
    .mime_type         = "video/x-matroska",
    .extensions        = "mkv",
    .priv_data_size    = sizeof(MatroskaMuxContext),
    .audio_codec       = CONFIG_LIBVORBIS_ENCODER ?
                         AV_CODEC_ID_VORBIS : AV_CODEC_ID_AC3,
    .video_codec       = CONFIG_LIBX264_ENCODER ?
                         AV_CODEC_ID_H264 : AV_CODEC_ID_MPEG4,
    .init              = mkv_init,
    .deinit            = mkv_deinit,
    .write_header      = mkv_write_header,
    .write_packet      = mkv_write_flush_packet,
    .write_trailer     = mkv_write_trailer,
    .flags             = AVFMT_GLOBALHEADER | AVFMT_VARIABLE_FPS |
                         AVFMT_TS_NONSTRICT | AVFMT_ALLOW_FLUSH,
    .codec_tag         = (const AVCodecTag* const []){
         ff_codec_bmp_tags, ff_codec_wav_tags,
         additional_audio_tags, additional_video_tags, additional_subtitle_tags, 0
    },
    .subtitle_codec    = AV_CODEC_ID_ASS,
    .query_codec       = mkv_query_codec,
    .check_bitstream   = mkv_check_bitstream,
    .priv_class        = &matroska_class,
};
#endif

#if CONFIG_WEBM_MUXER
static const AVClass webm_class = {
    .class_name = "webm muxer",
    .item_name  = av_default_item_name,
    .option     = options,
    .version    = LIBAVUTIL_VERSION_INT,
};

AVOutputFormat ff_webm_muxer = {
    .name              = "webm",
    .long_name         = NULL_IF_CONFIG_SMALL("WebM"),
    .mime_type         = "video/webm",
    .extensions        = "webm",
    .priv_data_size    = sizeof(MatroskaMuxContext),
    .audio_codec       = CONFIG_LIBOPUS_ENCODER ? AV_CODEC_ID_OPUS : AV_CODEC_ID_VORBIS,
    .video_codec       = CONFIG_LIBVPX_VP9_ENCODER? AV_CODEC_ID_VP9 : AV_CODEC_ID_VP8,
    .subtitle_codec    = AV_CODEC_ID_WEBVTT,
    .init              = mkv_init,
    .deinit            = mkv_deinit,
    .write_header      = mkv_write_header,
    .write_packet      = mkv_write_flush_packet,
    .write_trailer     = mkv_write_trailer,
    .query_codec       = webm_query_codec,
    .check_bitstream   = mkv_check_bitstream,
    .flags             = AVFMT_GLOBALHEADER | AVFMT_VARIABLE_FPS |
                         AVFMT_TS_NONSTRICT | AVFMT_ALLOW_FLUSH,
    .priv_class        = &webm_class,
};
#endif

#if CONFIG_MATROSKA_AUDIO_MUXER
static const AVClass mka_class = {
    .class_name = "matroska audio muxer",
    .item_name  = av_default_item_name,
    .option     = options,
    .version    = LIBAVUTIL_VERSION_INT,
};
AVOutputFormat ff_matroska_audio_muxer = {
    .name              = "matroska",
    .long_name         = NULL_IF_CONFIG_SMALL("Matroska Audio"),
    .mime_type         = "audio/x-matroska",
    .extensions        = "mka",
    .priv_data_size    = sizeof(MatroskaMuxContext),
    .audio_codec       = CONFIG_LIBVORBIS_ENCODER ?
                         AV_CODEC_ID_VORBIS : AV_CODEC_ID_AC3,
    .video_codec       = AV_CODEC_ID_NONE,
    .init              = mkv_init,
    .deinit            = mkv_deinit,
    .write_header      = mkv_write_header,
    .write_packet      = mkv_write_flush_packet,
    .write_trailer     = mkv_write_trailer,
    .check_bitstream   = mkv_check_bitstream,
    .flags             = AVFMT_GLOBALHEADER | AVFMT_TS_NONSTRICT |
                         AVFMT_ALLOW_FLUSH,
    .codec_tag         = (const AVCodecTag* const []){
        ff_codec_wav_tags, additional_audio_tags, 0
    },
    .priv_class        = &mka_class,
};
#endif<|MERGE_RESOLUTION|>--- conflicted
+++ resolved
@@ -2218,14 +2218,8 @@
         }
         break;
     case AV_CODEC_ID_FLAC:
-<<<<<<< HEAD
-        if (side_data_size && (s->pb->seekable & AVIO_SEEKABLE_NORMAL) && !mkv->is_live) {
-            AVCodecParameters *codecpriv_par;
-            int64_t curpos;
-=======
         if (side_data_size && mkv->track.bc) {
             uint8_t *old_extradata = par->extradata;
->>>>>>> 6b6b9e59
             if (side_data_size != par->extradata_size) {
                 av_log(s, AV_LOG_ERROR, "Invalid FLAC STREAMINFO metadata for output stream %d\n",
                        pkt->stream_index);
