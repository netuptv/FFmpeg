Entries are sorted chronologically from oldest to youngest within each release,
releases are sorted from youngest to oldest.

version <next>:
- shuffleplanes filter
- subfile protocol
- Phantom Cine demuxer
- replaygain data export
- VP7 video decoder
- Alias PIX image encoder and decoder
<<<<<<< HEAD
- Improvments to the BRender PIX image decoder
- Improvments to the XBM decoder
- QTKit input device
- improvments to OpenEXR image decoder
=======
- BRender PIX image decoder
- Amazing Studio PAF playback support
- XBM decoder
- bmp standalone parser
- OpenEXR image decoder
- support decoding 4-channel SGI images
>>>>>>> f8dea10d


version 2.2:

- HNM version 4 demuxer and video decoder
- Live HDS muxer
- setsar/setdar filters now support variables in ratio expressions
- elbg filter
- string validation in ffprobe
- support for decoding through VDPAU in ffmpeg (the -hwaccel option)
- complete Voxware MetaSound decoder
- remove mp3_header_compress bitstream filter
- Windows resource files for shared libraries
- aeval filter
- stereoscopic 3d metadata handling
- WebP encoding via libwebp
- ATRAC3+ decoder
- VP8 in Ogg demuxing
- side & metadata support in NUT
- framepack filter
- XYZ12 rawvideo support in NUT
- Exif metadata support in WebP decoder
- OpenGL device
- Use metadata_header_padding to control padding in ID3 tags (currently used in
  MP3, AIFF, and OMA files), FLAC header, and the AVI "junk" block.
- Mirillis FIC video decoder
- Support DNx444
- libx265 encoder
- dejudder filter
- Autodetect VDA like all other hardware accelerations


version 2.1:

- aecho filter
- perspective filter ported from libmpcodecs
- ffprobe -show_programs option
- compand filter
- RTMP seek support
- when transcoding with ffmpeg (i.e. not streamcopying), -ss is now accurate
  even when used as an input option. Previous behavior can be restored with
  the -noaccurate_seek option.
- ffmpeg -t option can now be used for inputs, to limit the duration of
  data read from an input file
- incomplete Voxware MetaSound decoder
- read EXIF metadata from JPEG
- DVB teletext decoder
- phase filter ported from libmpcodecs
- w3fdif filter
- Opus support in Matroska
- FFV1 version 1.3 is stable and no longer experimental
- FFV1: YUVA(444,422,420) 9, 10 and 16 bit support
- changed DTS stream id in lavf mpeg ps muxer from 0x8a to 0x88, to be
  more consistent with other muxers.
- adelay filter
- pullup filter ported from libmpcodecs
- ffprobe -read_intervals option
- Lossless and alpha support for WebP decoder
- Error Resilient AAC syntax (ER AAC LC) decoding
- Low Delay AAC (ER AAC LD) decoding
- mux chapters in ASF files
- SFTP protocol (via libssh)
- libx264: add ability to encode in YUVJ422P and YUVJ444P
- Fraps: use BT.709 colorspace by default for yuv, as reference fraps decoder does
- make decoding alpha optional for prores, ffv1 and vp6 by setting
  the skip_alpha flag.
- ladspa wrapper filter
- native VP9 decoder
- dpx parser
- max_error_rate parameter in ffmpeg
- PulseAudio output device
- ReplayGain scanner
- Enhanced Low Delay AAC (ER AAC ELD) decoding (no LD SBR support)
- Linux framebuffer output device
- HEVC decoder
- raw HEVC, HEVC in MOV/MP4, HEVC in Matroska, HEVC in MPEG-TS demuxing
- mergeplanes filter


version 2.0:

- curves filter
- reference-counting for AVFrame and AVPacket data
- ffmpeg now fails when input options are used for output file
  or vice versa
- support for Monkey's Audio versions from 3.93
- perms and aperms filters
- audio filtering support in ffplay
- 10% faster aac encoding on x86 and MIPS
- sine audio filter source
- WebP demuxing and decoding support
- ffmpeg options -filter_script and -filter_complex_script, which allow a
  filtergraph description to be read from a file
- OpenCL support
- audio phaser filter
- separatefields filter
- libquvi demuxer
- uniform options syntax across all filters
- telecine filter
- interlace filter
- smptehdbars source
- inverse telecine filters (fieldmatch and decimate)
- colorbalance filter
- colorchannelmixer filter
- The matroska demuxer can now output proper verbatim ASS packets. It will
  become the default at the next libavformat major bump.
- decent native animated GIF encoding
- asetrate filter
- interleave filter
- timeline editing with filters
- vidstabdetect and vidstabtransform filters for video stabilization using
  the vid.stab library
- astats filter
- trim and atrim filters
- ffmpeg -t and -ss (output-only) options are now sample-accurate when
  transcoding audio
- Matroska muxer can now put the index at the beginning of the file.
- extractplanes filter
- avectorscope filter
- ADPCM DTK decoder
- ADP demuxer
- RSD demuxer
- RedSpark demuxer
- ADPCM IMA Radical decoder
- zmq filters
- DCT denoiser filter (dctdnoiz)
- Wavelet denoiser filter ported from libmpcodecs as owdenoise (formerly "ow")
- Apple Intermediate Codec decoder
- Escape 130 video decoder
- FTP protocol support
- V4L2 output device
- 3D LUT filter (lut3d)
- SMPTE 302M audio encoder
- support for slice multithreading in libavfilter
- Hald CLUT support (generation and filtering)
- VC-1 interlaced B-frame support
- support for WavPack muxing (raw and in Matroska)
- XVideo output device
- vignette filter
- True Audio (TTA) encoder
- Go2Webinar decoder
- mcdeint filter ported from libmpcodecs
- sab filter ported from libmpcodecs
- ffprobe -show_chapters option
- WavPack encoding through libwavpack
- rotate filter
- spp filter ported from libmpcodecs
- libgme support
- psnr filter


version 1.2:

- VDPAU hardware acceleration through normal hwaccel
- SRTP support
- Error diffusion dither in Swscale
- Chained Ogg support
- Theora Midstream reconfiguration support
- EVRC decoder
- audio fade filter
- filtering audio with unknown channel layout
- allpass, bass, bandpass, bandreject, biquad, equalizer, highpass, lowpass
  and treble audio filter
- improved showspectrum filter, with multichannel support and sox-like colors
- histogram filter
- tee muxer
- il filter ported from libmpcodecs
- support ID3v2 tags in ASF files
- encrypted TTA stream decoding support
- RF64 support in WAV muxer
- noise filter ported from libmpcodecs
- Subtitles character encoding conversion
- blend filter
- stereo3d filter ported from libmpcodecs


version 1.1:

- stream disposition information printing in ffprobe
- filter for loudness analysis following EBU R128
- Opus encoder using libopus
- ffprobe -select_streams option
- Pinnacle TARGA CineWave YUV16 decoder
- TAK demuxer, decoder and parser
- DTS-HD demuxer
- remove -same_quant, it hasn't worked for years
- FFM2 support
- X-Face image encoder and decoder
- 24-bit FLAC encoding
- multi-channel ALAC encoding up to 7.1
- metadata (INFO tag) support in WAV muxer
- subtitles raw text decoder
- support for building DLLs using MSVC
- LVF demuxer
- ffescape tool
- metadata (info chunk) support in CAF muxer
- field filter ported from libmpcodecs
- AVR demuxer
- geq filter ported from libmpcodecs
- remove ffserver daemon mode
- AST muxer/demuxer
- new expansion syntax for drawtext
- BRender PIX image decoder
- ffprobe -show_entries option
- ffprobe -sections option
- ADPCM IMA Dialogic decoder
- BRSTM demuxer
- animated GIF decoder and demuxer
- PVF demuxer
- subtitles filter
- IRCAM muxer/demuxer
- Paris Audio File demuxer
- Virtual concatenation demuxer
- VobSub demuxer
- JSON captions for TED talks decoding support
- SOX Resampler support in libswresample
- aselect filter
- SGI RLE 8-bit decoder
- Silicon Graphics Motion Video Compressor 1 & 2 decoder
- Silicon Graphics Movie demuxer
- apad filter
- Resolution & pixel format change support with multithreading for H.264
- documentation split into per-component manuals
- pp (postproc) filter ported from MPlayer
- NIST Sphere demuxer
- MPL2, VPlayer, MPlayer, AQTitle, PJS and SubViewer v1 subtitles demuxers and decoders
- Sony Wave64 muxer
- adobe and limelight publisher authentication in RTMP
- data: URI scheme
- support building on the Plan 9 operating system
- kerndeint filter ported from MPlayer
- histeq filter ported from VirtualDub
- Megalux Frame demuxer
- 012v decoder
- Improved AVC Intra decoding support


version 1.0:

- INI and flat output in ffprobe
- Scene detection in libavfilter
- Indeo Audio decoder
- channelsplit audio filter
- setnsamples audio filter
- atempo filter
- ffprobe -show_data option
- RTMPT protocol support
- iLBC encoding/decoding via libilbc
- Microsoft Screen 1 decoder
- join audio filter
- audio channel mapping filter
- Microsoft ATC Screen decoder
- RTSP listen mode
- TechSmith Screen Codec 2 decoder
- AAC encoding via libfdk-aac
- Microsoft Expression Encoder Screen decoder
- RTMPS protocol support
- RTMPTS protocol support
- RTMPE protocol support
- RTMPTE protocol support
- showwaves and showspectrum filter
- LucasArts SMUSH playback support
- SAMI, RealText and SubViewer demuxers and decoders
- Heart Of Darkness PAF playback support
- iec61883 device
- asettb filter
- new option: -progress
- 3GPP Timed Text encoder/decoder
- GeoTIFF decoder support
- ffmpeg -(no)stdin option
- Opus decoder using libopus
- caca output device using libcaca
- alphaextract and alphamerge filters
- concat filter
- flite filter
- Canopus Lossless Codec decoder
- bitmap subtitles in filters (experimental and temporary)
- MP2 encoding via TwoLAME
- bmp parser
- smptebars source
- asetpts filter
- hue filter
- ICO muxer
- SubRip encoder and decoder without embedded timing
- edge detection filter
- framestep filter
- ffmpeg -shortest option is now per-output file
  -pass and -passlogfile are now per-output stream
- volume measurement filter
- Ut Video encoder
- Microsoft Screen 2 decoder
- smartblur filter ported from MPlayer
- CPiA decoder
- decimate filter ported from MPlayer
- RTP depacketization of JPEG
- Smooth Streaming live segmenter muxer
- F4V muxer
- sendcmd and asendcmd filters
- WebVTT demuxer and decoder (simple tags supported)
- RTP packetization of JPEG
- faststart option in the MOV/MP4 muxer
- support for building with MSVC


version 0.11:

- Fixes: CVE-2012-2772, CVE-2012-2774, CVE-2012-2775, CVE-2012-2776, CVE-2012-2777,
         CVE-2012-2779, CVE-2012-2782, CVE-2012-2783, CVE-2012-2784, CVE-2012-2785,
         CVE-2012-2786, CVE-2012-2787, CVE-2012-2788, CVE-2012-2789, CVE-2012-2790,
         CVE-2012-2791, CVE-2012-2792, CVE-2012-2793, CVE-2012-2794, CVE-2012-2795,
         CVE-2012-2796, CVE-2012-2797, CVE-2012-2798, CVE-2012-2799, CVE-2012-2800,
         CVE-2012-2801, CVE-2012-2802, CVE-2012-2803, CVE-2012-2804,
- v408 Quicktime and Microsoft AYUV Uncompressed 4:4:4:4 encoder and decoder
- setfield filter
- CDXL demuxer and decoder
- Apple ProRes encoder
- ffprobe -count_packets and -count_frames options
- Sun Rasterfile Encoder
- ID3v2 attached pictures reading and writing
- WMA Lossless decoder
- bluray protocol
- blackdetect filter
- libutvideo encoder wrapper (--enable-libutvideo)
- swapuv filter
- bbox filter
- XBM encoder and decoder
- RealAudio Lossless decoder
- ZeroCodec decoder
- tile video filter
- Metal Gear Solid: The Twin Snakes demuxer
- OpenEXR image decoder
- removelogo filter
- drop support for ffmpeg without libavfilter
- drawtext video filter: fontconfig support
- ffmpeg -benchmark_all option
- super2xsai filter ported from libmpcodecs
- add libavresample audio conversion library for compatibility
- MicroDVD decoder
- Avid Meridien (AVUI) encoder and decoder
- accept + prefix to -pix_fmt option to disable automatic conversions.
- complete audio filtering in libavfilter and ffmpeg
- add fps filter
- vorbis parser
- png parser
- audio mix filter
- ffv1: support (draft) version 1.3


version 0.10:

- Fixes: CVE-2011-3929, CVE-2011-3934, CVE-2011-3935, CVE-2011-3936,
         CVE-2011-3937, CVE-2011-3940, CVE-2011-3941, CVE-2011-3944,
         CVE-2011-3945, CVE-2011-3946, CVE-2011-3947, CVE-2011-3949,
         CVE-2011-3950, CVE-2011-3951, CVE-2011-3952
- v410 Quicktime Uncompressed 4:4:4 10-bit encoder and decoder
- SBaGen (SBG) binaural beats script demuxer
- OpenMG Audio muxer
- Timecode extraction in DV and MOV
- thumbnail video filter
- XML output in ffprobe
- asplit audio filter
- tinterlace video filter
- astreamsync audio filter
- amerge audio filter
- ISMV (Smooth Streaming) muxer
- GSM audio parser
- SMJPEG muxer
- XWD encoder and decoder
- Automatic thread count based on detection number of (available) CPU cores
- y41p Brooktree Uncompressed 4:1:1 12-bit encoder and decoder
- ffprobe -show_error option
- Avid 1:1 10-bit RGB Packer codec
- v308 Quicktime Uncompressed 4:4:4 encoder and decoder
- yuv4 libquicktime packed 4:2:0 encoder and decoder
- ffprobe -show_frames option
- silencedetect audio filter
- ffprobe -show_program_version, -show_library_versions, -show_versions options
- rv34: frame-level multi-threading
- optimized iMDCT transform on x86 using SSE for for mpegaudiodec
- Improved PGS subtitle decoder
- dumpgraph option to lavfi device
- r210 and r10k encoders
- ffwavesynth decoder
- aviocat tool
- ffeval tool


version 0.9:

- openal input device added
- boxblur filter added
- BWF muxer
- Flash Screen Video 2 decoder
- lavfi input device added
- added avconv, which is almost the same for now, except
for a few incompatible changes in the options, which will hopefully make them
easier to use. The changes are:
    * The options placement is now strictly enforced! While in theory the
      options for ffmpeg should be given in [input options] -i INPUT [output
      options] OUTPUT order, in practice it was possible to give output options
      before the -i and it mostly worked. Except when it didn't - the behavior was
      a bit inconsistent. In avconv, it is not possible to mix input and output
      options. All non-global options are reset after an input or output filename.
    * All per-file options are now truly per-file - they apply only to the next
      input or output file and specifying different values for different files
      will now work properly (notably -ss and -t options).
    * All per-stream options are now truly per-stream - it is possible to
      specify which stream(s) should a given option apply to. See the Stream
      specifiers section in the avconv manual for details.
    * In ffmpeg some options (like -newvideo/-newaudio/...) are irregular in the
      sense that they're specified after the output filename instead of before,
      like all other options. In avconv this irregularity is removed, all options
      apply to the next input or output file.
    * -newvideo/-newaudio/-newsubtitle options were removed. Not only were they
      irregular and highly confusing, they were also redundant. In avconv the -map
      option will create new streams in the output file and map input streams to
      them. E.g. avconv -i INPUT -map 0 OUTPUT will create an output stream for
      each stream in the first input file.
    * The -map option now has slightly different and more powerful syntax:
        + Colons (':') are used to separate file index/stream type/stream index
          instead of dots. Comma (',') is used to separate the sync stream instead
          of colon.. This is done for consistency with other options.
        + It's possible to specify stream type. E.g. -map 0:a:2 creates an
          output stream from the third input audio stream.
        + Omitting the stream index now maps all the streams of the given type,
          not just the first. E.g. -map 0:s creates output streams for all the
          subtitle streams in the first input file.
        + Since -map can now match multiple streams, negative mappings were
          introduced. Negative mappings disable some streams from an already
          defined map. E.g. '-map 0 -map -0:a:1' means 'create output streams for
          all the stream in the first input file, except for the second audio
          stream'.
    * There is a new option -c (or -codec) for choosing the decoder/encoder to
      use, which allows to precisely specify target stream(s) consistently with
      other options. E.g. -c:v lib264 sets the codec for all video streams, -c:a:0
      libvorbis sets the codec for the first audio stream and -c copy copies all
      the streams without reencoding. Old -vcodec/-acodec/-scodec options are now
      aliases to -c:v/a/s
    * It is now possible to precisely specify which stream should an AVOption
      apply to. E.g. -b:v:0 2M sets the bitrate for the first video stream, while
      -b:a 128k sets the bitrate for all audio streams. Note that the old -ab 128k
      syntax is deprecated and will stop working soon.
    * -map_chapters now takes only an input file index and applies to the next
      output file. This is consistent with how all the other options work.
    * -map_metadata now takes only an input metadata specifier and applies to
      the next output file. Output metadata specifier is now part of the option
      name, similarly to the AVOptions/map/codec feature above.
    * -metadata can now be used to set metadata on streams and chapters, e.g.
      -metadata:s:1 language=eng sets the language of the first stream to 'eng'.
      This made -vlang/-alang/-slang options redundant, so they were removed.
    * -qscale option now uses stream specifiers and applies to all streams, not
      just video. I.e. plain -qscale number would now apply to all streams. To get
      the old behavior, use -qscale:v. Also there is now a shortcut -q for -qscale
      and -aq is now an alias for -q:a.
    * -vbsf/-absf/-sbsf options were removed and replaced by a -bsf option which
      uses stream specifiers. Use -bsf:v/a/s instead of the old options.
    * -itsscale option now uses stream specifiers, so its argument is only the
      scale parameter.
    * -intra option was removed, use -g 0 for the same effect.
    * -psnr option was removed, use -flags +psnr for the same effect.
    * -vf option is now an alias to the new -filter option, which uses stream specifiers.
    * -vframes/-aframes/-dframes options are now aliases to the new -frames option.
    * -vtag/-atag/-stag options are now aliases to the new -tag option.
- XMV demuxer
- LOAS demuxer
- ashowinfo filter added
- Windows Media Image decoder
- amovie source added
- LATM muxer/demuxer
- Speex encoder via libspeex
- JSON output in ffprobe
- WTV muxer
- Optional C++ Support (needed for libstagefright)
- H.264 Decoding on Android via Stagefright
- Prores decoder
- BIN/XBIN/ADF/IDF text file decoder
- aconvert audio filter added
- audio support to lavfi input device added
- libcdio-paranoia input device for audio CD grabbing
- Apple ProRes decoder
- CELT in Ogg demuxing
- G.723.1 demuxer and decoder
- libmodplug support (--enable-libmodplug)
- VC-1 interlaced decoding
- libutvideo wrapper (--enable-libutvideo)
- aevalsrc audio source added
- Ut Video decoder
- Speex encoding via libspeex
- 4:2:2 H.264 decoding support
- 4:2:2 and 4:4:4 H.264 encoding with libx264
- Pulseaudio input device
- Prores encoder
- Video Decoder Acceleration (VDA) HWAccel module.
- replacement Indeo 3 decoder
- new ffmpeg option: -map_channel
- volume audio filter added
- earwax audio filter added
- libv4l2 support (--enable-libv4l2)
- TLS/SSL and HTTPS protocol support
- AVOptions API rewritten and documented
- most of CODEC_FLAG2_*, some CODEC_FLAG_* and many codec-specific fields in
  AVCodecContext deprecated. Codec private options should be used instead.
- Properly working defaults in libx264 wrapper, support for native presets.
- Encrypted OMA files support
- Discworld II BMV decoding support
- VBLE Decoder
- OS X Video Decoder Acceleration (VDA) support
- compact and csv output in ffprobe
- pan audio filter
- IFF Amiga Continuous Bitmap (ACBM) decoder
- ass filter
- CRI ADX audio format muxer and demuxer
- Playstation Portable PMP format demuxer
- Microsoft Windows ICO demuxer
- life source
- PCM format support in OMA demuxer
- CLJR encoder
- new option: -report
- Dxtory capture format decoder
- cellauto source
- Simple segmenting muxer
- Indeo 4 decoder
- SMJPEG demuxer


version 0.8:

- many many things we forgot because we rather write code than changelogs
- WebM support in Matroska de/muxer
- low overhead Ogg muxing
- MMS-TCP support
- VP8 de/encoding via libvpx
- Demuxer for On2's IVF format
- Pictor/PC Paint decoder
- HE-AAC v2 decoder
- HE-AAC v2 encoding with libaacplus
- libfaad2 wrapper removed
- DTS-ES extension (XCh) decoding support
- native VP8 decoder
- RTSP tunneling over HTTP
- RTP depacketization of SVQ3
- -strict inofficial replaced by -strict unofficial
- ffplay -exitonkeydown and -exitonmousedown options added
- native GSM / GSM MS decoder
- RTP depacketization of QDM2
- ANSI/ASCII art playback system
- Lego Mindstorms RSO de/muxer
- libavcore added (and subsequently removed)
- SubRip subtitle file muxer and demuxer
- Chinese AVS encoding via libxavs
- ffprobe -show_packets option added
- RTP packetization of Theora and Vorbis
- RTP depacketization of MP4A-LATM
- RTP packetization and depacketization of VP8
- hflip filter
- Apple HTTP Live Streaming demuxer
- a64 codec
- MMS-HTTP support
- G.722 ADPCM audio encoder/decoder
- R10k video decoder
- ocv_smooth filter
- frei0r wrapper filter
- change crop filter syntax to width:height:x:y
- make the crop filter accept parametric expressions
- make ffprobe accept AVFormatContext options
- yadif filter
- blackframe filter
- Demuxer for Leitch/Harris' VR native stream format (LXF)
- RTP depacketization of the X-QT QuickTime format
- SAP (Session Announcement Protocol, RFC 2974) muxer and demuxer
- cropdetect filter
- ffmpeg -crop* options removed
- transpose filter added
- ffmpeg -force_key_frames option added
- demuxer for receiving raw rtp:// URLs without an SDP description
- single stream LATM/LOAS decoder
- setpts filter added
- Win64 support for optimized x86 assembly functions
- MJPEG/AVI1 to JPEG/JFIF bitstream filter
- ASS subtitle encoder and decoder
- IEC 61937 encapsulation for E-AC-3, TrueHD, DTS-HD (for HDMI passthrough)
- overlay filter added
- rename aspect filter to setdar, and pixelaspect to setsar
- IEC 61937 demuxer
- Mobotix .mxg demuxer
- frei0r source added
- hqdn3d filter added
- RTP depacketization of QCELP
- FLAC parser added
- gradfun filter added
- AMR-WB decoder
- replace the ocv_smooth filter with a more generic ocv filter
- Windows Televison (WTV) demuxer
- FFmpeg metadata format muxer and demuxer
- SubRip (srt) subtitle encoder and decoder
- floating-point AC-3 encoder added
- Lagarith decoder
- ffmpeg -copytb option added
- IVF muxer added
- Wing Commander IV movies decoder added
- movie source added
- Bink version 'b' audio and video decoder
- Bitmap Brothers JV playback system
- Apple HTTP Live Streaming protocol handler
- sndio support for playback and record
- Linux framebuffer input device added
- Chronomaster DFA decoder
- DPX image encoder
- MicroDVD subtitle file muxer and demuxer
- Playstation Portable PMP format demuxer
- fieldorder video filter added
- AAC encoding via libvo-aacenc
- AMR-WB encoding via libvo-amrwbenc
- xWMA demuxer
- Mobotix MxPEG decoder
- VP8 frame-multithreading
- NEON optimizations for VP8
- Lots of deprecated API cruft removed
- fft and imdct optimizations for AVX (Sandy Bridge) processors
- showinfo filter added
- SMPTE 302M AES3 audio decoder
- Apple Core Audio Format muxer
- 9bit and 10bit per sample support in the H.264 decoder
- 9bit and 10bit FFV1 encoding / decoding
- split filter added
- select filter added
- sdl output device added
- libmpcodecs video filter support (3 times as many filters than before)
- mpeg2 aspect ratio dection fixed
- libxvid aspect pickiness fixed
- Frame multithreaded decoding
- E-AC-3 audio encoder
- ac3enc: add channel coupling support
- floating-point sample format support to the ac3, eac3, dca, aac, and vorbis decoders.
- H264/MPEG frame-level multi-threading
- All av_metadata_* functions renamed to av_dict_* and moved to libavutil
- 4:4:4 H.264 decoding support
- 10-bit H.264 optimizations for x86
- lut, lutrgb, and lutyuv filters added
- buffersink libavfilter sink added
- Bump libswscale for recently reported ABI break
- New J2K encoder (via OpenJPEG)


version 0.7:

- all the changes for 0.8, but keeping API/ABI compatibility with the 0.6 release


version 0.6:

- PB-frame decoding for H.263
- deprecated vhook subsystem removed
- deprecated old scaler removed
- VQF demuxer
- Alpha channel scaler
- PCX encoder
- RTP packetization of H.263
- RTP packetization of AMR
- RTP depacketization of Vorbis
- CorePNG decoding support
- Cook multichannel decoding support
- introduced avlanguage helpers in libavformat
- 8088flex TMV demuxer and decoder
- per-stream language-tags extraction in asfdec
- V210 decoder and encoder
- remaining GPL parts in AC-3 decoder converted to LGPL
- QCP demuxer
- SoX native format muxer and demuxer
- AMR-NB decoding/encoding, AMR-WB decoding via OpenCORE libraries
- DPX image decoder
- Electronic Arts Madcow decoder
- DivX (XSUB) subtitle encoder
- nonfree libamr support for AMR-NB/WB decoding/encoding removed
- experimental AAC encoder
- RTP depacketization of ASF and RTSP from WMS servers
- RTMP support in libavformat
- noX handling for OPT_BOOL X options
- Wave64 demuxer
- IEC-61937 compatible Muxer
- TwinVQ decoder
- Bluray (PGS) subtitle decoder
- LPCM support in MPEG-TS (HDMV RID as found on Blu-ray disks)
- WMA Pro decoder
- Core Audio Format demuxer
- ATRAC1 decoder
- MD STUDIO audio demuxer
- RF64 support in WAV demuxer
- MPEG-4 Audio Lossless Coding (ALS) decoder
- -formats option split into -formats, -codecs, -bsfs, and -protocols
- IV8 demuxer
- CDG demuxer and decoder
- R210 decoder
- Auravision Aura 1 and 2 decoders
- Deluxe Paint Animation playback system
- SIPR decoder
- Adobe Filmstrip muxer and demuxer
- RTP depacketization of H.263
- Bink demuxer and audio/video decoders
- enable symbol versioning by default for linkers that support it
- IFF PBM/ILBM bitmap decoder
- concat protocol
- Indeo 5 decoder
- RTP depacketization of AMR
- WMA Voice decoder
- ffprobe tool
- AMR-NB decoder
- RTSP muxer
- HE-AAC v1 decoder
- Kega Game Video (KGV1) decoder
- VorbisComment writing for FLAC, Ogg FLAC and Ogg Speex files
- RTP depacketization of Theora
- HTTP Digest authentication
- RTMP/RTMPT/RTMPS/RTMPE/RTMPTE protocol support via librtmp
- Psygnosis YOP demuxer and video decoder
- spectral extension support in the E-AC-3 decoder
- unsharp video filter
- RTP hinting in the mov/3gp/mp4 muxer
- Dirac in Ogg demuxing
- seek to keyframes in Ogg
- 4:2:2 and 4:4:4 Theora decoding
- 35% faster VP3/Theora decoding
- faster AAC decoding
- faster H.264 decoding
- RealAudio 1.0 (14.4K) encoder


version 0.5:

- DV50 AKA DVCPRO50 encoder, decoder, muxer and demuxer
- TechSmith Camtasia (TSCC) video decoder
- IBM Ultimotion (ULTI) video decoder
- Sierra Online audio file demuxer and decoder
- Apple QuickDraw (qdrw) video decoder
- Creative ADPCM audio decoder (16 bits as well as 8 bits schemes)
- Electronic Arts Multimedia (WVE/UV2/etc.) file demuxer
- Miro VideoXL (VIXL) video decoder
- H.261 video encoder
- QPEG video decoder
- Nullsoft Video (NSV) file demuxer
- Shorten audio decoder
- LOCO video decoder
- Apple Lossless Audio Codec (ALAC) decoder
- Winnov WNV1 video decoder
- Autodesk Animator Studio Codec (AASC) decoder
- Indeo 2 video decoder
- Fraps FPS1 video decoder
- Snow video encoder/decoder
- Sonic audio encoder/decoder
- Vorbis audio decoder
- Macromedia ADPCM decoder
- Duck TrueMotion 2 video decoder
- support for decoding FLX and DTA extensions in FLIC files
- H.264 custom quantization matrices support
- ffserver fixed, it should now be usable again
- QDM2 audio decoder
- Real Cooker audio decoder
- TrueSpeech audio decoder
- WMA2 audio decoder fixed, now all files should play correctly
- RealAudio 14.4 and 28.8 decoders fixed
- JPEG-LS decoder
- build system improvements
- tabs and trailing whitespace removed from the codebase
- CamStudio video decoder
- AIFF/AIFF-C audio format, encoding and decoding
- ADTS AAC file reading and writing
- Creative VOC file reading and writing
- American Laser Games multimedia (*.mm) playback system
- Zip Motion Blocks Video decoder
- improved Theora/VP3 decoder
- True Audio (TTA) decoder
- AVS demuxer and video decoder
- JPEG-LS encoder
- Smacker demuxer and decoder
- NuppelVideo/MythTV demuxer and RTjpeg decoder
- KMVC decoder
- MPEG-2 intra VLC support
- MPEG-2 4:2:2 encoder
- Flash Screen Video decoder
- GXF demuxer
- Chinese AVS decoder
- GXF muxer
- MXF demuxer
- VC-1/WMV3/WMV9 video decoder
- MacIntel support
- AviSynth support
- VMware video decoder
- VP5 video decoder
- VP6 video decoder
- WavPack lossless audio decoder
- Targa (.TGA) picture decoder
- Vorbis audio encoder
- Delphine Software .cin demuxer/audio and video decoder
- Tiertex .seq demuxer/video decoder
- MTV demuxer
- TIFF picture encoder and decoder
- GIF picture decoder
- Intel Music Coder decoder
- Zip Motion Blocks Video encoder
- Musepack decoder
- Flash Screen Video encoder
- Theora encoding via libtheora
- BMP encoder
- WMA encoder
- GSM-MS encoder and decoder
- DCA decoder
- DXA demuxer and decoder
- DNxHD decoder
- Gamecube movie (.THP) playback system
- Blackfin optimizations
- Interplay C93 demuxer and video decoder
- Bethsoft VID demuxer and video decoder
- CRYO APC demuxer
- ATRAC3 decoder
- V.Flash PTX decoder
- RoQ muxer, RoQ audio encoder
- Renderware TXD demuxer and decoder
- extern C declarations for C++ removed from headers
- sws_flags command line option
- codebook generator
- RoQ video encoder
- QTRLE encoder
- OS/2 support removed and restored again
- AC-3 decoder
- NUT muxer
- additional SPARC (VIS) optimizations
- Matroska muxer
- slice-based parallel H.264 decoding
- Monkey's Audio demuxer and decoder
- AMV audio and video decoder
- DNxHD encoder
- H.264 PAFF decoding
- Nellymoser ASAO decoder
- Beam Software SIFF demuxer and decoder
- libvorbis Vorbis decoding removed in favor of native decoder
- IntraX8 (J-Frame) subdecoder for WMV2 and VC-1
- Ogg (Theora, Vorbis and FLAC) muxer
- The "device" muxers and demuxers are now in a new libavdevice library
- PC Paintbrush PCX decoder
- Sun Rasterfile decoder
- TechnoTrend PVA demuxer
- Linux Media Labs MPEG-4 (LMLM4) demuxer
- AVM2 (Flash 9) SWF muxer
- QT variant of IMA ADPCM encoder
- VFW grabber
- iPod/iPhone compatible mp4 muxer
- Mimic decoder
- MSN TCP Webcam stream demuxer
- RL2 demuxer / decoder
- IFF demuxer
- 8SVX audio decoder
- non-recursive Makefiles
- BFI demuxer
- MAXIS EA XA (.xa) demuxer / decoder
- BFI video decoder
- OMA demuxer
- MLP/TrueHD decoder
- Electronic Arts CMV decoder
- Motion Pixels Video decoder
- Motion Pixels MVI demuxer
- removed animated GIF decoder/demuxer
- D-Cinema audio muxer
- Electronic Arts TGV decoder
- Apple Lossless Audio Codec (ALAC) encoder
- AAC decoder
- floating point PCM encoder/decoder
- MXF muxer
- DV100 AKA DVCPRO HD decoder and demuxer
- E-AC-3 support added to AC-3 decoder
- Nellymoser ASAO encoder
- ASS and SSA demuxer and muxer
- liba52 wrapper removed
- SVQ3 watermark decoding support
- Speex decoding via libspeex
- Electronic Arts TGQ decoder
- RV40 decoder
- QCELP / PureVoice decoder
- RV30 decoder
- hybrid WavPack support
- R3D REDCODE demuxer
- ALSA support for playback and record
- Electronic Arts TQI decoder
- OpenJPEG based JPEG 2000 decoder
- NC (NC4600) camera file demuxer
- Gopher client support
- MXF D-10 muxer
- generic metadata API
- flash ScreenVideo2 encoder


version 0.4.9-pre1:

- DV encoder, DV muxer
- Microsoft RLE video decoder
- Microsoft Video-1 decoder
- Apple Animation (RLE) decoder
- Apple Graphics (SMC) decoder
- Apple Video (RPZA) decoder
- Cinepak decoder
- Sega FILM (CPK) file demuxer
- Westwood multimedia support (VQA & AUD files)
- Id Quake II CIN playback support
- 8BPS video decoder
- FLIC playback support
- RealVideo 2.0 (RV20) decoder
- Duck TrueMotion v1 (DUCK) video decoder
- Sierra VMD demuxer and video decoder
- MSZH and ZLIB decoder support
- SVQ1 video encoder
- AMR-WB support
- PPC optimizations
- rate distortion optimal cbp support
- rate distorted optimal ac prediction for MPEG-4
- rate distorted optimal lambda->qp support
- AAC encoding with libfaac
- Sunplus JPEG codec (SP5X) support
- use Lagrange multipler instead of QP for ratecontrol
- Theora/VP3 decoding support
- XA and ADX ADPCM codecs
- export MPEG-2 active display area / pan scan
- Add support for configuring with IBM XLC
- floating point AAN DCT
- initial support for zygo video (not complete)
- RGB ffv1 support
- new audio/video parser API
- av_log() system
- av_read_frame() and av_seek_frame() support
- missing last frame fixes
- seek by mouse in ffplay
- noise reduction of DCT coefficients
- H.263 OBMC & 4MV support
- H.263 alternative inter vlc support
- H.263 loop filter
- H.263 slice structured mode
- interlaced DCT support for MPEG-2 encoding
- stuffing to stay above min_bitrate
- MB type & QP visualization
- frame stepping for ffplay
- interlaced motion estimation
- alternate scantable support
- SVCD scan offset support
- closed GOP support
- SSE2 FDCT
- quantizer noise shaping
- G.726 ADPCM audio codec
- MS ADPCM encoding
- multithreaded/SMP motion estimation
- multithreaded/SMP encoding for MPEG-1/MPEG-2/MPEG-4/H.263
- multithreaded/SMP decoding for MPEG-2
- FLAC decoder
- Metrowerks CodeWarrior suppport
- H.263+ custom pcf support
- nicer output for 'ffmpeg -formats'
- Matroska demuxer
- SGI image format, encoding and decoding
- H.264 loop filter support
- H.264 CABAC support
- nicer looking arrows for the motion vector visualization
- improved VCD support
- audio timestamp drift compensation
- MPEG-2 YUV 422/444 support
- polyphase kaiser windowed sinc and blackman nuttall windowed sinc audio resample
- better image scaling
- H.261 support
- correctly interleave packets during encoding
- VIS optimized motion compensation
- intra_dc_precision>0 encoding support
- support reuse of motion vectors/MB types/field select values of the source video
- more accurate deblock filter
- padding support
- many optimizations and bugfixes
- FunCom ISS audio file demuxer and according ADPCM decoding


version 0.4.8:

- MPEG-2 video encoding (Michael)
- Id RoQ playback subsystem (Mike Melanson and Tim Ferguson)
- Wing Commander III Movie (.mve) file playback subsystem (Mike Melanson
  and Mario Brito)
- Xan DPCM audio decoder (Mario Brito)
- Interplay MVE playback subsystem (Mike Melanson)
- Duck DK3 and DK4 ADPCM audio decoders (Mike Melanson)


version 0.4.7:

- RealAudio 1.0 (14_4) and 2.0 (28_8) native decoders. Author unknown, code from mplayerhq
  (originally from public domain player for Amiga at http://www.honeypot.net/audio)
- current version now also compiles with older GCC (Fabrice)
- 4X multimedia playback system including 4xm file demuxer (Mike
  Melanson), and 4X video and audio codecs (Michael)
- Creative YUV (CYUV) decoder (Mike Melanson)
- FFV1 codec (our very simple lossless intra only codec, compresses much better
  than HuffYUV) (Michael)
- ASV1 (Asus), H.264, Intel indeo3 codecs have been added (various)
- tiny PNG encoder and decoder, tiny GIF decoder, PAM decoder (PPM with
  alpha support), JPEG YUV colorspace support. (Fabrice Bellard)
- ffplay has been replaced with a newer version which uses SDL (optionally)
  for multiplatform support (Fabrice)
- Sorenson Version 3 codec (SVQ3) support has been added (decoding only) - donated
  by anonymous
- AMR format has been added (Johannes Carlsson)
- 3GP support has been added (Johannes Carlsson)
- VP3 codec has been added (Mike Melanson)
- more MPEG-1/2 fixes
- better multiplatform support, MS Visual Studio fixes (various)
- AltiVec optimizations (Magnus Damn and others)
- SH4 processor support has been added (BERO)
- new public interfaces (avcodec_get_pix_fmt) (Roman Shaposhnick)
- VOB streaming support (Brian Foley)
- better MP3 autodetection (Andriy Rysin)
- qpel encoding (Michael)
- 4mv+b frames encoding finally fixed (Michael)
- chroma ME (Michael)
- 5 comparison functions for ME (Michael)
- B-frame encoding speedup (Michael)
- WMV2 codec (unfinished - Michael)
- user specified diamond size for EPZS (Michael)
- Playstation STR playback subsystem, still experimental (Mike and Michael)
- ASV2 codec (Michael)
- CLJR decoder (Alex)

.. And lots more new enhancements and fixes.


version 0.4.6:

- completely new integer only MPEG audio layer 1/2/3 decoder rewritten
  from scratch
- Recoded DCT and motion vector search with gcc (no longer depends on nasm)
- fix quantization bug in AC3 encoder
- added PCM codecs and format. Corrected WAV/AVI/ASF PCM issues
- added prototype ffplay program
- added GOB header parsing on H.263/H.263+ decoder (Juanjo)
- bug fix on MCBPC tables of H.263 (Juanjo)
- bug fix on DC coefficients of H.263 (Juanjo)
- added Advanced Prediction Mode on H.263/H.263+ decoder (Juanjo)
- now we can decode H.263 streams found in QuickTime files (Juanjo)
- now we can decode H.263 streams found in VIVO v1 files(Juanjo)
- preliminary RTP "friendly" mode for H.263/H.263+ coding. (Juanjo)
- added GOB header for H.263/H.263+ coding on RTP mode (Juanjo)
- now H.263 picture size is returned on the first decoded frame (Juanjo)
- added first regression tests
- added MPEG-2 TS demuxer
- new demux API for libav
- more accurate and faster IDCT (Michael)
- faster and entropy-controlled motion search (Michael)
- two pass video encoding (Michael)
- new video rate control (Michael)
- added MSMPEG4V1, MSMPEGV2 and WMV1 support (Michael)
- great performance improvement of video encoders and decoders (Michael)
- new and faster bit readers and vlc parsers (Michael)
- high quality encoding mode: tries all macroblock/VLC types (Michael)
- added DV video decoder
- preliminary RTP/RTSP support in ffserver and libavformat
- H.263+ AIC decoding/encoding support (Juanjo)
- VCD MPEG-PS mode (Juanjo)
- PSNR stuff (Juanjo)
- simple stats output (Juanjo)
- 16-bit and 15-bit RGB/BGR/GBR support (Bisqwit)


version 0.4.5:

- some header fixes (Zdenek Kabelac <kabi at informatics.muni.cz>)
- many MMX optimizations (Nick Kurshev <nickols_k at mail.ru>)
- added configure system (actually a small shell script)
- added MPEG audio layer 1/2/3 decoding using LGPL'ed mpglib by
  Michael Hipp (temporary solution - waiting for integer only
  decoder)
- fixed VIDIOCSYNC interrupt
- added Intel H.263 decoding support ('I263' AVI fourCC)
- added Real Video 1.0 decoding (needs further testing)
- simplified image formats again. Added PGM format (=grey
  pgm). Renamed old PGM to PGMYUV.
- fixed msmpeg4 slice issues (tell me if you still find problems)
- fixed OpenDivX bugs with newer versions (added VOL header decoding)
- added support for MPlayer interface
- added macroblock skip optimization
- added MJPEG decoder
- added mmx/mmxext IDCT from libmpeg2
- added pgmyuvpipe, ppm, and ppm_pipe formats (original patch by Celer
  <celer at shell.scrypt.net>)
- added pixel format conversion layer (e.g. for MJPEG or PPM)
- added deinterlacing option
- MPEG-1/2 fixes
- MPEG-4 vol header fixes (Jonathan Marsden <snmjbm at pacbell.net>)
- ARM optimizations (Lionel Ulmer <lionel.ulmer at free.fr>).
- Windows porting of file converter
- added MJPEG raw format (input/output)
- added JPEG image format support (input/output)


version 0.4.4:

- fixed some std header definitions (Bjorn Lindgren
  <bjorn.e.lindgren at telia.com>).
- added MPEG demuxer (MPEG-1 and 2 compatible).
- added ASF demuxer
- added prototype RM demuxer
- added AC3 decoding (done with libac3 by Aaron Holtzman)
- added decoding codec parameter guessing (.e.g. for MPEG, because the
  header does not include them)
- fixed header generation in MPEG-1, AVI and ASF muxer: wmplayer can now
  play them (only tested video)
- fixed H.263 white bug
- fixed phase rounding in img resample filter
- add MMX code for polyphase img resample filter
- added CPU autodetection
- added generic title/author/copyright/comment string handling (ASF and RM
  use them)
- added SWF demux to extract MP3 track (not usable yet because no MP3
  decoder)
- added fractional frame rate support
- codecs are no longer searched by read_header() (should fix ffserver
  segfault)


version 0.4.3:

- BGR24 patch (initial patch by Jeroen Vreeken <pe1rxq at amsat.org>)
- fixed raw yuv output
- added motion rounding support in MPEG-4
- fixed motion bug rounding in MSMPEG4
- added B-frame handling in video core
- added full MPEG-1 decoding support
- added partial (frame only) MPEG-2 support
- changed the FOURCC code for H.263 to "U263" to be able to see the
  +AVI/H.263 file with the UB Video H.263+ decoder. MPlayer works with
  this +codec ;) (JuanJo).
- Halfpel motion estimation after MB type selection (JuanJo)
- added pgm and .Y.U.V output format
- suppressed 'img:' protocol. Simply use: /tmp/test%d.[pgm|Y] as input or
  output.
- added pgmpipe I/O format (original patch from Martin Aumueller
  <lists at reserv.at>, but changed completely since we use a format
  instead of a protocol)


version 0.4.2:

- added H.263/MPEG-4/MSMPEG4 decoding support. MPEG-4 decoding support
  (for OpenDivX) is almost complete: 8x8 MVs and rounding are
  missing. MSMPEG4 support is complete.
- added prototype MPEG-1 decoder. Only I- and P-frames handled yet (it
  can decode ffmpeg MPEGs :-)).
- added libavcodec API documentation (see apiexample.c).
- fixed image polyphase bug (the bottom of some images could be
  greenish)
- added support for non clipped motion vectors (decoding only)
  and image sizes non-multiple of 16
- added support for AC prediction (decoding only)
- added file overwrite confirmation (can be disabled with -y)
- added custom size picture to H.263 using H.263+ (Juanjo)


version 0.4.1:

- added MSMPEG4 (aka DivX) compatible encoder. Changed default codec
  of AVI and ASF to DIV3.
- added -me option to set motion estimation method
  (default=log). suppressed redundant -hq option.
- added options -acodec and -vcodec to force a given codec (useful for
  AVI for example)
- fixed -an option
- improved dct_quantize speed
- factorized some motion estimation code


version 0.4.0:

- removing grab code from ffserver and moved it to ffmpeg. Added
  multistream support to ffmpeg.
- added timeshifting support for live feeds (option ?date=xxx in the
  URL)
- added high quality image resize code with polyphase filter (need
  mmx/see optimization). Enable multiple image size support in ffserver.
- added multi live feed support in ffserver
- suppressed master feature from ffserver (it should be done with an
  external program which opens the .ffm url and writes it to another
  ffserver)
- added preliminary support for video stream parsing (WAV and AVI half
  done). Added proper support for audio/video file conversion in
  ffmpeg.
- added preliminary support for video file sending from ffserver
- redesigning I/O subsystem: now using URL based input and output
  (see avio.h)
- added WAV format support
- added "tty user interface" to ffmpeg to stop grabbing gracefully
- added MMX/SSE optimizations to SAD (Sums of Absolutes Differences)
  (Juan J. Sierralta P. a.k.a. "Juanjo" <juanjo at atmlab.utfsm.cl>)
- added MMX DCT from mpeg2_movie 1.5 (Juanjo)
- added new motion estimation algorithms, log and phods (Juanjo)
- changed directories: libav for format handling, libavcodec for
  codecs


version 0.3.4:

- added stereo in MPEG audio encoder


version 0.3.3:

- added 'high quality' mode which use motion vectors. It can be used in
  real time at low resolution.
- fixed rounding problems which caused quality problems at high
  bitrates and large GOP size


version 0.3.2: small fixes

- ASF fixes
- put_seek bug fix


version 0.3.1: added avi/divx support

- added AVI support
- added MPEG-4 codec compatible with OpenDivX. It is based on the H.263 codec
- added sound for flash format (not tested)


version 0.3: initial public release<|MERGE_RESOLUTION|>--- conflicted
+++ resolved
@@ -8,19 +8,10 @@
 - replaygain data export
 - VP7 video decoder
 - Alias PIX image encoder and decoder
-<<<<<<< HEAD
 - Improvments to the BRender PIX image decoder
 - Improvments to the XBM decoder
 - QTKit input device
 - improvments to OpenEXR image decoder
-=======
-- BRender PIX image decoder
-- Amazing Studio PAF playback support
-- XBM decoder
-- bmp standalone parser
-- OpenEXR image decoder
-- support decoding 4-channel SGI images
->>>>>>> f8dea10d
 
 
 version 2.2:
@@ -406,6 +397,7 @@
 - ffwavesynth decoder
 - aviocat tool
 - ffeval tool
+- support decoding 4-channel SGI images
 
 
 version 0.9:
